--- conflicted
+++ resolved
@@ -97,13 +97,8 @@
 The following code snippet shows how to access the instances that are retrieved, how to access some of the fields of the instances, and how to save it as a .dcm file.
 
 ```c#
-<<<<<<< HEAD
 DicomWebAsyncEnumerableResponse<DicomFile> response = await client.RetrieveStudyAsync(studyInstanceUid);
 await foreach (DicomFile file in response)
-=======
-DicomWebResponse<IReadOnlyList<DicomFile>> response = await client.RetrieveStudyAsync(studyInstanceUid);
-foreach (DicomFile file in response.Value)
->>>>>>> 73e2b125
 {
     string patientName = file.Dataset.GetString(DicomTag.PatientName);
     string studyId = file.Dataset.GetString(DicomTag.StudyID);
