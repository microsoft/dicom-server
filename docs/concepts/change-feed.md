--- conflicted
+++ resolved
@@ -103,10 +103,10 @@
 
 ## Usage
 
-<<<<<<< HEAD
+
 ### DICOM Cast
 [DICOM Cast](/converter/dicom-cast) is a stateful processor that pulls DICOM changes from change feed, transforms and publishes them to a configured FHIR service as an [ImagingStudy resource](https://www.hl7.org/fhir/imagingstudy.html).
-=======
+
 ### Example Usage Flow
 
 Below is the flow for an example application that wants to do additional processing on the instances within the DICOM service.
@@ -127,7 +127,6 @@
 
 [DICOM Cast](/converter/dicom-cast) is a stateful processor that pulls DICOM changes from Change Feed, transforms and publishes them to a configured FHIR service as an [ImagingStudy resource](https://www.hl7.org/fhir/imagingstudy.html).
 
->>>>>>> c97a9928
 It can start processing the DICOM change events at any point and continue to pull and process new changes incrementally.
 
 ### Other potential usage patterns
@@ -140,10 +139,8 @@
 
 ## Summary
 
-<<<<<<< HEAD
 - Extract business analytics insights and metrics, based on changes that occur to your objects.
 
 - Poll the change feed to create an event source for push notifications.
-=======
+
 In this Concept, we reviewed the REST API design of Change Feed and potential usage scenarios. For a how-to guide on Change Feed, see [Pull changes from Change Feed](../how-to-guides/pull-changes-from-change-feed).
->>>>>>> c97a9928
