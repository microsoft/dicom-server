<Project>

  <PropertyGroup>
<<<<<<< HEAD
    <Authors>Microsot Health Team</Authors>
    <AllowedOutputExtensionsInPackageBuildOutputFolder>$(AllowedOutputExtensionsInPackageBuildOutputFolder);.pdb</AllowedOutputExtensionsInPackageBuildOutputFolder>
    <Company>Microsoft Corporation</Company>
    <Copyright>Copyright © Microsoft Corporation. All rights reserved.</Copyright>
    <Deterministic>true</Deterministic>
    <EmbedUntrackedSources>true</EmbedUntrackedSources>
    <GenerateDocumentationFile>true</GenerateDocumentationFile>
    <HealthcareSharedPackageVersion>1.1.2</HealthcareSharedPackageVersion>
=======
    <TreatWarningsAsErrors>true</TreatWarningsAsErrors>
    <WarningsAsErrors />
    <!-- allow pre-release dependencies -->
    <NoWarn>$(NoWarn);NU5104</NoWarn>
    <DebugType>Portable</DebugType>
    <LangVersion>8.0</LangVersion>
>>>>>>> 0e5abc09
    <HighEntropyVA>true</HighEntropyVA>
    <LangVersion>8.0</LangVersion>
    <PackageLicenseExpression>MIT</PackageLicenseExpression>
    <Product>Microsoft Health</Product>
    <PublishRepositoryUrl>true</PublishRepositoryUrl>
    <SdkPackageVersion>3.1.11</SdkPackageVersion>
    <TargetLatestRuntimePatch>true</TargetLatestRuntimePatch>
    <TreatWarningsAsErrors>true</TreatWarningsAsErrors>
    <WarningsAsErrors />
  </PropertyGroup>

  <Choose>
    <When Condition="$(MSBuildProjectName.Contains('Test'))">
      <PropertyGroup>
        <IsPackable>false</IsPackable>
        <CodeAnalysisRuleSet>$(MSBuildThisFileDirectory)\CustomAnalysisRules.Test.ruleset</CodeAnalysisRuleSet>
      </PropertyGroup>
    </When>
    <Otherwise>
      <PropertyGroup>
        <IsPackable>true</IsPackable>
        <CodeAnalysisRuleSet>$(MSBuildThisFileDirectory)\CustomAnalysisRules.ruleset</CodeAnalysisRuleSet>
      </PropertyGroup>
    </Otherwise>
  </Choose>

  <ItemGroup>
    <AdditionalFiles Include="$(MSBuildThisFileDirectory)\stylecop.json" Link="stylecop.json" />
  </ItemGroup>

  <ItemGroup>
    <PackageReference Include="Microsoft.SourceLink.GitHub" Version="1.0.0" PrivateAssets="All" />
    <PackageReference Include="StyleCop.Analyzers" Version="1.1.118" PrivateAssets="All" />
  </ItemGroup>

  <Choose>
    <When Condition="$(MSBuildProjectName)!='Microsoft.Health.Extensions.BuildTimeCodeGenerator' AND !$(MSBuildProjectName.Contains('Test'))">
      <ItemGroup>
        <PackageReference Include="Microsoft.CodeAnalysis.FxCopAnalyzers" Version="2.6.3" PrivateAssets="All" />
      </ItemGroup>
    </When>
  </Choose>

</Project><|MERGE_RESOLUTION|>--- conflicted
+++ resolved
@@ -1,25 +1,17 @@
 <Project>
 
   <PropertyGroup>
-<<<<<<< HEAD
     <Authors>Microsot Health Team</Authors>
     <AllowedOutputExtensionsInPackageBuildOutputFolder>$(AllowedOutputExtensionsInPackageBuildOutputFolder);.pdb</AllowedOutputExtensionsInPackageBuildOutputFolder>
     <Company>Microsoft Corporation</Company>
-    <Copyright>Copyright © Microsoft Corporation. All rights reserved.</Copyright>
+    <Copyright>Copyright � Microsoft Corporation. All rights reserved.</Copyright>
     <Deterministic>true</Deterministic>
     <EmbedUntrackedSources>true</EmbedUntrackedSources>
     <GenerateDocumentationFile>true</GenerateDocumentationFile>
     <HealthcareSharedPackageVersion>1.1.2</HealthcareSharedPackageVersion>
-=======
-    <TreatWarningsAsErrors>true</TreatWarningsAsErrors>
-    <WarningsAsErrors />
-    <!-- allow pre-release dependencies -->
-    <NoWarn>$(NoWarn);NU5104</NoWarn>
-    <DebugType>Portable</DebugType>
-    <LangVersion>8.0</LangVersion>
->>>>>>> 0e5abc09
     <HighEntropyVA>true</HighEntropyVA>
     <LangVersion>8.0</LangVersion>
+    <NoWarn>$(NoWarn);NU5104</NoWarn> <!-- Allow pre-release dependencies -->
     <PackageLicenseExpression>MIT</PackageLicenseExpression>
     <Product>Microsoft Health</Product>
     <PublishRepositoryUrl>true</PublishRepositoryUrl>
