<Project Sdk="Microsoft.NET.Sdk">

  <PropertyGroup>
    <TargetFramework>net6.0</TargetFramework>
  </PropertyGroup>

  <ItemGroup>
    <PackageReference Include="Ensure.That" Version="10.1.0" />
    <PackageReference Include="fo-dicom" Version="$(FoDicomVersion)" />
<<<<<<< HEAD
    <PackageReference Include="Microsoft.IO.RecyclableMemoryStream" Version="2.0.0" />
=======
    <PackageReference Include="fo-dicom.json" Version="$(FoDicomVersion)" NoWarn="NU1701" />
    <PackageReference Include="Microsoft.IO.RecyclableMemoryStream" Version="2.2.0" />
>>>>>>> 7f8bb2cb
    <PackageReference Include="Newtonsoft.Json" Version="13.0.1" />
  </ItemGroup>

  <ItemGroup>
    <ProjectReference Include="..\..\..\src\Microsoft.Health.Dicom.Client\Microsoft.Health.Dicom.Client.csproj" />
  </ItemGroup>

</Project><|MERGE_RESOLUTION|>--- conflicted
+++ resolved
@@ -7,12 +7,7 @@
   <ItemGroup>
     <PackageReference Include="Ensure.That" Version="10.1.0" />
     <PackageReference Include="fo-dicom" Version="$(FoDicomVersion)" />
-<<<<<<< HEAD
-    <PackageReference Include="Microsoft.IO.RecyclableMemoryStream" Version="2.0.0" />
-=======
-    <PackageReference Include="fo-dicom.json" Version="$(FoDicomVersion)" NoWarn="NU1701" />
     <PackageReference Include="Microsoft.IO.RecyclableMemoryStream" Version="2.2.0" />
->>>>>>> 7f8bb2cb
     <PackageReference Include="Newtonsoft.Json" Version="13.0.1" />
   </ItemGroup>
 
