{
  "build": {
    "appId": "dicom-web-electron",
    "mac": {
      "category": "development"
    },
    "win": {
      "target": [
        {
          "target": "portable"
        }
      ]
    },
    "nsis": {
      "useZip": true
    }
  },
  "name": "dicom-web-electron",
  "version": "1.0.0",
  "description": "An electron client for Dicom Web",
  "main": "main.js",
  "scripts": {
    "start": "electron .",
    "pack": "electron-builder --dir",
    "dist": "electron-builder"
  },
  "author": "Microsoft",
  "license": "ISC",
  "devDependencies": {
<<<<<<< HEAD
=======
    "electron": "^18.2.4",
    "electron-builder": "^23.0.3",
>>>>>>> 9d3922b2
    "ansi-regex": ">=6.0.1",
    "async": ">=2.6.4",
    "electron": "^18.2.2",
    "electron-builder": "^23.0.3"
  },
  "dependencies": {
    "form-data": "^4.0.0",
    "jquery": "^3.6.0",
    "node-fetch": "^2.6.7"
  }
}<|MERGE_RESOLUTION|>--- conflicted
+++ resolved
@@ -27,19 +27,14 @@
   "author": "Microsoft",
   "license": "ISC",
   "devDependencies": {
-<<<<<<< HEAD
-=======
     "electron": "^18.2.4",
     "electron-builder": "^23.0.3",
->>>>>>> 9d3922b2
     "ansi-regex": ">=6.0.1",
-    "async": ">=2.6.4",
-    "electron": "^18.2.2",
-    "electron-builder": "^23.0.3"
+    "async": ">=2.6.4"
   },
   "dependencies": {
+    "node-fetch": "^2.6.7",
     "form-data": "^4.0.0",
-    "jquery": "^3.6.0",
-    "node-fetch": "^2.6.7"
+    "jquery": "^3.6.0"
   }
 }