--- conflicted
+++ resolved
@@ -5,24 +5,13 @@
 
 # To enable ssh & remote debugging on app service change the base image to the one below
 # FROM mcr.microsoft.com/azure-functions/dotnet:4.0-appservice
-<<<<<<< HEAD
-FROM mcr.microsoft.com/azure-functions/dotnet:4.7.0-slim@sha256:60f5eb76c501e0b0c9befecb99346219bfee902554ea78b208b8644387250d2a AS az-func-runtime
+FROM mcr.microsoft.com/azure-functions/dotnet:4.9.1-slim@sha256:1642d5fa1472e012dfdf09150f7c0ac68c559751242c9c1e7096b635cc9b8021 AS az-func-runtime
 ENV ASPNETCORE_URLS=http://+:8080 \
-    AzureWebJobsScriptRoot=/home/site/wwwroot
-RUN apt-get update \
-    && apt-get install -y curl
-RUN groupadd nonroot \
-    && useradd -r -M -s /sbin/nologin -g nonroot -c nonroot nonroot \
-    && chown -R nonroot:nonroot /azure-functions-host
-=======
-FROM mcr.microsoft.com/azure-functions/dotnet:4.9.1-slim@sha256:1642d5fa1472e012dfdf09150f7c0ac68c559751242c9c1e7096b635cc9b8021 AS az-func-runtime
-ENV AzureFunctionsJobHost__Logging__Console__IsEnabled=true \
     AzureWebJobsScriptRoot=/home/site/wwwroot \
     LANG=en_US.UTF-8 \
     LC_ALL=en_US.UTF-8
 RUN groupadd nonroot && useradd -r -M -s /sbin/nologin -g nonroot -c nonroot nonroot
 RUN chown -R nonroot:nonroot /azure-functions-host
->>>>>>> 21a143cc
 USER nonroot
 EXPOSE 8080
 
