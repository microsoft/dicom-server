--- conflicted
+++ resolved
@@ -14,11 +14,7 @@
 
 # Copy the DICOM Server repository and build the Azure Functions project
 # Note: While the latest .NET SDK is used for building, Azure Functions build target requires .NET Core 3.1 to be installed
-<<<<<<< HEAD
 FROM mcr.microsoft.com/dotnet/sdk:5.0.401-alpine3.13@sha256:1d233364f9dbb52b89ae752061a889a703193c8480a1d7b098f56a3dc0886d7c AS build
-=======
-FROM mcr.microsoft.com/dotnet/sdk:5.0.400-alpine3.13@sha256:0e0c3c5f8448815c03ddd889218391611e644acb1af5eedd60a4b7d9eefe0b0f AS build
->>>>>>> 68f25e94
 ARG BUILD_CONFIGURATION=Release
 RUN set -x && \
     apk add --no-cache bash && \
