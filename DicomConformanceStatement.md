--- conflicted
+++ resolved
@@ -3,11 +3,8 @@
 The **Azure for Health API** supports a subset of the DICOM Web standard. Support includes:
 
 - [Store Transaction](##Store-Transaction)
-<<<<<<< HEAD
+- [Retrieve Transaction](##Retrieve-Transaction)
 - [Delete Transaction](##Delete-Transaction)
-=======
-- [Retrieve Transaction](##Retrieve-Transaction)
->>>>>>> afabed68
 
 ## Store Transaction
 
@@ -138,29 +135,6 @@
 43265|The provided instance StudyInstanceUID did not match the specified StudyInstanceUID in the store request.
 45070|A DICOM file with the same StudyInstanceUID, SeriesInstanceUID and SopInstanceUID has already been stored. If you wish to update the contents, delete this instance first.
 
-<<<<<<< HEAD
-## Delete Transaction
-
-This transaction is not part of the official DICOMweb standard. It uses the DELETE method to remove representations of Studies, Series, and Instances from the store.
-
-
-Method|Path|Description
-----------|----------|----------
-DELETE|../studies/{study}|Delete all instances for a specific study.
-DELETE|../studies/{study}/series/{series}|Delete all instances for a specific series within a study.
-DELETE|../studies/{study}/series/{series}/instances/{instance}| Delete a specific instance within a series.
-
-Parameters `'study'`, `'series'` and `'instance'` correspond to the DICOM attributes StudyInstanceUID,  SeriesInstanceUID and SopInstanceUID respectively.
-
-There are no restrictions on the request's `'Accept'` header, `'Content-Type'` header or body content.
-
-> Note: After a Delete transaction the deleted instances will not be recoverable.
-
-The following DICOM elements are required to be present in every DICOM file attempting to be stored:
-- StudyInstanceUID
-- SeriesInstanceUID
-- SopInstanceUID
-=======
 ## Retrieve Transaction
 
 This Retrieve Transaction offers support for retrieving stored studies, series, instances and frames by reference.
@@ -205,22 +179,45 @@
 - `multipart/related; type="application/octet-stream"; transfer-syntax=*`
 
 > If the `'transfer-syntax'` header is not set, the Retrieve Transaction will default to 1.2.840.10008.1.2.1 (Little Endian Explicit). <br/> It is worth noting that if a file was uploaded using a compressed transfer syntax, by default, the result will be re-encoded. This could reduce the performance of the DICOM server on 'retrieve'. In this case, it is recommended to set the `transfer-syntax` header to **'`*`'**, or store all files as Little Endian explicit.
->>>>>>> afabed68
 
 ### Response Status Codes
 
 Code|Description
 ----------|----------
-<<<<<<< HEAD
+200 (OK)|All requested data has been retrieved.
+400 (Bad Request)|The request was badly formatted. For example, the provided study instance identifier did not conform the expected UID format or the requested transfer-syntax encoding is not supported.
+404 (Not Found)|The specified DICOM resource could not be found.
+
+## Delete Transaction
+
+This transaction is not part of the official DICOMweb standard. It uses the DELETE method to remove representations of Studies, Series, and Instances from the store.
+
+
+Method|Path|Description
+----------|----------|----------
+DELETE|../studies/{study}|Delete all instances for a specific study.
+DELETE|../studies/{study}/series/{series}|Delete all instances for a specific series within a study.
+DELETE|../studies/{study}/series/{series}/instances/{instance}| Delete a specific instance within a series.
+
+Parameters `'study'`, `'series'` and `'instance'` correspond to the DICOM attributes StudyInstanceUID,  SeriesInstanceUID and SopInstanceUID respectively.
+
+There are no restrictions on the request's `'Accept'` header, `'Content-Type'` header or body content.
+
+> Note: After a Delete transaction the deleted instances will not be recoverable.
+
+The following DICOM elements are required to be present in every DICOM file attempting to be stored:
+- StudyInstanceUID
+- SeriesInstanceUID
+- SopInstanceUID
+
+### Response Status Codes
+
+Code|Description
+----------|----------
 200 (OK)|When all the SOP instances have been deleted.
 400 (Bad Request)|The request was badly formatted.
 404 (Not Found)|When the specified series was not found within a study, or the specified instance was not found within the series.
 
 ### Response Payload
 
-The response body will be empty. The status code is the only useful information returned.
-=======
-200 (OK)|All requested data has been retrieved.
-400 (Bad Request)|The request was badly formatted. For example, the provided study instance identifier did not conform the expected UID format or the requested transfer-syntax encoding is not supported.
-404 (Not Found)|The specified DICOM resource could not be found.
->>>>>>> afabed68
+The response body will be empty. The status code is the only useful information returned.