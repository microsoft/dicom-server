# DESCRIPTION:
# Builds, tests and packages the solution for the CI build configuration.
name: $(SourceBranchName)-$(Date:yyyyMMdd)$(Rev:-r)

variables:
- template: ci-variables.yml

trigger:
  branches:
    include:
    - main

pr: none

stages:
- stage: UpdateVersion
  displayName: 'Determine Semver'
  dependsOn: []
  jobs:
  - job: Semver
    pool:
      vmImage: 'windows-latest'
    steps:
    - template: ./update-semver.yml

- stage: BuildRunUnitTests
  displayName: 'Build and run unit tests'
  dependsOn:
  - UpdateVersion
  variables:
    assemblySemVer: $[stageDependencies.UpdateVersion.Semver.outputs['DicomVersion.GitVersion.AssemblySemVer']]
    assemblySemFileVer: $[stageDependencies.UpdateVersion.Semver.outputs['DicomVersion.GitVersion.AssemblySemFileVer']]
    informationalVersion: $[stageDependencies.UpdateVersion.Semver.outputs['DicomVersion.GitVersion.InformationalVersion']]
    majorMinorPatch: $[stageDependencies.UpdateVersion.Semver.outputs['DicomVersion.GitVersion.MajorMinorPatch']]
    nuGetVersion: $[stageDependencies.UpdateVersion.Semver.outputs['DicomVersion.GitVersion.SemVer']]
  jobs:
  - job: Windows
    pool:
      vmImage: $(windowsVmImage)
    steps:
    - template: build.yml

  - job: Linux
    pool:
      vmImage: 'ubuntu-latest'
    steps:
    - template: build.yml
      parameters:
        packageArtifacts: false
<<<<<<< HEAD
        securityAnalysis: false
=======
        analyzeSecurity: false
>>>>>>> 8a1c9bcf

- stage: UpdateTestEnvironment
  displayName: 'Update Test Environment'
  dependsOn:
  - BuildRunUnitTests
  jobs:
  - job: provision
    pool:
      vmImage: $(windowsVmImage)
    steps:
    - task: DownloadBuildArtifacts@0
      inputs:
        buildType: 'current'
        downloadType: 'single'
        downloadPath: '$(System.ArtifactsDirectory)'
        artifactName: 'deploy'
    - template: add-aad-test-environment.yml
    - task: AzureRmWebAppDeployment@3
      displayName: 'Azure app service deployment'
      inputs:
        azureSubscription: $(azureSubscriptionName)
        WebAppName: '$(deploymentName)'
        Package: '$(System.ArtifactsDirectory)/deploy/Microsoft.Health.Dicom.Web.zip'
        TakeAppOfflineFlag: true

- stage: RunIntegrationTests
  displayName: 'Integration tests'
  dependsOn:
  - UpdateTestEnvironment
  jobs:
  - template: run-integration-tests.yml

- stage: RunE2ETests
  displayName: 'E2E tests'
  dependsOn:
  - UpdateTestEnvironment
  jobs:
  - template: run-e2e-tests.yml

- stage: PublishNuget
  displayName: 'Publish Nugets'
  dependsOn:
  - RunIntegrationTests
  - RunE2ETests
  jobs:
  - job: PublishNugets
    pool:
      vmImage: $(windowsVmImage)
    steps:
    - template: publish-nuget.yml

- stage: PublishContainer
  displayName: 'Publish Docker CI Container'
  dependsOn:
  - RunIntegrationTests
  - RunE2ETests
  jobs:
  - job: 'Docker'
    pool:
      vmImage: 'ubuntu-latest'
    steps:
    - template: docker-build-push.yml
      parameters:
        tag: $(imageTag)<|MERGE_RESOLUTION|>--- conflicted
+++ resolved
@@ -47,11 +47,7 @@
     - template: build.yml
       parameters:
         packageArtifacts: false
-<<<<<<< HEAD
-        securityAnalysis: false
-=======
         analyzeSecurity: false
->>>>>>> 8a1c9bcf
 
 - stage: UpdateTestEnvironment
   displayName: 'Update Test Environment'
