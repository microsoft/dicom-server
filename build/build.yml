--- conflicted
+++ resolved
@@ -13,11 +13,7 @@
     inputs:
       command: 'build'
       projects: '**/*.csproj'
-<<<<<<< HEAD
-      arguments: '--configuration $(buildConfiguration) --version-suffix $(build.buildNumber) -p:ContinuousIntegrationBuild=true'
-=======
-      arguments: '--configuration $(buildConfiguration) /p:AssemblyVersion="$(assemblySemVer)" /p:FileVersion="$(assemblySemFileVer)" /p:InformationalVersion="$(informationalVersion)" /warnaserror'
->>>>>>> 0e5abc09
+      arguments: '--configuration $(buildConfiguration) /p:AssemblyVersion="$(assemblySemVer)" /p:FileVersion="$(assemblySemFileVer)" /p:InformationalVersion="$(informationalVersion)" -p:ContinuousIntegrationBuild=true'
 
   - task: DotNetCoreCLI@2
     displayName: 'dotnet test UnitTests'
