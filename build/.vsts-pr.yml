--- conflicted
+++ resolved
@@ -18,15 +18,9 @@
     steps:
     - template: ./update-semver.yml
     - powershell: |
-<<<<<<< HEAD
-        $buildNumber = "$(GitVersion.semVer)" -replace "\.", ""
-        Write-Host "##vso[build.updatebuildnumber]$buildNumber"
-        Write-Host "Updated  build number to '$buildNumber"
-=======
         $buildNumber = "$(GitVersion.SemVer)" -replace "\.", ""
         Write-Host "##vso[build.updatebuildnumber]$buildNumber"
         Write-Host "Updated build number to '$buildNumber'"
->>>>>>> 8a1c9bcf
       name: SetBuildVersion
 
 - stage: BuildRunUnitTests
@@ -53,11 +47,7 @@
     - template: build.yml
       parameters:
         packageArtifacts: false
-<<<<<<< HEAD
-        securityAnalysis: false
-=======
         analyzeSecurity: false
->>>>>>> 8a1c9bcf
 
 - stage: DeployTestEnvironment
   displayName: 'Deploy Test Environment'
