jobs:
- job: SetupAndRun
  displayName: 'Feature-Specific E2E Tests'
  pool:
    vmImage: 'ubuntu-latest'
  steps:
  - task: UseDotNet@2
    displayName: 'Use .Net Core sdk'
    inputs:
      useGlobalJson: true

  - script: docker-compose -p healthcare -f docker-compose.yml -f docker-compose.features.yml up --build -d
    displayName: 'Run docker-compose'
    workingDirectory: 'docker'

<<<<<<< HEAD
  - bash: for i in {1..12}; do curl -fsS "$(testEnvironmentUrl)health/check" > /dev/null && exit 0 || sleep 5; done; exit 1
    displayName: 'Wait for DICOM Server'

  - bash: for i in {1..12}; do curl -fsS "$(testFunctionsUrl)health/check" > /dev/null && exit 0 || sleep 5; done; exit 1
    displayName: 'Wait for DICOM Functions'
=======
  - bash: for i in {1..12}; do curl -fsS "$(testServerFeaturesEnabledUrl)health/check" > /dev/null && exit 0 || sleep 5; done; exit 1
    displayName: 'Wait for the DICOM Server to Start'
>>>>>>> 21a143cc

  - template: ../common/run-e2e-features-enabled-tests.yml

  - script: docker-compose -p healthcare -f docker-compose.yml -f docker-compose.features.yml logs
    displayName: 'docker-compose logs'
    workingDirectory: 'docker'
    condition: always()

  - script: docker-compose -p healthcare -f docker-compose.yml -f docker-compose.features.yml rm -s -f
    displayName: 'Stop docker-compose'
    workingDirectory: 'docker'
    condition: always()<|MERGE_RESOLUTION|>--- conflicted
+++ resolved
@@ -13,16 +13,11 @@
     displayName: 'Run docker-compose'
     workingDirectory: 'docker'
 
-<<<<<<< HEAD
-  - bash: for i in {1..12}; do curl -fsS "$(testEnvironmentUrl)health/check" > /dev/null && exit 0 || sleep 5; done; exit 1
+  - bash: for i in {1..12}; do curl -fsS "$(testServerFeaturesEnabledUrl)health/check" > /dev/null && exit 0 || sleep 5; done; exit 1
     displayName: 'Wait for DICOM Server'
 
-  - bash: for i in {1..12}; do curl -fsS "$(testFunctionsUrl)health/check" > /dev/null && exit 0 || sleep 5; done; exit 1
+  - bash: for i in {1..12}; do curl -fsS "$(testServerFeaturesEnabledUrl)health/check" > /dev/null && exit 0 || sleep 5; done; exit 1
     displayName: 'Wait for DICOM Functions'
-=======
-  - bash: for i in {1..12}; do curl -fsS "$(testServerFeaturesEnabledUrl)health/check" > /dev/null && exit 0 || sleep 5; done; exit 1
-    displayName: 'Wait for the DICOM Server to Start'
->>>>>>> 21a143cc
 
   - template: ../common/run-e2e-features-enabled-tests.yml
 
