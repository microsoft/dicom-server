﻿// -------------------------------------------------------------------------------------------------
// Copyright (c) Microsoft Corporation. All rights reserved.
// Licensed under the MIT License (MIT). See LICENSE in the repo root for license information.
// -------------------------------------------------------------------------------------------------

using System.Collections.Generic;
using System.Threading.Tasks;
using Dicom;
using EnsureThat;
using Microsoft.Health.Dicom.Core.Features.Model;
using Microsoft.Health.Dicom.Core.Features.Retrieve;
using Microsoft.Health.Dicom.Core.Features.Store;
using Microsoft.Health.Dicom.Core.Models;
using Microsoft.Health.Dicom.Tests.Common;
using Microsoft.Health.Dicom.Tests.Common.Extensions;
using Xunit;

namespace Microsoft.Health.Dicom.Tests.Integration.Persistence
{
    /// <summary>
    ///  Tests for InstanceStore.
    /// </summary>
    public partial class InstanceStoreTests : IClassFixture<SqlDataStoreTestsFixture>
    {
        private readonly IInstanceStore _instanceStore;
        private readonly IIndexDataStore _indexDataStore;

        public InstanceStoreTests(SqlDataStoreTestsFixture fixture)
        {
<<<<<<< HEAD
            _instanceStoreFactory = EnsureArg.IsNotNull(fixture?.InstanceStoreFactory, nameof(fixture.InstanceStoreFactory));
            _indexDataStoreFactory = EnsureArg.IsNotNull(fixture?.IndexDataStoreFactory, nameof(fixture.IndexDataStoreFactory));
=======
            EnsureArg.IsNotNull(fixture?.InstanceStore, nameof(fixture.InstanceStore));
            EnsureArg.IsNotNull(fixture?.IndexDataStore, nameof(fixture.IndexDataStore));
            _instanceStore = fixture.InstanceStore;
            _indexDataStore = fixture.IndexDataStore;
>>>>>>> 5ec5c4bc
        }

        [Fact]
        public async Task GivenInstances_WhenGetInstanceIdentifiersByWatermarkRange_ThenItShouldReturnInstancesInRange()
        {
            await AddRandomInstanceAsync();
            var instance1 = await AddRandomInstanceAsync();
            var instance2 = await AddRandomInstanceAsync();
            var instance3 = await AddRandomInstanceAsync();
            var instance4 = await AddRandomInstanceAsync();
<<<<<<< HEAD
            await AddRandomInstanceAsync();

            IInstanceStore instanceStore = await _instanceStoreFactory.GetInstanceAsync();
            IReadOnlyList<VersionedInstanceIdentifier> instances = await instanceStore.GetInstanceIdentifiersByWatermarkRangeAsync(
                WatermarkRange.Between(instance1.Version, instance4.Version),
                IndexStatus.Creating);

=======
            var instances = await _instanceStore.GetInstanceIdentifiersByWatermarkRangeAsync(new WatermarkRange(instance1.Version, instance3.Version), IndexStatus.Creating);
>>>>>>> 5ec5c4bc
            Assert.Equal(instances, new[] { instance1, instance2, instance3 });
        }

        [Fact]
        public async Task GivenInstances_WhenGettingMaxInstanceWatermark_ThenReturnMaxValue()
        {
            IInstanceStore instanceStore = await _instanceStoreFactory.GetInstanceAsync();

            // Populate DB and Check
            await AddRandomInstanceAsync();
            await AddRandomInstanceAsync();
            await AddRandomInstanceAsync();
            var last = await AddRandomInstanceAsync();

            Assert.Equal(last.Version, await instanceStore.GetMaxInstanceWatermarkAsync());
        }

        private async Task<VersionedInstanceIdentifier> AddRandomInstanceAsync()
        {
            DicomDataset dataset = Samples.CreateRandomInstanceDataset();

            string studyInstanceUid = dataset.GetString(DicomTag.StudyInstanceUID);
            string seriesInstanceUid = dataset.GetString(DicomTag.SeriesInstanceUID);
            string sopInstanceUid = dataset.GetString(DicomTag.SOPInstanceUID);

            long version = await _indexDataStore.CreateInstanceIndexAsync(dataset);
            return new VersionedInstanceIdentifier(studyInstanceUid, seriesInstanceUid, sopInstanceUid, version);
        }
    }
}<|MERGE_RESOLUTION|>--- conflicted
+++ resolved
@@ -27,15 +27,8 @@
 
         public InstanceStoreTests(SqlDataStoreTestsFixture fixture)
         {
-<<<<<<< HEAD
-            _instanceStoreFactory = EnsureArg.IsNotNull(fixture?.InstanceStoreFactory, nameof(fixture.InstanceStoreFactory));
-            _indexDataStoreFactory = EnsureArg.IsNotNull(fixture?.IndexDataStoreFactory, nameof(fixture.IndexDataStoreFactory));
-=======
-            EnsureArg.IsNotNull(fixture?.InstanceStore, nameof(fixture.InstanceStore));
-            EnsureArg.IsNotNull(fixture?.IndexDataStore, nameof(fixture.IndexDataStore));
-            _instanceStore = fixture.InstanceStore;
-            _indexDataStore = fixture.IndexDataStore;
->>>>>>> 5ec5c4bc
+            _instanceStore = EnsureArg.IsNotNull(fixture?.InstanceStore, nameof(fixture.InstanceStore));
+            _indexDataStore = EnsureArg.IsNotNull(fixture?.IndexDataStore, nameof(fixture.IndexDataStore));
         }
 
         [Fact]
@@ -46,32 +39,25 @@
             var instance2 = await AddRandomInstanceAsync();
             var instance3 = await AddRandomInstanceAsync();
             var instance4 = await AddRandomInstanceAsync();
-<<<<<<< HEAD
             await AddRandomInstanceAsync();
 
-            IInstanceStore instanceStore = await _instanceStoreFactory.GetInstanceAsync();
-            IReadOnlyList<VersionedInstanceIdentifier> instances = await instanceStore.GetInstanceIdentifiersByWatermarkRangeAsync(
+            IReadOnlyList<VersionedInstanceIdentifier> instances = await _instanceStore.GetInstanceIdentifiersByWatermarkRangeAsync(
                 WatermarkRange.Between(instance1.Version, instance4.Version),
                 IndexStatus.Creating);
 
-=======
-            var instances = await _instanceStore.GetInstanceIdentifiersByWatermarkRangeAsync(new WatermarkRange(instance1.Version, instance3.Version), IndexStatus.Creating);
->>>>>>> 5ec5c4bc
             Assert.Equal(instances, new[] { instance1, instance2, instance3 });
         }
 
         [Fact]
         public async Task GivenInstances_WhenGettingMaxInstanceWatermark_ThenReturnMaxValue()
         {
-            IInstanceStore instanceStore = await _instanceStoreFactory.GetInstanceAsync();
-
             // Populate DB and Check
             await AddRandomInstanceAsync();
             await AddRandomInstanceAsync();
             await AddRandomInstanceAsync();
             var last = await AddRandomInstanceAsync();
 
-            Assert.Equal(last.Version, await instanceStore.GetMaxInstanceWatermarkAsync());
+            Assert.Equal(last.Version, await _instanceStore.GetMaxInstanceWatermarkAsync());
         }
 
         private async Task<VersionedInstanceIdentifier> AddRandomInstanceAsync()
