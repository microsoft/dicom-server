// -------------------------------------------------------------------------------------------------
// Copyright (c) Microsoft Corporation. All rights reserved.
// Licensed under the MIT License (MIT). See LICENSE in the repo root for license information.
// -------------------------------------------------------------------------------------------------

using System;
using System.Collections.Generic;
using System.Linq;
using System.Threading.Tasks;
using EnsureThat;
using FellowOakDicom;
using Microsoft.Health.Dicom.Core.Exceptions;
using Microsoft.Health.Dicom.Core.Features.ChangeFeed;
using Microsoft.Health.Dicom.Core.Features.Common;
using Microsoft.Health.Dicom.Core.Features.ExtendedQueryTag;
using Microsoft.Health.Dicom.Core.Features.Model;
using Microsoft.Health.Dicom.Core.Features.Partitioning;
using Microsoft.Health.Dicom.Core.Features.Query;
using Microsoft.Health.Dicom.Core.Features.Retrieve;
using Microsoft.Health.Dicom.Core.Features.Store;
using Microsoft.Health.Dicom.Core.Models;
using Microsoft.Health.Dicom.SqlServer.Features.ExtendedQueryTag;
using Microsoft.Health.Dicom.Tests.Common;
using Microsoft.Health.Dicom.Tests.Common.Extensions;
using Microsoft.Health.Dicom.Tests.Integration.Persistence.Models;
using Xunit;

namespace Microsoft.Health.Dicom.Tests.Integration.Persistence;

/// <summary>
///  Tests for InstanceStore.
/// </summary>
public partial class InstanceStoreTests : IClassFixture<SqlDataStoreTestsFixture>
{
    private readonly IInstanceStore _instanceStore;
    private readonly IIndexDataStore _indexDataStore;
    private readonly IExtendedQueryTagStore _extendedQueryTagStore;
    private readonly IIndexDataStoreTestHelper _indexDataStoreTestHelper;
    private readonly IExtendedQueryTagStoreTestHelper _extendedQueryTagStoreTestHelper;
    private readonly IPartitionStore _partitionStore;
    private readonly IQueryStore _queryStore;
    private readonly IChangeFeedStore _changeFeedStore;
    private readonly SqlDataStoreTestsFixture _fixture;
    private static readonly FileProperties DefaultFileProperties = new FileProperties()
    {
        Path = String.Empty,
        ETag = String.Empty
    };

    public InstanceStoreTests(SqlDataStoreTestsFixture fixture)
    {
        _fixture = EnsureArg.IsNotNull(fixture, nameof(fixture));
        _instanceStore = EnsureArg.IsNotNull(fixture?.InstanceStore, nameof(fixture.InstanceStore));
        _indexDataStore = EnsureArg.IsNotNull(fixture?.IndexDataStore, nameof(fixture.IndexDataStore));
        _extendedQueryTagStore = EnsureArg.IsNotNull(fixture?.ExtendedQueryTagStore, nameof(fixture.ExtendedQueryTagStore));
        _indexDataStoreTestHelper = EnsureArg.IsNotNull(fixture?.IndexDataStoreTestHelper, nameof(fixture.IndexDataStoreTestHelper));
        _extendedQueryTagStoreTestHelper = EnsureArg.IsNotNull(fixture?.ExtendedQueryTagStoreTestHelper, nameof(fixture.ExtendedQueryTagStoreTestHelper));
        _partitionStore = EnsureArg.IsNotNull(fixture?.PartitionStore, nameof(fixture.PartitionStore));
        _queryStore = EnsureArg.IsNotNull(fixture?.QueryStore, nameof(fixture.QueryStore));
        _changeFeedStore = EnsureArg.IsNotNull(fixture?.ChangeFeedStore, nameof(fixture.ChangeFeedStore));
    }

    [Fact]
    public async Task GivenInstances_WhenGetInstanceIdentifiersByWatermarkRange_ThenItShouldReturnInstancesInRange()
    {
        await AddRandomInstanceAsync();
        var instance1 = await AddRandomInstanceAsync();
        var instance2 = await AddRandomInstanceAsync();
        var instance3 = await AddRandomInstanceAsync();
        var instance4 = await AddRandomInstanceAsync();
        await AddRandomInstanceAsync();

        IReadOnlyList<VersionedInstanceIdentifier> instances = await _instanceStore.GetInstanceIdentifiersByWatermarkRangeAsync(
            new WatermarkRange(instance1.Version, instance4.Version),
            IndexStatus.Creating);

        Assert.Equal(instances, new[] { instance1, instance2, instance3, instance4 });
    }

    [Fact]
    public async Task GivenStudyTag_WhenReindexWithNewInstance_ThenTagValueShouldBeUpdated()
    {
        DicomTag tag = DicomTag.DeviceSerialNumber;
        string tagValue1 = "test1";
        string tagValue2 = "test2";
        string tagValue3 = "test3";

        string studyUid = TestUidGenerator.Generate();

        DicomDataset dataset1 = Samples.CreateRandomInstanceDataset(studyUid);
        dataset1.Add(tag, tagValue1);
        DicomDataset dataset2 = Samples.CreateRandomInstanceDataset(studyUid);
        dataset2.Add(tag, tagValue2);
        DicomDataset dataset3 = Samples.CreateRandomInstanceDataset(studyUid);
        dataset3.Add(tag, tagValue3);

        Instance instance1 = await CreateInstanceIndexAsync(dataset1);
        Instance instance2 = await CreateInstanceIndexAsync(dataset2);
        Instance instance3 = await CreateInstanceIndexAsync(dataset3);

        var tagStoreEntry = await AddExtendedQueryTagAsync(tag.BuildAddExtendedQueryTagEntry(level: QueryTagLevel.Study));
        QueryTag queryTag = new QueryTag(tagStoreEntry);

        // Simulate re-indexing, which may re-index an instance which may re-index
        // the instances for a particular study or series out-of-order
        await _indexDataStore.ReindexInstanceAsync(dataset2, instance2.Watermark, new[] { queryTag });
        ExtendedQueryTagDataRow row = (await _extendedQueryTagStoreTestHelper.GetExtendedQueryTagDataAsync(ExtendedQueryTagDataType.StringData, tagStoreEntry.Key, instance1.StudyKey, null, null)).Single();
        Assert.Equal(tagValue2, row.TagValue); // Added

        await _indexDataStore.ReindexInstanceAsync(dataset3, instance3.Watermark, new[] { queryTag });
        row = (await _extendedQueryTagStoreTestHelper.GetExtendedQueryTagDataAsync(ExtendedQueryTagDataType.StringData, tagStoreEntry.Key, instance1.StudyKey, null, null)).Single();
        Assert.Equal(tagValue3, row.TagValue); // Overwrite

        await _indexDataStore.ReindexInstanceAsync(dataset1, instance1.Watermark, new[] { queryTag });
        row = (await _extendedQueryTagStoreTestHelper.GetExtendedQueryTagDataAsync(ExtendedQueryTagDataType.StringData, tagStoreEntry.Key, instance1.StudyKey, null, null)).Single();
        Assert.Equal(tagValue3, row.TagValue); // Do not overwrite
    }

    [Fact]
    public async Task GivenSeriesTag_WhenReindexWithOldInstance_ThenTagValueShouldNotBeUpdated()
    {
        DicomTag tag = DicomTag.AcquisitionDeviceProcessingCode;
        string tagValue1 = "test1";
        string tagValue2 = "test2";

        string studyUid = TestUidGenerator.Generate();
        string seriesUid = TestUidGenerator.Generate();

        DicomDataset dataset1 = Samples.CreateRandomInstanceDataset(studyUid, seriesUid);
        dataset1.Add(tag, tagValue1);
        DicomDataset dataset2 = Samples.CreateRandomInstanceDataset(studyUid, seriesUid);
        dataset2.Add(tag, tagValue2);
        Instance instance1 = await CreateInstanceIndexAsync(dataset1);
        Instance instance2 = await CreateInstanceIndexAsync(dataset2);

        var tagStoreEntry = await AddExtendedQueryTagAsync(tag.BuildAddExtendedQueryTagEntry(level: QueryTagLevel.Series));
        QueryTag queryTag = new QueryTag(tagStoreEntry);

        await _indexDataStore.ReindexInstanceAsync(dataset2, instance2.Watermark, new[] { queryTag });
        await _indexDataStore.ReindexInstanceAsync(dataset1, instance1.Watermark, new[] { queryTag });

        var row = (await _extendedQueryTagStoreTestHelper.GetExtendedQueryTagDataAsync(ExtendedQueryTagDataType.StringData, tagStoreEntry.Key, instance1.StudyKey, instance1.SeriesKey, null)).First();
        Assert.Equal(tagValue2, row.TagValue);
    }

    [Fact]
    public async Task GivenInstanceTag_WhenReindexWithNotIndexedInstance_ThenTagValueShouldBeInserted()
    {
        DicomTag tag = DicomTag.AcquisitionDeviceProcessingDescription;
        string tagValue = "test";

        DicomDataset dataset = Samples.CreateRandomInstanceDataset();
        dataset.Add(tag, tagValue);

        Instance instance = await CreateInstanceIndexAsync(dataset);

        var tagStoreEntry = await AddExtendedQueryTagAsync(tag.BuildAddExtendedQueryTagEntry(level: QueryTagLevel.Instance));

        await _indexDataStore.ReindexInstanceAsync(dataset, instance.Watermark, new[] { new QueryTag(tagStoreEntry) });

        var row = (await _extendedQueryTagStoreTestHelper.GetExtendedQueryTagDataAsync(ExtendedQueryTagDataType.StringData, tagStoreEntry.Key, instance.StudyKey, instance.SeriesKey, instance.InstanceKey)).First();
        Assert.Equal(tagValue, row.TagValue);
    }

    [Fact]
    public async Task GivenInstanceTag_WhenReindexWithIndexedInstance_ThenTagValueShouldNotBeUpdated()
    {
        DicomTag tag = DicomTag.DeviceLabel;
        string tagValue = "test";
        var tagStoreEntry = await AddExtendedQueryTagAsync(tag.BuildAddExtendedQueryTagEntry(level: QueryTagLevel.Instance));

        DicomDataset dataset = Samples.CreateRandomInstanceDataset();
        dataset.Add(tag, tagValue);
        var instance = await CreateInstanceIndexAsync(dataset);

        await _indexDataStore.ReindexInstanceAsync(dataset, instance.Watermark, new[] { new QueryTag(tagStoreEntry) });

        var row = (await _extendedQueryTagStoreTestHelper.GetExtendedQueryTagDataAsync(ExtendedQueryTagDataType.StringData, tagStoreEntry.Key, instance.StudyKey, instance.SeriesKey, instance.InstanceKey)).First();
        Assert.Equal(tagValue, row.TagValue);

    }

    [Fact]
    public async Task GivenInstanceNotExist_WhenReindex_ThenShouldThrowException()
    {
        DicomTag tag = DicomTag.DeviceID;
        var tagStoreEntry = await AddExtendedQueryTagAsync(tag.BuildAddExtendedQueryTagEntry(level: QueryTagLevel.Instance));

        DicomDataset dataset = Samples.CreateRandomInstanceDataset();
        await Assert.ThrowsAsync<InstanceNotFoundException>(() => _indexDataStore.ReindexInstanceAsync(dataset, 0, new[] { new QueryTag(tagStoreEntry) }));
    }

    [Fact]
    public async Task GivenPendingInstance_WhenReindex_ThenShouldThrowException()
    {
        DicomTag tag = DicomTag.DeviceDescription;
        var tagStoreEntry = await AddExtendedQueryTagAsync(tag.BuildAddExtendedQueryTagEntry(level: QueryTagLevel.Instance));

        DicomDataset dataset = Samples.CreateRandomInstanceDataset();

        long watermark = await _indexDataStore.BeginCreateInstanceIndexAsync(new Partition(1, "clinic-one"), dataset);
        await Assert.ThrowsAsync<PendingInstanceException>(() => _indexDataStore.ReindexInstanceAsync(dataset, watermark, new[] { new QueryTag(tagStoreEntry) }));
    }

    [Fact]
    public async Task GivenInstances_WhenGettingInstanceBatches_ThenStartAtEnd()
    {
        var instances = new List<VersionedInstanceIdentifier>
        {
            await AddRandomInstanceAsync(),
            await AddRandomInstanceAsync(),
            await AddRandomInstanceAsync(),
            await AddRandomInstanceAsync(),
            await AddRandomInstanceAsync(),
            await AddRandomInstanceAsync(), // Deleted
            await AddRandomInstanceAsync(),
            await AddRandomInstanceAsync(),
        };

        // Create a gap within the data
        await _indexDataStore.DeleteInstanceIndexAsync(
            new InstanceIdentifier(
                instances[^3].StudyInstanceUid,
                instances[^3].SeriesInstanceUid,
                instances[^3].SopInstanceUid,
                Partition.Default));

        IReadOnlyList<WatermarkRange> batches;

        // No Max Watermark
        batches = await _instanceStore.GetInstanceBatchesAsync(3, 2, IndexStatus.Creating);

        Assert.Equal(2, batches.Count);
        Assert.Equal(new WatermarkRange(instances[^4].Version, instances[^1].Version), batches[0]);
        Assert.Equal(new WatermarkRange(instances[^7].Version, instances[^5].Version), batches[1]);

        // With Max Watermark
        batches = await _instanceStore.GetInstanceBatchesAsync(3, 2, IndexStatus.Creating, instances[^2].Version);

        Assert.Equal(2, batches.Count);
        Assert.Equal(new WatermarkRange(instances[^5].Version, instances[^2].Version), batches[0]);
        Assert.Equal(new WatermarkRange(instances[^8].Version, instances[^6].Version), batches[1]);
    }

    [Fact]
    public async Task WhenAddingTheSameInstanceToTwoPartitions_ThenTheyAreRetrievedCorrectly()
    {
        var partition1 = await _partitionStore.AddPartitionAsync("partition1");
        var partition2 = await _partitionStore.AddPartitionAsync("partition2");

        string studyInstanceUID = TestUidGenerator.Generate();

        DicomDataset dataset1 = Samples.CreateRandomInstanceDataset(studyInstanceUID);
        DicomDataset dataset2 = Samples.CreateRandomInstanceDataset(studyInstanceUID);

<<<<<<< HEAD
        Instance instance1 = await CreateInstanceIndexAsync(dataset1, partition1.Key);
        Instance instance2 = await CreateInstanceIndexAsync(dataset2, partition2.Key);
=======
        Instance instance1 = await CreateInstanceIndexAsync(dataset1, partition1);
        Instance instance2 = await CreateInstanceIndexAsync(dataset2, partition2);
>>>>>>> 06c135c4

        Assert.Equal(partition1.Key, instance1.PartitionKey);
        Assert.Equal(partition2.Key, instance2.PartitionKey);
    }

    [Fact]
    public async Task WhenRetrievingAnInstanceFromTheWrongPartition_ThenResultSetIsEmpty()
    {
        var partition = await _partitionStore.AddPartitionAsync("partition3");

        var identifier = await AddRandomInstanceAsync(partition);

        var instances = await _indexDataStoreTestHelper.GetInstancesAsync(identifier.StudyInstanceUid, identifier.SeriesInstanceUid, identifier.SopInstanceUid, Partition.DefaultKey);
        Assert.Empty(instances);
    }

    [Fact]
    public async Task GivenInstances_WhenBulkUpdateInstancesInAStudy_ThenItShouldBeSuccessful()
    {
        var studyInstanceUID1 = TestUidGenerator.Generate();
        DicomDataset dataset1 = Samples.CreateRandomInstanceDataset(studyInstanceUID1);
        DicomDataset dataset2 = Samples.CreateRandomInstanceDataset(studyInstanceUID1);
        DicomDataset dataset3 = Samples.CreateRandomInstanceDataset(studyInstanceUID1);
        DicomDataset dataset4 = Samples.CreateRandomInstanceDataset(studyInstanceUID1);
        dataset4.AddOrUpdate(DicomTag.PatientName, "FirstName_LastName");

        var instance1 = await CreateInstanceIndexAsync(dataset1);
        var instance2 = await CreateInstanceIndexAsync(dataset2);
        var instance3 = await CreateInstanceIndexAsync(dataset3);
        var instance4 = await CreateInstanceIndexAsync(dataset4);

        var instances = new List<Instance> { instance1, instance2, instance3, instance4 };

        List<WatermarkedFileProperties> watermarkedFilePropertiesList = new List<WatermarkedFileProperties>();

        // Update the instances with newWatermark
<<<<<<< HEAD
        IReadOnlyList<InstanceMetadata> updatedInstanceMetadata = await _indexDataStore.BeginUpdateInstancesAsync(
            new Partition(instance1.PartitionKey, Partition.UnknownName),
            studyInstanceUID1);

        // generate file property per updated instance with new watermark
        foreach (var updatedInstance in updatedInstanceMetadata)
        {
            watermarkedFilePropertiesList.Add(new WatermarkedFileProperties
            {
                Watermark = updatedInstance.InstanceProperties.NewVersion.Value,
                Path = "test/file.dcm",
                ETag = "etag"
            });
        }
=======
        await _indexDataStore.BeginUpdateInstancesAsync(new Partition(instance1.PartitionKey, Partition.UnknownName), studyInstanceUID1);
>>>>>>> 06c135c4

        var dicomDataset = new DicomDataset();
        dicomDataset.AddOrUpdate(DicomTag.PatientName, "FirstName_NewLastName");

<<<<<<< HEAD
        await _indexDataStore.EndUpdateInstanceAsync(Partition.DefaultKey, studyInstanceUID1, dicomDataset, watermarkedFilePropertiesList);
=======
        await _indexDataStore.EndUpdateInstanceAsync(Partition.DefaultKey, studyInstanceUID1, dicomDataset);
>>>>>>> 06c135c4

        var instanceMetadata = (await _instanceStore.GetInstanceIdentifierWithPropertiesAsync(Partition.Default, studyInstanceUID1)).ToList();

        // Verify the instances are updated with updated information
        Assert.Equal(instances.Count, instanceMetadata.Count());
 
        for (int i = 0; i < instances.Count; i++)
        {
            Assert.Equal(instances[i].SopInstanceUid, instanceMetadata[i].VersionedInstanceIdentifier.SopInstanceUid);
            Assert.Equal(instances[i].Watermark, instanceMetadata[i].InstanceProperties.OriginalVersion);
            Assert.False(instanceMetadata[i].InstanceProperties.NewVersion.HasValue);
        }

        // Verify if the new patient name is updated
        var result = await _queryStore.GetStudyResultAsync(Partition.DefaultKey, new long[] { instanceMetadata.First().VersionedInstanceIdentifier.Version });

        Assert.True(result.Any());
        Assert.Equal("FirstName_NewLastName", result.First().PatientName);

        // Verify Changefeed entries are inserted
        var changeFeedEntries = await _fixture.IndexDataStoreTestHelper.GetUpdatedChangeFeedRowsAsync(4);
        Assert.True(changeFeedEntries.Any());
        for (int i = 0; i < instances.Count; i++)
        {
            Assert.Equal(instanceMetadata[i].VersionedInstanceIdentifier.Version, changeFeedEntries[i].OriginalWatermark);
            Assert.Equal(instanceMetadata[i].VersionedInstanceIdentifier.Version, changeFeedEntries[i].CurrentWatermark);
            Assert.Equal(instanceMetadata[i].VersionedInstanceIdentifier.SopInstanceUid, changeFeedEntries[i].SopInstanceUid);
        }
        //Verify that file properties were updated
    }
    // todo add test for not updTING PROPs when external store disabled

    private async Task<ExtendedQueryTagStoreEntry> AddExtendedQueryTagAsync(AddExtendedQueryTagEntry addExtendedQueryTagEntry)
        => (await _extendedQueryTagStore.AddExtendedQueryTagsAsync(new[] { addExtendedQueryTagEntry }, 128))[0];

<<<<<<< HEAD
    private async Task<Instance> CreateInstanceIndexAsync(DicomDataset dataset, int partitionKey = Partition.DefaultKey)
=======
    private async Task<Instance> CreateInstanceIndexAsync(DicomDataset dataset, Partition partition = null)
>>>>>>> 06c135c4
    {
        partition ??= Partition.Default;
        string studyUid = dataset.GetString(DicomTag.StudyInstanceUID);
        string seriesUid = dataset.GetString(DicomTag.SeriesInstanceUID);
        string sopInstanceUid = dataset.GetString(DicomTag.SOPInstanceUID);
        long watermark = await _indexDataStore.BeginCreateInstanceIndexAsync(partition, dataset);
        await _indexDataStore.EndCreateInstanceIndexAsync(partition.Key, dataset, watermark);

        return await _indexDataStoreTestHelper.GetInstanceAsync(studyUid, seriesUid, sopInstanceUid, watermark);
    }

    private async Task<VersionedInstanceIdentifier> AddRandomInstanceAsync(Partition partition = null)
    {
        DicomDataset dataset = Samples.CreateRandomInstanceDataset();
        partition ??= Partition.Default;

        string studyInstanceUid = dataset.GetString(DicomTag.StudyInstanceUID);
        string seriesInstanceUid = dataset.GetString(DicomTag.SeriesInstanceUID);
        string sopInstanceUid = dataset.GetString(DicomTag.SOPInstanceUID);

<<<<<<< HEAD
        long version = await _indexDataStore.BeginCreateInstanceIndexAsync(partition.Key, dataset);
=======
        long version = await _indexDataStore.BeginCreateInstanceIndexAsync(partition, dataset);
>>>>>>> 06c135c4
        return new VersionedInstanceIdentifier(studyInstanceUid, seriesInstanceUid, sopInstanceUid, version, partition);
    }
}<|MERGE_RESOLUTION|>--- conflicted
+++ resolved
@@ -253,13 +253,8 @@
         DicomDataset dataset1 = Samples.CreateRandomInstanceDataset(studyInstanceUID);
         DicomDataset dataset2 = Samples.CreateRandomInstanceDataset(studyInstanceUID);
 
-<<<<<<< HEAD
-        Instance instance1 = await CreateInstanceIndexAsync(dataset1, partition1.Key);
-        Instance instance2 = await CreateInstanceIndexAsync(dataset2, partition2.Key);
-=======
         Instance instance1 = await CreateInstanceIndexAsync(dataset1, partition1);
         Instance instance2 = await CreateInstanceIndexAsync(dataset2, partition2);
->>>>>>> 06c135c4
 
         Assert.Equal(partition1.Key, instance1.PartitionKey);
         Assert.Equal(partition2.Key, instance2.PartitionKey);
@@ -296,7 +291,6 @@
         List<WatermarkedFileProperties> watermarkedFilePropertiesList = new List<WatermarkedFileProperties>();
 
         // Update the instances with newWatermark
-<<<<<<< HEAD
         IReadOnlyList<InstanceMetadata> updatedInstanceMetadata = await _indexDataStore.BeginUpdateInstancesAsync(
             new Partition(instance1.PartitionKey, Partition.UnknownName),
             studyInstanceUID1);
@@ -311,24 +305,17 @@
                 ETag = "etag"
             });
         }
-=======
-        await _indexDataStore.BeginUpdateInstancesAsync(new Partition(instance1.PartitionKey, Partition.UnknownName), studyInstanceUID1);
->>>>>>> 06c135c4
 
         var dicomDataset = new DicomDataset();
         dicomDataset.AddOrUpdate(DicomTag.PatientName, "FirstName_NewLastName");
 
-<<<<<<< HEAD
         await _indexDataStore.EndUpdateInstanceAsync(Partition.DefaultKey, studyInstanceUID1, dicomDataset, watermarkedFilePropertiesList);
-=======
-        await _indexDataStore.EndUpdateInstanceAsync(Partition.DefaultKey, studyInstanceUID1, dicomDataset);
->>>>>>> 06c135c4
 
         var instanceMetadata = (await _instanceStore.GetInstanceIdentifierWithPropertiesAsync(Partition.Default, studyInstanceUID1)).ToList();
 
         // Verify the instances are updated with updated information
         Assert.Equal(instances.Count, instanceMetadata.Count());
- 
+
         for (int i = 0; i < instances.Count; i++)
         {
             Assert.Equal(instances[i].SopInstanceUid, instanceMetadata[i].VersionedInstanceIdentifier.SopInstanceUid);
@@ -358,11 +345,7 @@
     private async Task<ExtendedQueryTagStoreEntry> AddExtendedQueryTagAsync(AddExtendedQueryTagEntry addExtendedQueryTagEntry)
         => (await _extendedQueryTagStore.AddExtendedQueryTagsAsync(new[] { addExtendedQueryTagEntry }, 128))[0];
 
-<<<<<<< HEAD
-    private async Task<Instance> CreateInstanceIndexAsync(DicomDataset dataset, int partitionKey = Partition.DefaultKey)
-=======
     private async Task<Instance> CreateInstanceIndexAsync(DicomDataset dataset, Partition partition = null)
->>>>>>> 06c135c4
     {
         partition ??= Partition.Default;
         string studyUid = dataset.GetString(DicomTag.StudyInstanceUID);
@@ -383,11 +366,7 @@
         string seriesInstanceUid = dataset.GetString(DicomTag.SeriesInstanceUID);
         string sopInstanceUid = dataset.GetString(DicomTag.SOPInstanceUID);
 
-<<<<<<< HEAD
-        long version = await _indexDataStore.BeginCreateInstanceIndexAsync(partition.Key, dataset);
-=======
         long version = await _indexDataStore.BeginCreateInstanceIndexAsync(partition, dataset);
->>>>>>> 06c135c4
         return new VersionedInstanceIdentifier(studyInstanceUid, seriesInstanceUid, sopInstanceUid, version, partition);
     }
 }