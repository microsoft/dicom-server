--- conflicted
+++ resolved
@@ -3,11 +3,8 @@
 // Licensed under the MIT License (MIT). See LICENSE in the repo root for license information.
 // -------------------------------------------------------------------------------------------------
 
-<<<<<<< HEAD
+using System.Linq;
 using System.Collections.Generic;
-=======
-using System.Linq;
->>>>>>> f7e5ac54
 using System.Threading.Tasks;
 using Dicom;
 using EnsureThat;
@@ -37,21 +34,10 @@
 
         public InstanceStoreTests(SqlDataStoreTestsFixture fixture)
         {
-<<<<<<< HEAD
             _instanceStore = EnsureArg.IsNotNull(fixture?.InstanceStore, nameof(fixture.InstanceStore));
             _indexDataStore = EnsureArg.IsNotNull(fixture?.IndexDataStore, nameof(fixture.IndexDataStore));
-=======
-            EnsureArg.IsNotNull(fixture?.ExtendedQueryTagStore, nameof(fixture.ExtendedQueryTagStore));
-            EnsureArg.IsNotNull(fixture?.TestHelper, nameof(fixture.TestHelper));
-            _instanceStore = fixture.InstanceStore;
-            _indexDataStore = fixture.IndexDataStore;
-            _extendedQueryTagStore = fixture.ExtendedQueryTagStore;
-            _indexDataStoreTestHelper = fixture.TestHelper;
-            EnsureArg.IsNotNull(fixture?.InstanceStore, nameof(fixture.InstanceStore));
-            EnsureArg.IsNotNull(fixture?.IndexDataStore, nameof(fixture.IndexDataStore));
-            _instanceStore = fixture.InstanceStore;
-            _indexDataStore = fixture.IndexDataStore;
->>>>>>> f7e5ac54
+            _extendedQueryTagStore = EnsureArg.IsNotNull(fixture?.ExtendedQueryTagStore, nameof(fixture.ExtendedQueryTagStore));
+            _indexDataStoreTestHelper = EnsureArg.IsNotNull(fixture?.TestHelper, nameof(fixture.TestHelper));
         }
 
         [Fact]
@@ -71,7 +57,6 @@
             Assert.Equal(instances, new[] { instance1, instance2, instance3 });
         }
 
-<<<<<<< HEAD
         [Fact]
         public async Task GivenInstances_WhenGettingMaxInstanceWatermark_ThenReturnMaxValue()
         {
@@ -82,7 +67,7 @@
             var last = await AddRandomInstanceAsync();
 
             Assert.Equal(last.Version, await _instanceStore.GetMaxInstanceWatermarkAsync());
-=======
+        }
 
         [Fact]
         public async Task GivenStudyTag_WhenReindexWithNewInstance_ThenTagValueShouldBeUpdated()
@@ -215,7 +200,6 @@
             }
 
             return await _indexDataStoreTestHelper.GetInstanceAsync(studyUid, seriesUid, sopInstanceUid, watermark);
->>>>>>> f7e5ac54
         }
 
         private async Task<VersionedInstanceIdentifier> AddRandomInstanceAsync()
