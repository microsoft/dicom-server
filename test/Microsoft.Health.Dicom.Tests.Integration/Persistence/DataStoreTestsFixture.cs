// -------------------------------------------------------------------------------------------------
// Copyright (c) Microsoft Corporation. All rights reserved.
// Licensed under the MIT License (MIT). See LICENSE in the repo root for license information.
// -------------------------------------------------------------------------------------------------

using System;
using System.Collections.Generic;
using System.Threading;
using System.Threading.Tasks;
using Azure.Storage.Blobs;
using Microsoft.ApplicationInsights;
using Microsoft.ApplicationInsights.Channel;
using Microsoft.ApplicationInsights.Extensibility;
using Microsoft.Extensions.Configuration;
using Microsoft.Extensions.Logging.Abstractions;
using Microsoft.Extensions.Options;
using Microsoft.Health.Blob.Configs;
using Microsoft.Health.Blob.Features.Storage;
using Microsoft.Health.Dicom.Blob;
using Microsoft.Health.Dicom.Blob.Features.Storage;
using Microsoft.Health.Dicom.Core.Features.Common;
using Microsoft.Health.Dicom.Tests.Common.Serialization;
using Microsoft.IO;
using NSubstitute;
using Xunit;

namespace Microsoft.Health.Dicom.Tests.Integration.Persistence;

public class DataStoreTestsFixture : IAsyncLifetime
{
    private readonly BlobDataStoreConfiguration _blobDataStoreConfiguration;
    private readonly BlobContainerConfiguration _blobContainerConfiguration;
    private readonly BlobContainerConfiguration _metadataContainerConfiguration;
    private BlobServiceClient _blobClient;

    private int _watermark = 0;

    public DataStoreTestsFixture()
    {
        IConfiguration environment = new ConfigurationBuilder()
            .AddEnvironmentVariables()
            .Build();

        _blobContainerConfiguration = new BlobContainerConfiguration { ContainerName = Guid.NewGuid().ToString() };
        _metadataContainerConfiguration = new BlobContainerConfiguration { ContainerName = Guid.NewGuid().ToString() };
        _blobDataStoreConfiguration = new BlobDataStoreConfiguration
        {
            ConnectionString = environment["BlobStore:ConnectionString"] ?? BlobLocalEmulator.ConnectionString,
        };
        RecyclableMemoryStreamManager = new RecyclableMemoryStreamManager();
    }

    public IFileStore FileStore { get; set; }

    public IMetadataStore MetadataStore { get; set; }

    public RecyclableMemoryStreamManager RecyclableMemoryStreamManager { get; }

    public int NextWatermark => Interlocked.Increment(ref _watermark);
    private readonly TelemetryClient _appInsightsTelemetryClient = new TelemetryClient(new TelemetryConfiguration()
    {
        TelemetryChannel = Substitute.For<ITelemetryChannel>(),
    });

    public async Task InitializeAsync()
    {
        IOptionsMonitor<BlobContainerConfiguration> optionsMonitor = Substitute.For<IOptionsMonitor<BlobContainerConfiguration>>();
        optionsMonitor.Get(Constants.BlobContainerConfigurationName).Returns(_blobContainerConfiguration);
        optionsMonitor.Get(Constants.MetadataContainerConfigurationName).Returns(_metadataContainerConfiguration);

        _blobClient = BlobClientFactory.Create(_blobDataStoreConfiguration);

        var blobClientInitializer = new BlobInitializer(_blobClient, new BlobClientContainerGetTestProvider(), NullLogger<BlobInitializer>.Instance);

        var blobContainerInitializer = new BlobContainerInitializer(_blobContainerConfiguration.ContainerName, NullLogger<BlobContainerInitializer>.Instance);
        var metadataContainerInitializer = new BlobContainerInitializer(_metadataContainerConfiguration.ContainerName, NullLogger<BlobContainerInitializer>.Instance);

        await blobClientInitializer.InitializeDataStoreAsync(new List<IBlobContainerInitializer> { blobContainerInitializer, metadataContainerInitializer });

<<<<<<< HEAD
        var migrationConfig = new BlobMigrationConfiguration { FormatType = BlobMigrationFormatType.New };
        FileStore = new BlobFileStore(_blobClient, Substitute.For<DicomFileNameWithUid>(), Substitute.For<DicomFileNameWithPrefix>(), optionsMonitor, Options.Create(Substitute.For<BlobOperationOptions>()), Options.Create(migrationConfig), NullLogger<BlobFileStore>.Instance);
        MetadataStore = new BlobMetadataStore(
            _blobClient,
            RecyclableMemoryStreamManager,
            Substitute.For<DicomFileNameWithUid>(),
            Substitute.For<DicomFileNameWithPrefix>(),
            Options.Create(migrationConfig), optionsMonitor,
            Options.Create(AppSerializerOptions.Json),
            NullLogger<BlobMetadataStore>.Instance,
            _appInsightsTelemetryClient);
=======
        FileStore = new BlobFileStore(_blobClient, Substitute.For<DicomFileNameWithPrefix>(), optionsMonitor, Options.Create(Substitute.For<BlobOperationOptions>()), NullLogger<BlobFileStore>.Instance);
        MetadataStore = new BlobMetadataStore(_blobClient, RecyclableMemoryStreamManager, Substitute.For<DicomFileNameWithPrefix>(), optionsMonitor, Options.Create(AppSerializerOptions.Json), NullLogger<BlobMetadataStore>.Instance);
>>>>>>> 032a8967
    }

    public async Task DisposeAsync()
    {
        using (_blobClient as IDisposable)
        {
            BlobContainerClient blobContainer = _blobClient.GetBlobContainerClient(_blobContainerConfiguration.ContainerName);
            await blobContainer.DeleteIfExistsAsync();

            BlobContainerClient metadataContainer = _blobClient.GetBlobContainerClient(_metadataContainerConfiguration.ContainerName);
            await metadataContainer.DeleteIfExistsAsync();
        }
    }
}<|MERGE_RESOLUTION|>--- conflicted
+++ resolved
@@ -77,22 +77,8 @@
 
         await blobClientInitializer.InitializeDataStoreAsync(new List<IBlobContainerInitializer> { blobContainerInitializer, metadataContainerInitializer });
 
-<<<<<<< HEAD
-        var migrationConfig = new BlobMigrationConfiguration { FormatType = BlobMigrationFormatType.New };
-        FileStore = new BlobFileStore(_blobClient, Substitute.For<DicomFileNameWithUid>(), Substitute.For<DicomFileNameWithPrefix>(), optionsMonitor, Options.Create(Substitute.For<BlobOperationOptions>()), Options.Create(migrationConfig), NullLogger<BlobFileStore>.Instance);
-        MetadataStore = new BlobMetadataStore(
-            _blobClient,
-            RecyclableMemoryStreamManager,
-            Substitute.For<DicomFileNameWithUid>(),
-            Substitute.For<DicomFileNameWithPrefix>(),
-            Options.Create(migrationConfig), optionsMonitor,
-            Options.Create(AppSerializerOptions.Json),
-            NullLogger<BlobMetadataStore>.Instance,
-            _appInsightsTelemetryClient);
-=======
         FileStore = new BlobFileStore(_blobClient, Substitute.For<DicomFileNameWithPrefix>(), optionsMonitor, Options.Create(Substitute.For<BlobOperationOptions>()), NullLogger<BlobFileStore>.Instance);
-        MetadataStore = new BlobMetadataStore(_blobClient, RecyclableMemoryStreamManager, Substitute.For<DicomFileNameWithPrefix>(), optionsMonitor, Options.Create(AppSerializerOptions.Json), NullLogger<BlobMetadataStore>.Instance);
->>>>>>> 032a8967
+        MetadataStore = new BlobMetadataStore(_blobClient, RecyclableMemoryStreamManager, Substitute.For<DicomFileNameWithPrefix>(), optionsMonitor, Options.Create(AppSerializerOptions.Json), NullLogger<BlobMetadataStore>.Instance, _appInsightsTelemetryClient);
     }
 
     public async Task DisposeAsync()
