﻿// -------------------------------------------------------------------------------------------------
// Copyright (c) Microsoft Corporation. All rights reserved.
// Licensed under the MIT License (MIT). See LICENSE in the repo root for license information.
// -------------------------------------------------------------------------------------------------

using System;
using System.Collections.Generic;
using System.Threading.Tasks;
using Azure.Storage.Blobs;
using Dicom.Serialization;
using Microsoft.Extensions.Configuration;
using Microsoft.Extensions.Logging.Abstractions;
using Microsoft.Extensions.Options;
using Microsoft.Health.Blob.Configs;
using Microsoft.Health.Blob.Features.Storage;
using Microsoft.Health.Dicom.Blob;
using Microsoft.Health.Dicom.Blob.Features.Storage;
using Microsoft.Health.Dicom.Blob.Utilities;
using Microsoft.Health.Dicom.Core.Features.Common;
using Microsoft.IO;
using Newtonsoft.Json;
using NSubstitute;
using Xunit;

namespace Microsoft.Health.Dicom.Tests.Integration.Persistence
{
    public class DataStoreTestsFixture : IAsyncLifetime
    {
        private readonly BlobDataStoreConfiguration _blobDataStoreConfiguration;
        private readonly BlobContainerConfiguration _blobContainerConfiguration;
        private readonly BlobContainerConfiguration _metadataContainerConfiguration;
        private BlobServiceClient _blobClient;

        public DataStoreTestsFixture()
        {
            IConfiguration environment = new ConfigurationBuilder()
                .AddEnvironmentVariables()
                .Build();

            _blobContainerConfiguration = new BlobContainerConfiguration { ContainerName = Guid.NewGuid().ToString() };
            _metadataContainerConfiguration = new BlobContainerConfiguration { ContainerName = Guid.NewGuid().ToString() };
            _blobDataStoreConfiguration = new BlobDataStoreConfiguration
            {
                ConnectionString = environment["BlobStore:ConnectionString"] ?? BlobLocalEmulator.ConnectionString,
            };
            RecyclableMemoryStreamManager = new RecyclableMemoryStreamManager();
        }

        public IFileStore FileStore { get; private set; }

        public IMetadataStore MetadataStore { get; private set; }

        public RecyclableMemoryStreamManager RecyclableMemoryStreamManager { get; }

        public async Task InitializeAsync()
        {
            IOptionsMonitor<BlobContainerConfiguration> optionsMonitor = Substitute.For<IOptionsMonitor<BlobContainerConfiguration>>();
<<<<<<< HEAD
            optionsMonitor.Get(BlobContainerConfigurationAware.ContainerName).Returns(_blobContainerConfiguration);
            optionsMonitor.Get(MetadataContainerConfigurationAware.ContainerName).Returns(_metadataContainerConfiguration);
=======
            optionsMonitor.Get(Constants.BlobContainerConfigurationName).Returns(_blobContainerConfiguration);
            optionsMonitor.Get(Constants.MetadataContainerConfigurationName).Returns(_metadataContainerConfiguration);
>>>>>>> ddc05405

            IBlobClientTestProvider testProvider = new BlobClientReadWriteTestProvider(RecyclableMemoryStreamManager, NullLogger<BlobClientReadWriteTestProvider>.Instance);

            _blobClient = BlobClientFactory.Create(_blobDataStoreConfiguration);

            var blobClientInitializer = new BlobInitializer(_blobClient, testProvider, NullLogger<BlobInitializer>.Instance);

            var blobContainerInitializer = new BlobContainerInitializer(_blobContainerConfiguration.ContainerName, NullLogger<BlobContainerInitializer>.Instance);
            var metadataContainerInitializer = new BlobContainerInitializer(_metadataContainerConfiguration.ContainerName, NullLogger<BlobContainerInitializer>.Instance);

            await blobClientInitializer.InitializeDataStoreAsync(
                                            new List<IBlobContainerInitializer> { blobContainerInitializer, metadataContainerInitializer });

            var jsonSerializer = new JsonSerializer();
            jsonSerializer.Converters.Add(new JsonDicomConverter());

            FileStore = new BlobFileStore(_blobClient, optionsMonitor, Options.Create(Substitute.For<BlobOperationOptions>()));
            MetadataStore = new BlobMetadataStore(_blobClient, jsonSerializer, optionsMonitor, RecyclableMemoryStreamManager);
        }

        public async Task DisposeAsync()
        {
            using (_blobClient as IDisposable)
            {
                BlobContainerClient blobContainer = _blobClient.GetBlobContainerClient(_blobContainerConfiguration.ContainerName);
                await blobContainer.DeleteIfExistsAsync();

                BlobContainerClient metadataContainer = _blobClient.GetBlobContainerClient(_metadataContainerConfiguration.ContainerName);
                await metadataContainer.DeleteIfExistsAsync();
            }
        }
    }
}<|MERGE_RESOLUTION|>--- conflicted
+++ resolved
@@ -15,7 +15,6 @@
 using Microsoft.Health.Blob.Features.Storage;
 using Microsoft.Health.Dicom.Blob;
 using Microsoft.Health.Dicom.Blob.Features.Storage;
-using Microsoft.Health.Dicom.Blob.Utilities;
 using Microsoft.Health.Dicom.Core.Features.Common;
 using Microsoft.IO;
 using Newtonsoft.Json;
@@ -55,13 +54,8 @@
         public async Task InitializeAsync()
         {
             IOptionsMonitor<BlobContainerConfiguration> optionsMonitor = Substitute.For<IOptionsMonitor<BlobContainerConfiguration>>();
-<<<<<<< HEAD
-            optionsMonitor.Get(BlobContainerConfigurationAware.ContainerName).Returns(_blobContainerConfiguration);
-            optionsMonitor.Get(MetadataContainerConfigurationAware.ContainerName).Returns(_metadataContainerConfiguration);
-=======
             optionsMonitor.Get(Constants.BlobContainerConfigurationName).Returns(_blobContainerConfiguration);
             optionsMonitor.Get(Constants.MetadataContainerConfigurationName).Returns(_metadataContainerConfiguration);
->>>>>>> ddc05405
 
             IBlobClientTestProvider testProvider = new BlobClientReadWriteTestProvider(RecyclableMemoryStreamManager, NullLogger<BlobClientReadWriteTestProvider>.Instance);
 
