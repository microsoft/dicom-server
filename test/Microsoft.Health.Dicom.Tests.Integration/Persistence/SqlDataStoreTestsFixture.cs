﻿// -------------------------------------------------------------------------------------------------
// Copyright (c) Microsoft Corporation. All rights reserved.
// Licensed under the MIT License (MIT). See LICENSE in the repo root for license information.
// -------------------------------------------------------------------------------------------------

using System;
using System.Numerics;
using System.Threading.Tasks;
using EnsureThat;
using MediatR;
using Microsoft.Data.SqlClient;
using Microsoft.Extensions.Logging.Abstractions;
using Microsoft.Extensions.Options;
using Microsoft.Health.Dicom.Core.Features.ExtendedQueryTag;
using Microsoft.Health.Dicom.Core.Features.Retrieve;
using Microsoft.Health.Dicom.Core.Features.Store;
using Microsoft.Health.Dicom.SqlServer.Features.ExtendedQueryTag;
using Microsoft.Health.Dicom.SqlServer.Features.Retrieve;
using Microsoft.Health.Dicom.SqlServer.Features.Schema;
using Microsoft.Health.Dicom.SqlServer.Features.Store;
using Microsoft.Health.SqlServer;
using Microsoft.Health.SqlServer.Configs;
using Microsoft.Health.SqlServer.Features.Client;
using Microsoft.Health.SqlServer.Features.Schema;
using Microsoft.Health.SqlServer.Features.Schema.Manager;
using Microsoft.Health.SqlServer.Features.Storage;
using NSubstitute;
using Polly;
using Xunit;

namespace Microsoft.Health.Dicom.Tests.Integration.Persistence
{
    public class SqlDataStoreTestsFixture : IAsyncLifetime
    {
        private const string LocalConnectionString = "server=(local);Integrated Security=true";

        private readonly string _masterConnectionString;
        private readonly string _databaseName;
        private readonly SchemaInitializer _schemaInitializer;

        // Only 1 public constructor is allowed for test fixture.
        internal SqlDataStoreTestsFixture(string databaseName)
        {
            EnsureArg.IsNotNullOrEmpty(databaseName, nameof(databaseName));
            _databaseName = databaseName;
            string initialConnectionString = Environment.GetEnvironmentVariable("SqlServer:ConnectionString") ?? LocalConnectionString;
            _masterConnectionString = new SqlConnectionStringBuilder(initialConnectionString) { InitialCatalog = "master" }.ToString();
            TestConnectionString = new SqlConnectionStringBuilder(initialConnectionString) { InitialCatalog = _databaseName }.ToString();

            var config = new SqlServerDataStoreConfiguration
            {
                ConnectionString = TestConnectionString,
                Initialize = true,
                SchemaOptions = new SqlServerSchemaOptions
                {
                    AutomaticUpdatesEnabled = true,
                },
            };

            IOptions<SqlServerDataStoreConfiguration> configOptions = Options.Create(config);

            var scriptProvider = new ScriptProvider<SchemaVersion>();

            var baseScriptProvider = new BaseScriptProvider();

            var mediator = Substitute.For<IMediator>();

            var sqlConnectionStringProvider = new DefaultSqlConnectionStringProvider(configOptions);

            var sqlConnectionFactory = new DefaultSqlConnectionFactory(sqlConnectionStringProvider);

            var schemaManagerDataStore = new SchemaManagerDataStore(sqlConnectionFactory);

            SchemaUpgradeRunner = new SchemaUpgradeRunner(scriptProvider, baseScriptProvider, NullLogger<SchemaUpgradeRunner>.Instance, sqlConnectionFactory, schemaManagerDataStore);

            SchemaInformation = new SchemaInformation(SchemaVersionConstants.Min, SchemaVersionConstants.Max);

            _schemaInitializer = new SchemaInitializer(configOptions, schemaManagerDataStore, SchemaUpgradeRunner, SchemaInformation, sqlConnectionFactory, sqlConnectionStringProvider, mediator, NullLogger<SchemaInitializer>.Instance);

            SqlTransactionHandler = new SqlTransactionHandler();

            SqlConnectionWrapperFactory = new SqlConnectionWrapperFactory(SqlTransactionHandler, new SqlCommandWrapperFactory(), sqlConnectionFactory);

            var schemaResolver = new PassthroughSchemaVersionResolver(SchemaInformation);

            IndexDataStore = new SqlIndexDataStore(new VersionedCache<ISqlIndexDataStore>(
                schemaResolver,
                new[]
                {
                    new SqlIndexDataStoreV1(SqlConnectionWrapperFactory),
                    new SqlIndexDataStoreV2(SqlConnectionWrapperFactory),
                    new SqlIndexDataStoreV3(SqlConnectionWrapperFactory),
                    new SqlIndexDataStoreV4(SqlConnectionWrapperFactory),
                }));

            InstanceStore = new SqlInstanceStore(new VersionedCache<ISqlInstanceStore>(
                schemaResolver,
                new[]
                {
                    new SqlInstanceStoreV1(SqlConnectionWrapperFactory),
                    new SqlInstanceStoreV2(SqlConnectionWrapperFactory),
                    new SqlInstanceStoreV3(SqlConnectionWrapperFactory),
                    new SqlInstanceStoreV4(SqlConnectionWrapperFactory),
                }));

            ExtendedQueryTagStore = new SqlExtendedQueryTagStore(new VersionedCache<ISqlExtendedQueryTagStore>(
                schemaResolver,
                new[]
                {
                    new SqlExtendedQueryTagStoreV1(),
                    new SqlExtendedQueryTagStoreV2(SqlConnectionWrapperFactory, NullLogger<SqlExtendedQueryTagStoreV2>.Instance),
                    new SqlExtendedQueryTagStoreV3(SqlConnectionWrapperFactory, NullLogger<SqlExtendedQueryTagStoreV3>.Instance),
                    new SqlExtendedQueryTagStoreV4(SqlConnectionWrapperFactory, NullLogger<SqlExtendedQueryTagStoreV4>.Instance),
                }));

            TestHelper = new SqlIndexDataStoreTestHelper(TestConnectionString);
        }

        public SqlDataStoreTestsFixture()
            : this(GenerateDatabaseName())
        {
        }

        public SqlTransactionHandler SqlTransactionHandler { get; }

        public SqlConnectionWrapperFactory SqlConnectionWrapperFactory { get; }

        public IIndexDataStore IndexDataStore { get; }

        public IInstanceStore InstanceStore { get; }

        public IExtendedQueryTagStore ExtendedQueryTagStore { get; }

        public SchemaUpgradeRunner SchemaUpgradeRunner { get; }

        public string TestConnectionString { get; }

<<<<<<< HEAD
        public IStoreFactory<IExtendedQueryTagStore> ExtendedQueryTagStoreFactory { get; }

        public IIndexDataStoreTestHelper TestHelper { get; }
=======
        public SqlIndexDataStoreTestHelper TestHelper { get; }
>>>>>>> 5ec5c4bc

        public SchemaInformation SchemaInformation { get; set; }

        public static string GenerateDatabaseName(string prefix = "DICOMINTEGRATIONTEST_")
        {
            return $"{prefix}{DateTimeOffset.UtcNow.ToUnixTimeSeconds()}_{BigInteger.Abs(new BigInteger(Guid.NewGuid().ToByteArray()))}";
        }

        public async Task InitializeAsync(bool forceIncrementalSchemaUpgrade)
        {
            // Create the database
            using (var sqlConnection = new SqlConnection(_masterConnectionString))
            {
                await sqlConnection.OpenAsync();

                using (SqlCommand command = sqlConnection.CreateCommand())
                {
                    command.CommandTimeout = 600;
                    command.CommandText = $"CREATE DATABASE {_databaseName}";
                    await command.ExecuteNonQueryAsync();
                }
            }

            // verify that we can connect to the new database. This sometimes does not work right away with Azure SQL.
            await Policy
                .Handle<SqlException>()
                .WaitAndRetryAsync(
                    retryCount: 7,
                    sleepDurationProvider: retryAttempt => TimeSpan.FromSeconds(Math.Pow(2, retryAttempt)))
                .ExecuteAsync(async () =>
                {
                    using (var sqlConnection = new SqlConnection(TestConnectionString))
                    {
                        await sqlConnection.OpenAsync();
                        using (SqlCommand sqlCommand = sqlConnection.CreateCommand())
                        {
                            sqlCommand.CommandText = "SELECT 1";
                            await sqlCommand.ExecuteScalarAsync();
                        }
                    }
                });

            await _schemaInitializer.InitializeAsync(forceIncrementalSchemaUpgrade);
        }

        public Task InitializeAsync()
        {
            return InitializeAsync(forceIncrementalSchemaUpgrade: false);
        }

        public async Task DisposeAsync()
        {
            using (var sqlConnection = new SqlConnection(_masterConnectionString))
            {
                await sqlConnection.OpenAsync();
                SqlConnection.ClearAllPools();
                using (SqlCommand sqlCommand = sqlConnection.CreateCommand())
                {
                    sqlCommand.CommandTimeout = 600;
                    sqlCommand.CommandText = $"DROP DATABASE IF EXISTS {_databaseName}";
                    await sqlCommand.ExecuteNonQueryAsync();
                }
            }
        }
    }
}<|MERGE_RESOLUTION|>--- conflicted
+++ resolved
@@ -135,13 +135,9 @@
 
         public string TestConnectionString { get; }
 
-<<<<<<< HEAD
         public IStoreFactory<IExtendedQueryTagStore> ExtendedQueryTagStoreFactory { get; }
 
         public IIndexDataStoreTestHelper TestHelper { get; }
-=======
-        public SqlIndexDataStoreTestHelper TestHelper { get; }
->>>>>>> 5ec5c4bc
 
         public SchemaInformation SchemaInformation { get; set; }
 
