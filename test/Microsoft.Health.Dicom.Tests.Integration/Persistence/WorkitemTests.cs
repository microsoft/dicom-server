﻿// -------------------------------------------------------------------------------------------------
// Copyright (c) Microsoft Corporation. All rights reserved.
// Licensed under the MIT License (MIT). See LICENSE in the repo root for license information.
// -------------------------------------------------------------------------------------------------

using System.Collections.Generic;
using System.Linq;
using System.Threading;
using System.Threading.Tasks;
using FellowOakDicom;
using Microsoft.Health.Dicom.Core.Extensions;
using Microsoft.Health.Dicom.Core.Features.ExtendedQueryTag;
using Microsoft.Health.Dicom.Core.Features.Partition;
using Microsoft.Health.Dicom.Core.Features.Query;
using Microsoft.Health.Dicom.Core.Features.Query.Model;
using Microsoft.Health.Dicom.Core.Features.Workitem;
using Xunit;

namespace Microsoft.Health.Dicom.Tests.Integration.Persistence
{
    public class WorkitemTests : IClassFixture<SqlDataStoreTestsFixture>
    {
        private readonly SqlDataStoreTestsFixture _fixture;

        public WorkitemTests(SqlDataStoreTestsFixture fixture)
        {
            _fixture = fixture;
        }

        [Fact]
        public async Task WhenValidWorkitemIsCreated_CreationSucceeds()
        {
            string workitemUid = DicomUID.Generate().UID;
            DicomTag tag2 = DicomTag.PatientName;

            var dataset = new DicomDataset();
            dataset.Add(DicomTag.SOPInstanceUID, workitemUid);
            dataset.Add(DicomTag.PatientName, "Foo");

            var queryTags = new List<QueryTag>()
            {
                new QueryTag(new WorkitemQueryTagStoreEntry(2, tag2.GetPath(), tag2.GetDefaultVR().Code)),
            };

<<<<<<< HEAD
            var identifier = await _fixture
                .IndexWorkitemStore
                .BeginAddWorkitemAsync(DefaultPartition.Key, dataset, queryTags, CancellationToken.None);

            Assert.NotNull(identifier);
            Assert.True(identifier.WorkitemKey > 0);

            await _fixture
                .IndexWorkitemStore
                .EndAddWorkitemAsync(DefaultPartition.Key, identifier.WorkitemKey, CancellationToken.None);
=======
            var identifier = await _fixture.IndexWorkitemStore.BeginAddWorkitemAsync(DefaultPartition.Key, dataset, queryTags, CancellationToken.None);

            Assert.True(identifier.WorkitemKey > 0);

            await _fixture.IndexWorkitemStore.EndAddWorkitemAsync(DefaultPartition.Key, identifier.WorkitemKey, CancellationToken.None);
>>>>>>> fec06479
        }

        [Fact]
        public async Task WhenValidWorkitemIsDeleted_DeletionSucceeds()
        {
            string workitemUid = DicomUID.Generate().UID;
            DicomTag tag2 = DicomTag.PatientName;

            var dataset = new DicomDataset();
            dataset.Add(DicomTag.SOPInstanceUID, workitemUid);
            dataset.Add(DicomTag.PatientName, "Foo");

            var queryTags = new List<QueryTag>()
            {
                new QueryTag(new WorkitemQueryTagStoreEntry(2, tag2.GetPath(), tag2.GetDefaultVR().Code)),
            };

<<<<<<< HEAD
            var identifier = await _fixture
                .IndexWorkitemStore
                .BeginAddWorkitemAsync(DefaultPartition.Key, dataset, queryTags, CancellationToken.None)
                .ConfigureAwait(false);
=======
            var identifier = await _fixture.IndexWorkitemStore.BeginAddWorkitemAsync(DefaultPartition.Key, dataset, queryTags, CancellationToken.None);
>>>>>>> fec06479

            await _fixture.IndexWorkitemStore.DeleteWorkitemAsync(identifier, CancellationToken.None);

            // Try adding it back again, if this succeeds, then assume that Delete operation has succeeded.
<<<<<<< HEAD
            identifier = await _fixture
                .IndexWorkitemStore
                .BeginAddWorkitemAsync(DefaultPartition.Key, dataset, queryTags, CancellationToken.None)
                .ConfigureAwait(false);

            Assert.NotNull(identifier);
=======
            identifier = await _fixture.IndexWorkitemStore.BeginAddWorkitemAsync(DefaultPartition.Key, dataset, queryTags, CancellationToken.None);
>>>>>>> fec06479
            Assert.True(identifier.WorkitemKey > 0);

            await _fixture.IndexWorkitemStore.DeleteWorkitemAsync(identifier, CancellationToken.None);
        }

        [Fact]
        public async Task WhenGetWorkitemQueryTagsIsExecuted_ReturnTagsSuccessfully()
        {
            var workitemQueryTags = await _fixture.IndexWorkitemStore.GetWorkitemQueryTagsAsync(CancellationToken.None);

            Assert.NotEmpty(workitemQueryTags);
        }

        [Fact]
        public async Task WhenWorkitemIsQueried_ThenReturnsMatchingWorkitems()
        {
            string workitemUid = DicomUID.Generate().UID;
            DicomTag tag = DicomTag.PatientID;

            var dataset = CreateSampleDataset(workitemUid, tag);

            var queryTags = new List<QueryTag>()
            {
                new QueryTag(new WorkitemQueryTagStoreEntry(2, tag.GetPath(), tag.GetDefaultVR().Code)),
            };

<<<<<<< HEAD
            var identifier = await _fixture
                .IndexWorkitemStore
                .BeginAddWorkitemAsync(DefaultPartition.Key, dataset, queryTags, CancellationToken.None)
                .ConfigureAwait(false);

            await _fixture.IndexWorkitemStore
                .EndAddWorkitemAsync(DefaultPartition.Key, identifier.WorkitemKey, CancellationToken.None);
=======
            var identifier = await _fixture.IndexWorkitemStore.BeginAddWorkitemAsync(DefaultPartition.Key, dataset, queryTags, CancellationToken.None);
            await _fixture.IndexWorkitemStore.EndAddWorkitemAsync(DefaultPartition.Key, identifier.WorkitemKey, CancellationToken.None);
>>>>>>> fec06479

            var includeField = new QueryIncludeField(new List<DicomTag> { tag });
            var queryTag = new QueryTag(new WorkitemQueryTagStoreEntry(2, tag.GetPath(), tag.GetDefaultVR().Code));
            var filters = new List<QueryFilterCondition>()
            {
                new StringSingleValueMatchCondition(queryTag, "FOO"),
            };

            var query = new BaseQueryExpression(includeField, false, 0, 0, filters);

            var result = await _fixture.IndexWorkitemStore.QueryAsync(DefaultPartition.Key, query, CancellationToken.None);

            Assert.True(result.WorkitemInstances.Any());

            Assert.Equal(identifier.WorkitemKey, result.WorkitemInstances.FirstOrDefault().WorkitemKey);
        }

        [Fact]
        public async Task WhenWorkitemIsQueriedWithOffsetAndLimit_ThenReturnsMatchingWorkitems()
        {
            string workitemUid1 = DicomUID.Generate().UID;
            string workitemUid2 = DicomUID.Generate().UID;
            DicomTag tag = DicomTag.PatientID;

            var dataset1 = CreateSampleDataset(workitemUid1, tag);
            var dataset2 = CreateSampleDataset(workitemUid2, tag);

            var queryTags = new List<QueryTag>()
            {
                new QueryTag(new WorkitemQueryTagStoreEntry(2, tag.GetPath(), tag.GetDefaultVR().Code)),
            };

            var identifier1 = await _fixture.IndexWorkitemStore.BeginAddWorkitemAsync(DefaultPartition.Key, dataset1, queryTags, CancellationToken.None);
<<<<<<< HEAD
            await _fixture.IndexWorkitemStore
                .EndAddWorkitemAsync(DefaultPartition.Key, identifier1.WorkitemKey, CancellationToken.None);
            var identifier2 = await _fixture.IndexWorkitemStore.BeginAddWorkitemAsync(DefaultPartition.Key, dataset2, queryTags, CancellationToken.None);
            await _fixture.IndexWorkitemStore
                .EndAddWorkitemAsync(DefaultPartition.Key, identifier2.WorkitemKey, CancellationToken.None);
=======
            await _fixture.IndexWorkitemStore.EndAddWorkitemAsync(DefaultPartition.Key, identifier1.WorkitemKey, CancellationToken.None);
            var identifier2 = await _fixture.IndexWorkitemStore.BeginAddWorkitemAsync(DefaultPartition.Key, dataset2, queryTags, CancellationToken.None);
            await _fixture.IndexWorkitemStore.EndAddWorkitemAsync(DefaultPartition.Key, identifier2.WorkitemKey, CancellationToken.None);
>>>>>>> fec06479

            var includeField = new QueryIncludeField(new List<DicomTag> { tag });
            var queryTag = new QueryTag(new WorkitemQueryTagStoreEntry(2, tag.GetPath(), tag.GetDefaultVR().Code));
            var filters = new List<QueryFilterCondition>()
            {
                new StringSingleValueMatchCondition(queryTag, "FOO"),
            };

            var query = new BaseQueryExpression(includeField, false, 1, 0, filters);

            var result = await _fixture.IndexWorkitemStore.QueryAsync(DefaultPartition.Key, query, CancellationToken.None);

            Assert.Single(result.WorkitemInstances);

            Assert.Equal(identifier2.WorkitemKey, result.WorkitemInstances.FirstOrDefault().WorkitemKey);

            query = new BaseQueryExpression(includeField, false, 1, 1, filters);

            result = await _fixture.IndexWorkitemStore.QueryAsync(DefaultPartition.Key, query, CancellationToken.None);

            Assert.Single(result.WorkitemInstances);

            Assert.Equal(identifier1.WorkitemKey, result.WorkitemInstances.FirstOrDefault().WorkitemKey);
        }

        private DicomDataset CreateSampleDataset(string workitemUid, DicomTag tag)
        {
            var dataset = new DicomDataset();
            dataset.Add(DicomTag.SOPInstanceUID, workitemUid);
            dataset.Add(tag, "FOO");
            return dataset;
        }
    }
}<|MERGE_RESOLUTION|>--- conflicted
+++ resolved
@@ -42,7 +42,6 @@
                 new QueryTag(new WorkitemQueryTagStoreEntry(2, tag2.GetPath(), tag2.GetDefaultVR().Code)),
             };
 
-<<<<<<< HEAD
             var identifier = await _fixture
                 .IndexWorkitemStore
                 .BeginAddWorkitemAsync(DefaultPartition.Key, dataset, queryTags, CancellationToken.None);
@@ -53,13 +52,6 @@
             await _fixture
                 .IndexWorkitemStore
                 .EndAddWorkitemAsync(DefaultPartition.Key, identifier.WorkitemKey, CancellationToken.None);
-=======
-            var identifier = await _fixture.IndexWorkitemStore.BeginAddWorkitemAsync(DefaultPartition.Key, dataset, queryTags, CancellationToken.None);
-
-            Assert.True(identifier.WorkitemKey > 0);
-
-            await _fixture.IndexWorkitemStore.EndAddWorkitemAsync(DefaultPartition.Key, identifier.WorkitemKey, CancellationToken.None);
->>>>>>> fec06479
         }
 
         [Fact]
@@ -77,28 +69,20 @@
                 new QueryTag(new WorkitemQueryTagStoreEntry(2, tag2.GetPath(), tag2.GetDefaultVR().Code)),
             };
 
-<<<<<<< HEAD
             var identifier = await _fixture
                 .IndexWorkitemStore
                 .BeginAddWorkitemAsync(DefaultPartition.Key, dataset, queryTags, CancellationToken.None)
                 .ConfigureAwait(false);
-=======
-            var identifier = await _fixture.IndexWorkitemStore.BeginAddWorkitemAsync(DefaultPartition.Key, dataset, queryTags, CancellationToken.None);
->>>>>>> fec06479
 
             await _fixture.IndexWorkitemStore.DeleteWorkitemAsync(identifier, CancellationToken.None);
 
             // Try adding it back again, if this succeeds, then assume that Delete operation has succeeded.
-<<<<<<< HEAD
             identifier = await _fixture
                 .IndexWorkitemStore
                 .BeginAddWorkitemAsync(DefaultPartition.Key, dataset, queryTags, CancellationToken.None)
                 .ConfigureAwait(false);
 
             Assert.NotNull(identifier);
-=======
-            identifier = await _fixture.IndexWorkitemStore.BeginAddWorkitemAsync(DefaultPartition.Key, dataset, queryTags, CancellationToken.None);
->>>>>>> fec06479
             Assert.True(identifier.WorkitemKey > 0);
 
             await _fixture.IndexWorkitemStore.DeleteWorkitemAsync(identifier, CancellationToken.None);
@@ -125,7 +109,6 @@
                 new QueryTag(new WorkitemQueryTagStoreEntry(2, tag.GetPath(), tag.GetDefaultVR().Code)),
             };
 
-<<<<<<< HEAD
             var identifier = await _fixture
                 .IndexWorkitemStore
                 .BeginAddWorkitemAsync(DefaultPartition.Key, dataset, queryTags, CancellationToken.None)
@@ -133,10 +116,6 @@
 
             await _fixture.IndexWorkitemStore
                 .EndAddWorkitemAsync(DefaultPartition.Key, identifier.WorkitemKey, CancellationToken.None);
-=======
-            var identifier = await _fixture.IndexWorkitemStore.BeginAddWorkitemAsync(DefaultPartition.Key, dataset, queryTags, CancellationToken.None);
-            await _fixture.IndexWorkitemStore.EndAddWorkitemAsync(DefaultPartition.Key, identifier.WorkitemKey, CancellationToken.None);
->>>>>>> fec06479
 
             var includeField = new QueryIncludeField(new List<DicomTag> { tag });
             var queryTag = new QueryTag(new WorkitemQueryTagStoreEntry(2, tag.GetPath(), tag.GetDefaultVR().Code));
@@ -170,17 +149,11 @@
             };
 
             var identifier1 = await _fixture.IndexWorkitemStore.BeginAddWorkitemAsync(DefaultPartition.Key, dataset1, queryTags, CancellationToken.None);
-<<<<<<< HEAD
             await _fixture.IndexWorkitemStore
                 .EndAddWorkitemAsync(DefaultPartition.Key, identifier1.WorkitemKey, CancellationToken.None);
             var identifier2 = await _fixture.IndexWorkitemStore.BeginAddWorkitemAsync(DefaultPartition.Key, dataset2, queryTags, CancellationToken.None);
             await _fixture.IndexWorkitemStore
                 .EndAddWorkitemAsync(DefaultPartition.Key, identifier2.WorkitemKey, CancellationToken.None);
-=======
-            await _fixture.IndexWorkitemStore.EndAddWorkitemAsync(DefaultPartition.Key, identifier1.WorkitemKey, CancellationToken.None);
-            var identifier2 = await _fixture.IndexWorkitemStore.BeginAddWorkitemAsync(DefaultPartition.Key, dataset2, queryTags, CancellationToken.None);
-            await _fixture.IndexWorkitemStore.EndAddWorkitemAsync(DefaultPartition.Key, identifier2.WorkitemKey, CancellationToken.None);
->>>>>>> fec06479
 
             var includeField = new QueryIncludeField(new List<DicomTag> { tag });
             var queryTag = new QueryTag(new WorkitemQueryTagStoreEntry(2, tag.GetPath(), tag.GetDefaultVR().Code));
