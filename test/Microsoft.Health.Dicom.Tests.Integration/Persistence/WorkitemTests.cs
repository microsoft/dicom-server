--- conflicted
+++ resolved
@@ -67,8 +67,6 @@
             Assert.True(workitemKey > 0);
 
             await _fixture.IndexWorkitemStore.DeleteWorkitemAsync(DefaultPartition.Key, workitemUid, CancellationToken.None);
-<<<<<<< HEAD
-=======
         }
 
         [Fact]
@@ -77,7 +75,6 @@
             var workitemQueryTags = await _fixture.IndexWorkitemStore.GetWorkitemQueryTagsAsync(CancellationToken.None);
 
             Assert.NotEmpty(workitemQueryTags);
->>>>>>> 4c494185
         }
     }
 }