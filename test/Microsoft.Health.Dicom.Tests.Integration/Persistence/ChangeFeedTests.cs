// -------------------------------------------------------------------------------------------------
// Copyright (c) Microsoft Corporation. All rights reserved.
// Licensed under the MIT License (MIT). See LICENSE in the repo root for license information.
// -------------------------------------------------------------------------------------------------

using System;
using System.Collections.Generic;
using System.Linq;
using System.Threading;
using System.Threading.Tasks;
using FellowOakDicom;
using Microsoft.Health.Dicom.Core.Extensions;
using Microsoft.Health.Dicom.Core.Features.ChangeFeed;
using Microsoft.Health.Dicom.Core.Features.Common;
using Microsoft.Health.Dicom.Core.Features.Model;
using Microsoft.Health.Dicom.Core.Features.Partition;
using Microsoft.Health.Dicom.Core.Models;
using Microsoft.Health.Dicom.Tests.Common;
using Microsoft.Health.Dicom.Tests.Common.Extensions;
using Microsoft.Health.Dicom.Tests.Integration.Persistence.Models;
using Xunit;

namespace Microsoft.Health.Dicom.Tests.Integration.Persistence;

[Collection("Change Feed Collection")]
public class ChangeFeedTests : IClassFixture<ChangeFeedTestsFixture>
{
    private readonly ChangeFeedTestsFixture _fixture;
    private const string FilePath = "/svc/1/TestFile.dcm";

    public ChangeFeedTests(ChangeFeedTestsFixture fixture)
    {
        _fixture = fixture;
    }

    [Fact]
    public async Task GivenInstance_WhenAddedAndDeletedAndAdded_ChangeFeedEntryAvailable()
    {
        // create and validate
        var dicomInstanceIdentifier = await CreateInstanceAsync();
        await ValidateInsertFeedAsync(dicomInstanceIdentifier, 1);

        // delete and validate
        await _fixture.DicomIndexDataStore.DeleteInstanceIndexAsync(DefaultPartition.Key, dicomInstanceIdentifier.StudyInstanceUid, dicomInstanceIdentifier.SeriesInstanceUid, dicomInstanceIdentifier.SopInstanceUid, DateTime.Now, CancellationToken.None);
        await ValidateDeleteFeedAsync(dicomInstanceIdentifier, 2);

        // re-create the same instance and validate
        await CreateInstanceAsync(true, dicomInstanceIdentifier.StudyInstanceUid, dicomInstanceIdentifier.SeriesInstanceUid, dicomInstanceIdentifier.SopInstanceUid);
        await ValidateInsertFeedAsync(dicomInstanceIdentifier, 3);
    }

    [Fact]
    public async Task GivenInstance_WhenSavedWithFileProperties_ChangeFeedEntryFilePathAvailable()
    {
        // create and validate
        FileProperties expectedFileProperties = new FileProperties
        {
            ETag = Guid.NewGuid().ToString(),
            Path = FilePath,
        };
        var dicomInstanceIdentifier = await CreateInstanceAsync(fileProperties: expectedFileProperties);
        await ValidateInsertFeedAsync(dicomInstanceIdentifier, 1, expectedFileProperties);

        // delete and validate - file properties are null on deletes
        await _fixture.DicomIndexDataStore.DeleteInstanceIndexAsync(Partition.DefaultKey, dicomInstanceIdentifier.StudyInstanceUid, dicomInstanceIdentifier.SeriesInstanceUid, dicomInstanceIdentifier.SopInstanceUid, DateTime.Now, CancellationToken.None);
        await ValidateDeleteFeedAsync(dicomInstanceIdentifier, 2);

        // re-create the same instance without properties and validate properties are still null
        await CreateInstanceAsync(true, dicomInstanceIdentifier.StudyInstanceUid, dicomInstanceIdentifier.SeriesInstanceUid, dicomInstanceIdentifier.SopInstanceUid);
        await ValidateInsertFeedAsync(dicomInstanceIdentifier, 3, expectedFileProperties: null);
    }

    [Fact]
    public async Task GivenCreatingInstance_WhenDeleted_ValidateNoChangeFeedRecord()
    {
        // create and validate
        var dicomInstanceIdentifier = await CreateInstanceAsync(instanceFullyCreated: false);
        await ValidateNoChangeFeedAsync(dicomInstanceIdentifier);

        // delete and validate
        await _fixture.DicomIndexDataStore.DeleteInstanceIndexAsync(DefaultPartition.Key, dicomInstanceIdentifier.StudyInstanceUid, dicomInstanceIdentifier.SeriesInstanceUid, dicomInstanceIdentifier.SopInstanceUid, DateTime.Now, CancellationToken.None);
        await ValidateNoChangeFeedAsync(dicomInstanceIdentifier);
    }

    [Fact]
    public async Task GivenRecords_WhenQueryWithWindows_ThenScopeResults()
    {
        // Insert data over time
        // Note: There may be clock skew between the SQL server and the DICOM server,
        // so we'll try to account for it by waiting a bit and searching for the proper SQL server time
        await Task.Delay(1000);
        VersionedInstanceIdentifier instance1 = await CreateInstanceAsync();
        await Task.Delay(500);
        VersionedInstanceIdentifier instance2 = await CreateInstanceAsync();
        VersionedInstanceIdentifier instance3 = await CreateInstanceAsync();
        await Task.Delay(1000);

        ChangeFeedEntry first = await FindFirstChangeOrDefaultAsync(instance1, TimeSpan.FromMinutes(5));
        Assert.NotNull(first);

        // Get all creation events
        TimeRange testRange = TimeRange.After(first.Timestamp);
        IReadOnlyList<ChangeFeedEntry> changes = await _fixture.DicomChangeFeedStore.GetChangeFeedAsync(testRange, 0, 10, ChangeFeedOrder.Time);
        Assert.Equal(3, changes.Count);
        Assert.Equal(instance1.Version, changes[0].CurrentVersion);
        Assert.Equal(instance2.Version, changes[1].CurrentVersion);
        Assert.Equal(instance3.Version, changes[2].CurrentVersion);

        // Fetch changes outside of the range
        IReadOnlyList<ChangeFeedEntry> existingEvents = await _fixture.DicomChangeFeedStore.GetChangeFeedAsync(TimeRange.Before(changes[0].Timestamp), 0, 100, ChangeFeedOrder.Time);
        Assert.DoesNotContain(existingEvents, x => changes.Any(y => y.Sequence == x.Sequence));

        Assert.Empty(await _fixture.DicomChangeFeedStore.GetChangeFeedAsync(TimeRange.After(changes[1].Timestamp), 2, 100, ChangeFeedOrder.Time));
        Assert.Empty(await _fixture.DicomChangeFeedStore.GetChangeFeedAsync(TimeRange.After(changes[2].Timestamp.AddMilliseconds(1)), 0, 100, ChangeFeedOrder.Time));

        // Fetch changes limited to window
        await ValidateSubsetAsync(testRange, changes[0], changes[1], changes[2]);
        await ValidateSubsetAsync(new TimeRange(changes[0].Timestamp, changes[2].Timestamp), changes[0], changes[1]);
    }

<<<<<<< HEAD
    private async Task ValidateInsertFeedAsync(VersionedInstanceIdentifier dicomInstanceIdentifier, int expectedCount, FileProperties expectedFileProperties = null)
=======
    private async Task<ChangeFeedEntry> FindFirstChangeOrDefaultAsync(InstanceIdentifier identifier, TimeSpan duration, int limit = 200)
    {
        int offset = 0;
        IReadOnlyList<ChangeFeedEntry> changes;
        DateTimeOffset start = DateTimeOffset.UtcNow.Add(-duration);

        do
        {
            changes = await _fixture.DicomChangeFeedStore.GetChangeFeedAsync(TimeRange.After(start), offset, limit, ChangeFeedOrder.Time);
            ChangeFeedEntry change = changes.FirstOrDefault(x =>
                x.StudyInstanceUid == identifier.StudyInstanceUid &&
                x.SeriesInstanceUid == identifier.SeriesInstanceUid &&
                x.SopInstanceUid == identifier.SopInstanceUid);

            if (change != null)
                return change;

            offset += limit;
        } while (changes.Count == limit);

        return null;
    }

    private async Task ValidateInsertFeedAsync(VersionedInstanceIdentifier dicomInstanceIdentifier, int expectedCount)
>>>>>>> c6d6b553
    {
        IReadOnlyList<ChangeFeedRow> result = await _fixture.DicomIndexDataStoreTestHelper.GetChangeFeedRowsAsync(
            dicomInstanceIdentifier.StudyInstanceUid,
            dicomInstanceIdentifier.SeriesInstanceUid,
            dicomInstanceIdentifier.SopInstanceUid);

        Assert.NotNull(result);
        Assert.Equal(expectedCount, result.Count);
        Assert.Equal((int)ChangeFeedAction.Create, result.Last().Action);
        Assert.Equal(result.Last().OriginalWatermark, result.Last().CurrentWatermark);
        if (expectedFileProperties is not null)
        {
            Assert.Equal(expectedFileProperties.Path, result.Last().FilePath);
        }

        int i = 0;
        while (i < expectedCount - 1)
        {
            ChangeFeedRow r = result[i];
            Assert.NotEqual(r.OriginalWatermark, r.CurrentWatermark);
            i++;
        }
    }

    private async Task ValidateDeleteFeedAsync(VersionedInstanceIdentifier dicomInstanceIdentifier, int expectedCount)
    {
        IReadOnlyList<ChangeFeedRow> result = await _fixture.DicomIndexDataStoreTestHelper.GetChangeFeedRowsAsync(
            dicomInstanceIdentifier.StudyInstanceUid,
            dicomInstanceIdentifier.SeriesInstanceUid,
            dicomInstanceIdentifier.SopInstanceUid);

        Assert.NotNull(result);
        Assert.Equal(expectedCount, result.Count);
        Assert.Equal((int)ChangeFeedAction.Delete, result.Last().Action);

        foreach (ChangeFeedRow row in result)
        {
            Assert.Null(row.CurrentWatermark);
            Assert.Null(row.FilePath);
        }
    }

    private async Task ValidateNoChangeFeedAsync(VersionedInstanceIdentifier dicomInstanceIdentifier)
    {
        IReadOnlyList<ChangeFeedRow> result = await _fixture.DicomIndexDataStoreTestHelper.GetChangeFeedRowsAsync(
            dicomInstanceIdentifier.StudyInstanceUid,
            dicomInstanceIdentifier.SeriesInstanceUid,
            dicomInstanceIdentifier.SopInstanceUid);

        Assert.NotNull(result);
        Assert.Equal(0, result.Count);
    }

    private async Task ValidateSubsetAsync(TimeRange range, params ChangeFeedEntry[] expected)
    {
        for (int i = 0; i < expected.Length; i++)
        {
            IReadOnlyList<ChangeFeedEntry> changes = await _fixture.DicomChangeFeedStore.GetChangeFeedAsync(range, i, 1, ChangeFeedOrder.Time);

            Assert.Single(changes);
            Assert.Equal(expected[i].Sequence, changes.Single().Sequence);
        }

        Assert.Empty(await _fixture.DicomChangeFeedStore.GetChangeFeedAsync(range, expected.Length, 1, ChangeFeedOrder.Time));
    }

    private async Task<VersionedInstanceIdentifier> CreateInstanceAsync(
        bool instanceFullyCreated = true,
        string studyInstanceUid = null,
        string seriesInstanceUid = null,
        string sopInstanceUid = null,
        FileProperties fileProperties = null)
    {
        var newDataSet = new DicomDataset()
        {
            { DicomTag.StudyInstanceUID, studyInstanceUid ?? TestUidGenerator.Generate() },
            { DicomTag.SeriesInstanceUID, seriesInstanceUid ?? TestUidGenerator.Generate() },
            { DicomTag.SOPInstanceUID, sopInstanceUid ?? TestUidGenerator.Generate() },
            { DicomTag.PatientID, TestUidGenerator.Generate() },
        };

        var version = await _fixture.DicomIndexDataStore.BeginCreateInstanceIndexAsync(1, newDataSet);

        var versionedIdentifier = newDataSet.ToVersionedInstanceIdentifier(version);

        if (instanceFullyCreated)
        {
            await _fixture.DicomIndexDataStore.EndCreateInstanceIndexAsync(1, newDataSet, version, fileProperties);
        }

        return versionedIdentifier;
    }
}<|MERGE_RESOLUTION|>--- conflicted
+++ resolved
@@ -62,7 +62,8 @@
         await ValidateInsertFeedAsync(dicomInstanceIdentifier, 1, expectedFileProperties);
 
         // delete and validate - file properties are null on deletes
-        await _fixture.DicomIndexDataStore.DeleteInstanceIndexAsync(Partition.DefaultKey, dicomInstanceIdentifier.StudyInstanceUid, dicomInstanceIdentifier.SeriesInstanceUid, dicomInstanceIdentifier.SopInstanceUid, DateTime.Now, CancellationToken.None);
+        await _fixture.DicomIndexDataStore.DeleteInstanceIndexAsync(DefaultPartition.Key, dicomInstanceIdentifier
+        .StudyInstanceUid, dicomInstanceIdentifier.SeriesInstanceUid, dicomInstanceIdentifier.SopInstanceUid, DateTime.Now, CancellationToken.None);
         await ValidateDeleteFeedAsync(dicomInstanceIdentifier, 2);
 
         // re-create the same instance without properties and validate properties are still null
@@ -118,9 +119,6 @@
         await ValidateSubsetAsync(new TimeRange(changes[0].Timestamp, changes[2].Timestamp), changes[0], changes[1]);
     }
 
-<<<<<<< HEAD
-    private async Task ValidateInsertFeedAsync(VersionedInstanceIdentifier dicomInstanceIdentifier, int expectedCount, FileProperties expectedFileProperties = null)
-=======
     private async Task<ChangeFeedEntry> FindFirstChangeOrDefaultAsync(InstanceIdentifier identifier, TimeSpan duration, int limit = 200)
     {
         int offset = 0;
@@ -144,8 +142,7 @@
         return null;
     }
 
-    private async Task ValidateInsertFeedAsync(VersionedInstanceIdentifier dicomInstanceIdentifier, int expectedCount)
->>>>>>> c6d6b553
+    private async Task ValidateInsertFeedAsync(VersionedInstanceIdentifier dicomInstanceIdentifier, int expectedCount, FileProperties expectedFileProperties = null)
     {
         IReadOnlyList<ChangeFeedRow> result = await _fixture.DicomIndexDataStoreTestHelper.GetChangeFeedRowsAsync(
             dicomInstanceIdentifier.StudyInstanceUid,
