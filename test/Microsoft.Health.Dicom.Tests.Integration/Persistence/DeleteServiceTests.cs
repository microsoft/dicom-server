// -------------------------------------------------------------------------------------------------
// Copyright (c) Microsoft Corporation. All rights reserved.
// Licensed under the MIT License (MIT). See LICENSE in the repo root for license information.
// -------------------------------------------------------------------------------------------------

using System.IO;
using System.Threading;
using System.Threading.Tasks;
using FellowOakDicom;
using Microsoft.Health.Dicom.Core.Exceptions;
using Microsoft.Health.Dicom.Core.Extensions;
using Microsoft.Health.Dicom.Core.Features.Common;
using Microsoft.Health.Dicom.Core.Features.Model;
using Microsoft.Health.Dicom.Core.Features.Partitioning;
using Microsoft.Health.Dicom.Tests.Common;
using Microsoft.Health.Dicom.Tests.Common.Extensions;
using Xunit;

namespace Microsoft.Health.Dicom.Tests.Integration.Persistence;

public class DeleteServiceTests : IClassFixture<DeleteServiceTestsFixture>
{
    private readonly DeleteServiceTestsFixture _fixture;

    public DeleteServiceTests(DeleteServiceTestsFixture fixture)
    {
        _fixture = fixture;
    }

    [Theory]
    [InlineData(true, true)]
    [InlineData(false, true)]
    [InlineData(true, false)]
    public async Task GivenDeletedInstance_WhenCleanupCalledWithDifferentStorePersistence_FilesAndTriesAreRemoved(bool persistBlob, bool persistMetadata)
    {
        var dicomInstanceIdentifier = await CreateAndValidateValuesInStores(persistBlob, persistMetadata);
        await DeleteAndValidateInstanceForCleanup(dicomInstanceIdentifier);

        await Task.Delay(3000, CancellationToken.None);
        (bool success, int retrievedInstanceCount) = await _fixture.DeleteService.CleanupDeletedInstancesAsync(CancellationToken.None);

        await ValidateRemoval(success, retrievedInstanceCount, dicomInstanceIdentifier);
    }

    private async Task DeleteAndValidateInstanceForCleanup(VersionedInstanceIdentifier versionedInstanceIdentifier)
    {
        await _fixture.DeleteService.DeleteInstanceAsync(versionedInstanceIdentifier.StudyInstanceUid, versionedInstanceIdentifier.SeriesInstanceUid, versionedInstanceIdentifier.SopInstanceUid, CancellationToken.None);

        Assert.NotEmpty(await _fixture.IndexDataStoreTestHelper.GetDeletedInstanceEntriesAsync(versionedInstanceIdentifier.StudyInstanceUid, versionedInstanceIdentifier.SeriesInstanceUid, versionedInstanceIdentifier.SopInstanceUid));
    }

    private async Task<VersionedInstanceIdentifier> CreateAndValidateValuesInStores(bool persistBlob, bool persistMetadata)
    {
        var newDataSet = CreateValidMetadataDataset();

<<<<<<< HEAD
        var version = await _fixture.IndexDataStore.BeginCreateInstanceIndexAsync(Partition.DefaultKey, newDataSet);
=======
        var version = await _fixture.IndexDataStore.BeginCreateInstanceIndexAsync(Partition.Default, newDataSet);
>>>>>>> 06c135c4
        var versionedDicomInstanceIdentifier = newDataSet.ToVersionedInstanceIdentifier(version, Partition.Default);

        if (persistMetadata)
        {
            await _fixture.MetadataStore.StoreInstanceMetadataAsync(newDataSet, version);

            var metaEntry = await _fixture.MetadataStore.GetInstanceMetadataAsync(version);
            Assert.Equal(versionedDicomInstanceIdentifier.SopInstanceUid, metaEntry.GetSingleValue<string>(DicomTag.SOPInstanceUID));
        }

        if (persistBlob)
        {
            var fileData = new byte[] { 4, 7, 2 };

            await using (MemoryStream stream = _fixture.RecyclableMemoryStreamManager.GetStream("GivenDeletedInstances_WhenCleanupCalled_FilesAndTriesAreRemoved.fileData", fileData, 0, fileData.Length))
            {
                FileProperties fileProperties = await _fixture.FileStore.StoreFileAsync(version, Partition.DefaultName, stream);

                Assert.NotNull(fileProperties);
            }

            var file = await _fixture.FileStore.GetFileAsync(version, Partition.DefaultName);

            Assert.NotNull(file);
        }

        return versionedDicomInstanceIdentifier;
    }

    private async Task ValidateRemoval(bool success, int retrievedInstanceCount, VersionedInstanceIdentifier versionedInstanceIdentifier)
    {
        Assert.True(success);
        Assert.Equal(1, retrievedInstanceCount);

        await Assert.ThrowsAsync<ItemNotFoundException>(() => _fixture.MetadataStore.GetInstanceMetadataAsync(versionedInstanceIdentifier.Version));
        await Assert.ThrowsAsync<ItemNotFoundException>(() => _fixture.FileStore.GetFileAsync(versionedInstanceIdentifier.Version, versionedInstanceIdentifier.Partition.Name));

        Assert.Empty(await _fixture.IndexDataStoreTestHelper.GetDeletedInstanceEntriesAsync(versionedInstanceIdentifier.StudyInstanceUid, versionedInstanceIdentifier.SeriesInstanceUid, versionedInstanceIdentifier.SopInstanceUid));
    }

    private static DicomDataset CreateValidMetadataDataset()
    {
        return new DicomDataset()
        {
            { DicomTag.StudyInstanceUID, TestUidGenerator.Generate() },
            { DicomTag.SeriesInstanceUID, TestUidGenerator.Generate() },
            { DicomTag.SOPInstanceUID, TestUidGenerator.Generate() },
            { DicomTag.PatientID, TestUidGenerator.Generate() },
        };
    }
}<|MERGE_RESOLUTION|>--- conflicted
+++ resolved
@@ -53,11 +53,7 @@
     {
         var newDataSet = CreateValidMetadataDataset();
 
-<<<<<<< HEAD
-        var version = await _fixture.IndexDataStore.BeginCreateInstanceIndexAsync(Partition.DefaultKey, newDataSet);
-=======
         var version = await _fixture.IndexDataStore.BeginCreateInstanceIndexAsync(Partition.Default, newDataSet);
->>>>>>> 06c135c4
         var versionedDicomInstanceIdentifier = newDataSet.ToVersionedInstanceIdentifier(version, Partition.Default);
 
         if (persistMetadata)
