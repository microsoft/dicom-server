--- conflicted
+++ resolved
@@ -222,13 +222,13 @@
     public async Task GivenAnExistingDicomInstanceWithFileProperties_WhenDeletedByInstanceId_ThenFilePropertiesOnInstanceShouldBeDeleted()
     {
         DicomDataset dataset = Samples.CreateRandomInstanceDataset();
-        var identifier = dataset.ToInstanceIdentifier();
+        var identifier = dataset.ToInstanceIdentifier(Partition.Default);
         Instance instance = await CreateIndexAndVerifyInstance(identifier.StudyInstanceUid, identifier.SeriesInstanceUid, identifier.SopInstanceUid);
-        await _indexDataStore.EndCreateInstanceIndexAsync(DefaultPartition.Key, dataset, instance.Watermark, Array.Empty<QueryTag>(), _defaultFileProperties);
+        await _indexDataStore.EndCreateInstanceIndexAsync(Partition.DefaultKey, dataset, instance.Watermark, Array.Empty<QueryTag>(), _defaultFileProperties);
 
         Assert.NotEmpty(await _testHelper.GetFilePropertiesAsync(instance.Watermark));
 
-        await _indexDataStore.DeleteInstanceIndexAsync(DefaultPartition.Key, identifier.StudyInstanceUid, identifier.SeriesInstanceUid, identifier.SopInstanceUid, Clock.UtcNow);
+        await _indexDataStore.DeleteInstanceIndexAsync(Partition.DefaultKey, identifier.StudyInstanceUid, identifier.SeriesInstanceUid, identifier.SopInstanceUid, Clock.UtcNow);
 
         Assert.Empty(await _testHelper.GetFilePropertiesAsync(instance.Watermark));
 
@@ -241,13 +241,13 @@
     public async Task GivenAnExistingDicomInstanceWithoutFileProperties_WhenDeletedByInstanceId_ThenInstanceStillDeleted()
     {
         DicomDataset dataset = Samples.CreateRandomInstanceDataset();
-        var identifier = dataset.ToInstanceIdentifier();
+        var identifier = dataset.ToInstanceIdentifier(Partition.Default);
         Instance instance = await CreateIndexAndVerifyInstance(identifier.StudyInstanceUid, identifier.SeriesInstanceUid, identifier.SopInstanceUid);
-        await _indexDataStore.EndCreateInstanceIndexAsync(DefaultPartition.Key, dataset, instance.Watermark, Array.Empty<QueryTag>(), _defaultFileProperties);
+        await _indexDataStore.EndCreateInstanceIndexAsync(Partition.DefaultKey, dataset, instance.Watermark, Array.Empty<QueryTag>(), _defaultFileProperties);
 
         Assert.NotEmpty(await _testHelper.GetFilePropertiesAsync(instance.Watermark));
 
-        await _indexDataStore.DeleteInstanceIndexAsync(DefaultPartition.Key, identifier.StudyInstanceUid, identifier.SeriesInstanceUid, identifier.SopInstanceUid, Clock.UtcNow);
+        await _indexDataStore.DeleteInstanceIndexAsync(Partition.DefaultKey, identifier.StudyInstanceUid, identifier.SeriesInstanceUid, identifier.SopInstanceUid, Clock.UtcNow);
 
         Assert.Empty(await _testHelper.GetFilePropertiesAsync(instance.Watermark));
 
@@ -626,11 +626,7 @@
         var queryTags = new[] { new QueryTag(tagEntry) };
         long watermark = await _indexDataStore.BeginCreateInstanceIndexAsync(Partition.DefaultKey, dataset, queryTags);
         await Assert.ThrowsAsync<ExtendedQueryTagsOutOfDateException>(
-<<<<<<< HEAD
-            () => _indexDataStore.EndCreateInstanceIndexAsync(Partition.DefaultKey, dataset, watermark, queryTags, _defaultPrivateProperties));
-=======
-            () => _indexDataStore.EndCreateInstanceIndexAsync(DefaultPartition.Key, dataset, watermark, queryTags, _defaultFileProperties));
->>>>>>> 3337608a
+            () => _indexDataStore.EndCreateInstanceIndexAsync(Partition.DefaultKey, dataset, watermark, queryTags, _defaultFileProperties));
     }
 
     [Fact]
