﻿// -------------------------------------------------------------------------------------------------
// Copyright (c) Microsoft Corporation. All rights reserved.
// Licensed under the MIT License (MIT). See LICENSE in the repo root for license information.
// -------------------------------------------------------------------------------------------------

using System;
using System.Collections.Generic;
using System.Linq;
using System.Threading;
using System.Threading.Tasks;
using Dicom;
using EnsureThat;
using Microsoft.Health.Dicom.Core.Exceptions;
using Microsoft.Health.Dicom.Core.Extensions;
using Microsoft.Health.Dicom.Core.Features.ExtendedQueryTag;
using Microsoft.Health.Dicom.Core.Features.Store;
using Microsoft.Health.Dicom.SqlServer.Features.ExtendedQueryTag;
using Microsoft.Health.Dicom.Tests.Common;
using Microsoft.Health.Dicom.Tests.Common.Extensions;
using Xunit;

namespace Microsoft.Health.Dicom.Tests.Integration.Persistence
{
    /// <summary>
    /// Tests for ExtendedQueryTagStore
    /// </summary>
    public class ExtendedQueryTagStoreTests : IClassFixture<SqlDataStoreTestsFixture>, IAsyncLifetime
    {
        private readonly IExtendedQueryTagStore _extendedQueryTagStore;
        private readonly IIndexDataStore _indexDataStore;
        private readonly IIndexDataStoreTestHelper _testHelper;

        public ExtendedQueryTagStoreTests(SqlDataStoreTestsFixture fixture)
        {
            EnsureArg.IsNotNull(fixture, nameof(fixture));
            EnsureArg.IsNotNull(fixture.ExtendedQueryTagStore, nameof(fixture.ExtendedQueryTagStore));
            EnsureArg.IsNotNull(fixture.IndexDataStore, nameof(fixture.IndexDataStore));
            EnsureArg.IsNotNull(fixture.TestHelper, nameof(fixture.TestHelper));
            _extendedQueryTagStore = fixture.ExtendedQueryTagStore;
            _indexDataStore = fixture.IndexDataStore;
            _testHelper = fixture.TestHelper;
        }

        [Fact]
        public async Task GivenValidExtendedQueryTags_WhenAddExtendedQueryTag_ThenTagShouldBeAdded()
        {
            DicomTag tag1 = DicomTag.DeviceSerialNumber;
            DicomTag tag2 = new DicomTag(0x0405, 0x1001, "PrivateCreator1");
            AddExtendedQueryTagEntry extendedQueryTagEntry1 = tag1.BuildAddExtendedQueryTagEntry();
            AddExtendedQueryTagEntry extendedQueryTagEntry2 = tag2.BuildAddExtendedQueryTagEntry(vr: DicomVRCode.CS);
<<<<<<< HEAD
            IExtendedQueryTagStore extendedQueryTagStore = await _extendedQueryTagStoreFactory.GetInstanceAsync();
            IReadOnlyList<int> keys = await AddExtendedQueryTagsAsync(extendedQueryTagStore, new AddExtendedQueryTagEntry[] { extendedQueryTagEntry1, extendedQueryTagEntry2 });
=======
            await AddExtendedQueryTagsAsync(new AddExtendedQueryTagEntry[] { extendedQueryTagEntry1, extendedQueryTagEntry2 });
>>>>>>> 5ec5c4bc

            await VerifyTagIsAdded(keys[0], extendedQueryTagEntry1);
            await VerifyTagIsAdded(keys[1], extendedQueryTagEntry2);
        }

        [Fact]
        public async Task GivenUnfinishedExistingExtendedQueryTag_WhenAddExtendedQueryTag_ThenTagShouldBeAdded()
        {
            DicomTag tag = DicomTag.PatientAge;
            AddExtendedQueryTagEntry extendedQueryTagEntry = tag.BuildAddExtendedQueryTagEntry();
            IExtendedQueryTagStore extendedQueryTagStore = await _extendedQueryTagStoreFactory.GetInstanceAsync();

            // Add and verify the tag was added
            int oldKey = (await AddExtendedQueryTagsAsync(extendedQueryTagStore, new AddExtendedQueryTagEntry[] { extendedQueryTagEntry }, ready: false)).Single();
            await VerifyTagIsAdded(oldKey, extendedQueryTagEntry, ExtendedQueryTagStatus.Adding);

            // Add the tag again before it can be associated with a re-indexing operation
            int newKey = (await AddExtendedQueryTagsAsync(extendedQueryTagStore, new AddExtendedQueryTagEntry[] { extendedQueryTagEntry }, ready: false)).Single();
            await VerifyTagIsAdded(newKey, extendedQueryTagEntry, ExtendedQueryTagStatus.Adding);
            Assert.NotEqual(oldKey, newKey);
        }

        [Fact]
        public async Task GivenCompletedExtendedQueryTag_WhenAddExtendedQueryTag_ThenShouldThrowException()
        {
            DicomTag tag = DicomTag.DeviceSerialNumber;
            AddExtendedQueryTagEntry extendedQueryTagEntry = tag.BuildAddExtendedQueryTagEntry();
            await AddExtendedQueryTagsAsync(new AddExtendedQueryTagEntry[] { extendedQueryTagEntry });
            await Assert.ThrowsAsync<ExtendedQueryTagsAlreadyExistsException>(() => AddExtendedQueryTagsAsync(new AddExtendedQueryTagEntry[] { extendedQueryTagEntry }));
        }

        [Fact]
        public async Task GivenReindexingExtendedQueryTag_WhenAddExtendedQueryTag_ThenShouldThrowException()
        {
            DicomTag tag = DicomTag.DeviceSerialNumber;
            AddExtendedQueryTagEntry extendedQueryTagEntry = tag.BuildAddExtendedQueryTagEntry();
            IExtendedQueryTagStore extendedQueryTagStore = await _extendedQueryTagStoreFactory.GetInstanceAsync();
            int key = (await AddExtendedQueryTagsAsync(extendedQueryTagStore, new AddExtendedQueryTagEntry[] { extendedQueryTagEntry }, ready: false)).Single();
            Assert.NotEmpty(await extendedQueryTagStore.AssignReindexingOperationAsync(new int[] { key }, Guid.NewGuid().ToString()));
            await Assert.ThrowsAsync<ExtendedQueryTagsAlreadyExistsException>(() => AddExtendedQueryTagsAsync(extendedQueryTagStore, new AddExtendedQueryTagEntry[] { extendedQueryTagEntry }));
        }

        [Fact]
        public async Task GivenMoreThanAllowedExtendedQueryTags_WhenAddExtendedQueryTag_ThenShouldThrowException()
        {
            DicomTag tag1 = DicomTag.DeviceSerialNumber;
            AddExtendedQueryTagEntry extendedQueryTagEntry1 = tag1.BuildAddExtendedQueryTagEntry();
            await AddExtendedQueryTagsAsync(new AddExtendedQueryTagEntry[] { extendedQueryTagEntry1 });
            DicomTag tag2 = DicomTag.DeviceDescription;
            AddExtendedQueryTagEntry extendedQueryTagEntry2 = tag2.BuildAddExtendedQueryTagEntry();
            await Assert.ThrowsAsync<ExtendedQueryTagsExceedsMaxAllowedCountException>(() => AddExtendedQueryTagsAsync(new AddExtendedQueryTagEntry[] { extendedQueryTagEntry2 }, maxAllowedCount: 1));
        }

        [Fact]
        public async Task GivenExistingExtendedQueryTag_WhenDeleteExtendedQueryTag_ThenTagShouldBeRemoved()
        {
            DicomTag tag = DicomTag.DeviceSerialNumber;
            AddExtendedQueryTagEntry extendedQueryTagEntry = tag.BuildAddExtendedQueryTagEntry();
            await AddExtendedQueryTagsAsync(new AddExtendedQueryTagEntry[] { extendedQueryTagEntry });
            await _extendedQueryTagStore.DeleteExtendedQueryTagAsync(extendedQueryTagEntry.Path, extendedQueryTagEntry.VR);
            await VerifyTagNotExist(extendedQueryTagEntry.Path);
        }

        [Fact]
        public async Task GivenNonExistingExtendedQueryTag_WhenDeleteExtendedQueryTag_ThenShouldThrowException()
        {
            DicomTag tag = DicomTag.DeviceSerialNumber;
            GetExtendedQueryTagEntry extendedQueryTagEntry = tag.BuildGetExtendedQueryTagEntry();
            await Assert.ThrowsAsync<ExtendedQueryTagNotFoundException>(() => _extendedQueryTagStore.DeleteExtendedQueryTagAsync(extendedQueryTagEntry.Path, extendedQueryTagEntry.VR));
            await VerifyTagNotExist(extendedQueryTagEntry.Path);
        }

        [Fact]
        public async Task GivenExistingExtendedQueryTagIndexData_WhenDeleteExtendedQueryTag_ThenShouldDeleteIndexData()
        {
            DicomTag tag = DicomTag.DeviceSerialNumber;

            // Prepare index data
            DicomDataset dataset = Samples.CreateRandomInstanceDataset();
            dataset.Add(tag, "123");

            await AddExtendedQueryTagsAsync(new AddExtendedQueryTagEntry[] { tag.BuildAddExtendedQueryTagEntry() });
            ExtendedQueryTagStoreEntry storeEntry = (await _extendedQueryTagStore.GetExtendedQueryTagsAsync(path: tag.GetPath()))[0];
            QueryTag queryTag = new QueryTag(storeEntry);
            await _indexDataStore.CreateInstanceIndexAsync(dataset, new QueryTag[] { queryTag });
            var extendedQueryTagIndexData = await _testHelper.GetExtendedQueryTagDataForTagKeyAsync(ExtendedQueryTagDataType.StringData, storeEntry.Key);
            Assert.NotEmpty(extendedQueryTagIndexData);

            // Delete tag
            await _extendedQueryTagStore.DeleteExtendedQueryTagAsync(storeEntry.Path, storeEntry.VR);
            await VerifyTagNotExist(storeEntry.Path);

            // Verify index data is removed
            extendedQueryTagIndexData = await _testHelper.GetExtendedQueryTagDataForTagKeyAsync(ExtendedQueryTagDataType.StringData, storeEntry.Key);
            Assert.Empty(extendedQueryTagIndexData);
        }

        [Fact]
        public async Task GivenQueryTags_WhenGettingTagsByOperation_ThenOnlyAssignedTags()
        {
            DicomTag tag1 = DicomTag.DeviceSerialNumber;
            DicomTag tag2 = DicomTag.PatientAge;
            DicomTag tag3 = DicomTag.PatientMotherBirthName;
            IExtendedQueryTagStore extendedQueryTagStore = await _extendedQueryTagStoreFactory.GetInstanceAsync();

            IReadOnlyList<ExtendedQueryTagStoreEntry> actual;

            // Add the tags
            List<int> expected = (await AddExtendedQueryTagsAsync(
                extendedQueryTagStore,
                new AddExtendedQueryTagEntry[]
                {
                    tag1.BuildAddExtendedQueryTagEntry(),
                    tag2.BuildAddExtendedQueryTagEntry(),
                    tag3.BuildAddExtendedQueryTagEntry(),
                },
                ready: false)).Take(2).ToList();

            // Assign the first two to the operation
            string operationId = Guid.NewGuid().ToString();
            actual = await extendedQueryTagStore
                .AssignReindexingOperationAsync(
                    expected,
                    operationId,
                    returnIfCompleted: false);
            Assert.True(actual.Select(x => x.Key).SequenceEqual(expected));

            // Query the tags
            actual = await extendedQueryTagStore.GetExtendedQueryTagsByOperationAsync(operationId);
            Assert.True(actual.Select(x => x.Key).SequenceEqual(expected));
        }

        [Fact]
        public async Task GivenQueryTags_WhenAssigningReindexingOperation_ThenOnlyReturnDesiredTags()
        {
            DicomTag tag1 = DicomTag.DeviceSerialNumber;
            DicomTag tag2 = DicomTag.PatientAge;
            DicomTag tag3 = DicomTag.PatientMotherBirthName;
            AddExtendedQueryTagEntry extendedQueryTagEntry1 = tag1.BuildAddExtendedQueryTagEntry();
            AddExtendedQueryTagEntry extendedQueryTagEntry2 = tag2.BuildAddExtendedQueryTagEntry();
            AddExtendedQueryTagEntry extendedQueryTagEntry3 = tag3.BuildAddExtendedQueryTagEntry();
            IExtendedQueryTagStore extendedQueryTagStore = await _extendedQueryTagStoreFactory.GetInstanceAsync();

            List<int> keys = (await AddExtendedQueryTagsAsync(extendedQueryTagStore, new AddExtendedQueryTagEntry[] { extendedQueryTagEntry1, extendedQueryTagEntry2 }, ready: false))
                .Concat(await AddExtendedQueryTagsAsync(extendedQueryTagStore, new AddExtendedQueryTagEntry[] { extendedQueryTagEntry3 }, ready: true))
                .ToList();

            // Only return tags that are being indexed
            IReadOnlyList<ExtendedQueryTagStoreEntry> actual = await extendedQueryTagStore.AssignReindexingOperationAsync(keys, Guid.NewGuid().ToString(), returnIfCompleted: false);
            Assert.True(actual.Select(x => x.Key).SequenceEqual(keys.Take(2)));
        }

        [Fact]
        public async Task GivenCompletedQueryTags_WhenAssigningReindexingOperation_ThenOnlyReturnDesiredTags()
        {
            DicomTag tag1 = DicomTag.DeviceSerialNumber;
            DicomTag tag2 = DicomTag.PatientAge;
            DicomTag tag3 = DicomTag.PatientMotherBirthName;
            AddExtendedQueryTagEntry extendedQueryTagEntry1 = tag1.BuildAddExtendedQueryTagEntry();
            AddExtendedQueryTagEntry extendedQueryTagEntry2 = tag2.BuildAddExtendedQueryTagEntry();
            AddExtendedQueryTagEntry extendedQueryTagEntry3 = tag3.BuildAddExtendedQueryTagEntry();
            IExtendedQueryTagStore extendedQueryTagStore = await _extendedQueryTagStoreFactory.GetInstanceAsync();

            List<int> keys = (await AddExtendedQueryTagsAsync(extendedQueryTagStore, new AddExtendedQueryTagEntry[] { extendedQueryTagEntry1, extendedQueryTagEntry2 }, ready: false))
                .Concat(await AddExtendedQueryTagsAsync(extendedQueryTagStore, new AddExtendedQueryTagEntry[] { extendedQueryTagEntry3 }, ready: true))
                .ToList();

            // Only return tags that are being indexed
            IReadOnlyList<ExtendedQueryTagStoreEntry> actual = await extendedQueryTagStore.AssignReindexingOperationAsync(keys, Guid.NewGuid().ToString(), returnIfCompleted: true);
            Assert.True(actual.Select(x => x.Key).SequenceEqual(keys));
        }

        [Fact]
        public async Task GivenQueryTags_WhenCompletingReindexing_ThenOnlyReturnNewlyCompletedTags()
        {
            DicomTag tag1 = DicomTag.DeviceSerialNumber;
            DicomTag tag2 = DicomTag.PatientAge;
            DicomTag tag3 = DicomTag.PatientMotherBirthName;
            AddExtendedQueryTagEntry extendedQueryTagEntry1 = tag1.BuildAddExtendedQueryTagEntry();
            AddExtendedQueryTagEntry extendedQueryTagEntry2 = tag2.BuildAddExtendedQueryTagEntry();
            AddExtendedQueryTagEntry extendedQueryTagEntry3 = tag3.BuildAddExtendedQueryTagEntry();
            IExtendedQueryTagStore extendedQueryTagStore = await _extendedQueryTagStoreFactory.GetInstanceAsync();

            List<int> keys = (await AddExtendedQueryTagsAsync(extendedQueryTagStore, new AddExtendedQueryTagEntry[] { extendedQueryTagEntry1, extendedQueryTagEntry2 }, ready: false))
                .Concat(await AddExtendedQueryTagsAsync(extendedQueryTagStore, new AddExtendedQueryTagEntry[] { extendedQueryTagEntry3 }, ready: true))
                .ToList();

            List<int> expectedKeys = keys.Take(2).ToList();
            IReadOnlyList<ExtendedQueryTagStoreEntry> actual = await extendedQueryTagStore.AssignReindexingOperationAsync(keys, Guid.NewGuid().ToString());
            Assert.True(actual.Select(x => x.Key).SequenceEqual(expectedKeys));
            Assert.True((await extendedQueryTagStore.CompleteReindexingAsync(expectedKeys)).SequenceEqual(expectedKeys));
        }

        private async Task VerifyTagIsAdded(int key, AddExtendedQueryTagEntry extendedQueryTagEntry, ExtendedQueryTagStatus status = ExtendedQueryTagStatus.Ready)
        {
            var actualExtendedQueryTagEntries = await _extendedQueryTagStore.GetExtendedQueryTagsAsync(extendedQueryTagEntry.Path);
            ExtendedQueryTagStoreEntry actualExtendedQueryTagEntry = actualExtendedQueryTagEntries.First();
            Assert.Equal(key, actualExtendedQueryTagEntry.Key);
            Assert.Equal(extendedQueryTagEntry.Path, actualExtendedQueryTagEntry.Path);
            Assert.Equal(extendedQueryTagEntry.PrivateCreator, actualExtendedQueryTagEntry.PrivateCreator);
            Assert.Equal(extendedQueryTagEntry.VR, actualExtendedQueryTagEntry.VR);
            Assert.Equal(extendedQueryTagEntry.Level, actualExtendedQueryTagEntry.Level.ToString());
            Assert.Equal(status, actualExtendedQueryTagEntry.Status); // Typically we'll set the status to Adding
        }

        private async Task VerifyTagNotExist(string tagPath)
        {
            var extendedQueryTagEntries = await _extendedQueryTagStore.GetExtendedQueryTagsAsync();
            Assert.DoesNotContain(extendedQueryTagEntries, item => item.Path.Equals(tagPath));
        }

        public Task InitializeAsync()
        {
            return Task.CompletedTask;
        }

        public async Task DisposeAsync()
        {
<<<<<<< HEAD
            IExtendedQueryTagStore extendedQueryTagStore = await _extendedQueryTagStoreFactory.GetInstanceAsync();
            await CleanupTagsAsync(extendedQueryTagStore);
        }

        private async Task CleanupTagsAsync(IExtendedQueryTagStore extendedQueryTagStore)
        {
            var tags = await extendedQueryTagStore.GetExtendedQueryTagsAsync();

            var pendingTags = tags
                .Where(x => x.Status == ExtendedQueryTagStatus.Adding)
                .Select(x => x.Key)
                .ToList();

            if (pendingTags.Count > 0)
            {
                // Pretend that any pending tags that do not have an associated operation are being indexed.
                // Afterwards, "complete" the re-indexing for all the tags such that they can be deleted.
                await extendedQueryTagStore.AssignReindexingOperationAsync(pendingTags, Guid.NewGuid().ToString());
                await extendedQueryTagStore.CompleteReindexingAsync(pendingTags);
            }

=======
            var tags = await _extendedQueryTagStore.GetExtendedQueryTagsAsync();
>>>>>>> 5ec5c4bc
            foreach (var tag in tags)
            {
                await _extendedQueryTagStore.DeleteExtendedQueryTagAsync(tag.Path, tag.VR);
            }
        }

<<<<<<< HEAD
        private Task<IReadOnlyList<int>> AddExtendedQueryTagsAsync(
            IExtendedQueryTagStore extendedQueryTagStore,
            IEnumerable<AddExtendedQueryTagEntry> extendedQueryTagEntries,
            int maxAllowedCount = 128,
            bool ready = true,
            CancellationToken cancellationToken = default)
        {
            return extendedQueryTagStore.AddExtendedQueryTagsAsync(extendedQueryTagEntries, maxAllowedCount, ready: ready, cancellationToken: cancellationToken);
=======
        private Task<IReadOnlyList<int>> AddExtendedQueryTagsAsync(IEnumerable<AddExtendedQueryTagEntry> extendedQueryTagEntries, int maxAllowedCount = 128, CancellationToken cancellationToken = default)
        {
            return _extendedQueryTagStore.AddExtendedQueryTagsAsync(extendedQueryTagEntries, maxAllowedCount, ready: true, cancellationToken: cancellationToken);
>>>>>>> 5ec5c4bc
        }
    }
}<|MERGE_RESOLUTION|>--- conflicted
+++ resolved
@@ -48,12 +48,7 @@
             DicomTag tag2 = new DicomTag(0x0405, 0x1001, "PrivateCreator1");
             AddExtendedQueryTagEntry extendedQueryTagEntry1 = tag1.BuildAddExtendedQueryTagEntry();
             AddExtendedQueryTagEntry extendedQueryTagEntry2 = tag2.BuildAddExtendedQueryTagEntry(vr: DicomVRCode.CS);
-<<<<<<< HEAD
-            IExtendedQueryTagStore extendedQueryTagStore = await _extendedQueryTagStoreFactory.GetInstanceAsync();
-            IReadOnlyList<int> keys = await AddExtendedQueryTagsAsync(extendedQueryTagStore, new AddExtendedQueryTagEntry[] { extendedQueryTagEntry1, extendedQueryTagEntry2 });
-=======
-            await AddExtendedQueryTagsAsync(new AddExtendedQueryTagEntry[] { extendedQueryTagEntry1, extendedQueryTagEntry2 });
->>>>>>> 5ec5c4bc
+            IReadOnlyList<int> keys = await AddExtendedQueryTagsAsync(new AddExtendedQueryTagEntry[] { extendedQueryTagEntry1, extendedQueryTagEntry2 });
 
             await VerifyTagIsAdded(keys[0], extendedQueryTagEntry1);
             await VerifyTagIsAdded(keys[1], extendedQueryTagEntry2);
@@ -64,14 +59,13 @@
         {
             DicomTag tag = DicomTag.PatientAge;
             AddExtendedQueryTagEntry extendedQueryTagEntry = tag.BuildAddExtendedQueryTagEntry();
-            IExtendedQueryTagStore extendedQueryTagStore = await _extendedQueryTagStoreFactory.GetInstanceAsync();
 
             // Add and verify the tag was added
-            int oldKey = (await AddExtendedQueryTagsAsync(extendedQueryTagStore, new AddExtendedQueryTagEntry[] { extendedQueryTagEntry }, ready: false)).Single();
+            int oldKey = (await AddExtendedQueryTagsAsync(new AddExtendedQueryTagEntry[] { extendedQueryTagEntry }, ready: false)).Single();
             await VerifyTagIsAdded(oldKey, extendedQueryTagEntry, ExtendedQueryTagStatus.Adding);
 
             // Add the tag again before it can be associated with a re-indexing operation
-            int newKey = (await AddExtendedQueryTagsAsync(extendedQueryTagStore, new AddExtendedQueryTagEntry[] { extendedQueryTagEntry }, ready: false)).Single();
+            int newKey = (await AddExtendedQueryTagsAsync(new AddExtendedQueryTagEntry[] { extendedQueryTagEntry }, ready: false)).Single();
             await VerifyTagIsAdded(newKey, extendedQueryTagEntry, ExtendedQueryTagStatus.Adding);
             Assert.NotEqual(oldKey, newKey);
         }
@@ -90,10 +84,9 @@
         {
             DicomTag tag = DicomTag.DeviceSerialNumber;
             AddExtendedQueryTagEntry extendedQueryTagEntry = tag.BuildAddExtendedQueryTagEntry();
-            IExtendedQueryTagStore extendedQueryTagStore = await _extendedQueryTagStoreFactory.GetInstanceAsync();
-            int key = (await AddExtendedQueryTagsAsync(extendedQueryTagStore, new AddExtendedQueryTagEntry[] { extendedQueryTagEntry }, ready: false)).Single();
-            Assert.NotEmpty(await extendedQueryTagStore.AssignReindexingOperationAsync(new int[] { key }, Guid.NewGuid().ToString()));
-            await Assert.ThrowsAsync<ExtendedQueryTagsAlreadyExistsException>(() => AddExtendedQueryTagsAsync(extendedQueryTagStore, new AddExtendedQueryTagEntry[] { extendedQueryTagEntry }));
+            int key = (await AddExtendedQueryTagsAsync(new AddExtendedQueryTagEntry[] { extendedQueryTagEntry }, ready: false)).Single();
+            Assert.NotEmpty(await _extendedQueryTagStore.AssignReindexingOperationAsync(new int[] { key }, Guid.NewGuid().ToString()));
+            await Assert.ThrowsAsync<ExtendedQueryTagsAlreadyExistsException>(() => AddExtendedQueryTagsAsync(new AddExtendedQueryTagEntry[] { extendedQueryTagEntry }));
         }
 
         [Fact]
@@ -157,13 +150,11 @@
             DicomTag tag1 = DicomTag.DeviceSerialNumber;
             DicomTag tag2 = DicomTag.PatientAge;
             DicomTag tag3 = DicomTag.PatientMotherBirthName;
-            IExtendedQueryTagStore extendedQueryTagStore = await _extendedQueryTagStoreFactory.GetInstanceAsync();
 
             IReadOnlyList<ExtendedQueryTagStoreEntry> actual;
 
             // Add the tags
             List<int> expected = (await AddExtendedQueryTagsAsync(
-                extendedQueryTagStore,
                 new AddExtendedQueryTagEntry[]
                 {
                     tag1.BuildAddExtendedQueryTagEntry(),
@@ -174,15 +165,14 @@
 
             // Assign the first two to the operation
             string operationId = Guid.NewGuid().ToString();
-            actual = await extendedQueryTagStore
-                .AssignReindexingOperationAsync(
-                    expected,
-                    operationId,
-                    returnIfCompleted: false);
+            actual = await _extendedQueryTagStore.AssignReindexingOperationAsync(
+                expected,
+                operationId,
+                returnIfCompleted: false);
             Assert.True(actual.Select(x => x.Key).SequenceEqual(expected));
 
             // Query the tags
-            actual = await extendedQueryTagStore.GetExtendedQueryTagsByOperationAsync(operationId);
+            actual = await _extendedQueryTagStore.GetExtendedQueryTagsByOperationAsync(operationId);
             Assert.True(actual.Select(x => x.Key).SequenceEqual(expected));
         }
 
@@ -195,14 +185,13 @@
             AddExtendedQueryTagEntry extendedQueryTagEntry1 = tag1.BuildAddExtendedQueryTagEntry();
             AddExtendedQueryTagEntry extendedQueryTagEntry2 = tag2.BuildAddExtendedQueryTagEntry();
             AddExtendedQueryTagEntry extendedQueryTagEntry3 = tag3.BuildAddExtendedQueryTagEntry();
-            IExtendedQueryTagStore extendedQueryTagStore = await _extendedQueryTagStoreFactory.GetInstanceAsync();
-
-            List<int> keys = (await AddExtendedQueryTagsAsync(extendedQueryTagStore, new AddExtendedQueryTagEntry[] { extendedQueryTagEntry1, extendedQueryTagEntry2 }, ready: false))
-                .Concat(await AddExtendedQueryTagsAsync(extendedQueryTagStore, new AddExtendedQueryTagEntry[] { extendedQueryTagEntry3 }, ready: true))
+
+            List<int> keys = (await AddExtendedQueryTagsAsync(new AddExtendedQueryTagEntry[] { extendedQueryTagEntry1, extendedQueryTagEntry2 }, ready: false))
+                .Concat(await AddExtendedQueryTagsAsync(new AddExtendedQueryTagEntry[] { extendedQueryTagEntry3 }, ready: true))
                 .ToList();
 
             // Only return tags that are being indexed
-            IReadOnlyList<ExtendedQueryTagStoreEntry> actual = await extendedQueryTagStore.AssignReindexingOperationAsync(keys, Guid.NewGuid().ToString(), returnIfCompleted: false);
+            IReadOnlyList<ExtendedQueryTagStoreEntry> actual = await _extendedQueryTagStore.AssignReindexingOperationAsync(keys, Guid.NewGuid().ToString(), returnIfCompleted: false);
             Assert.True(actual.Select(x => x.Key).SequenceEqual(keys.Take(2)));
         }
 
@@ -215,14 +204,17 @@
             AddExtendedQueryTagEntry extendedQueryTagEntry1 = tag1.BuildAddExtendedQueryTagEntry();
             AddExtendedQueryTagEntry extendedQueryTagEntry2 = tag2.BuildAddExtendedQueryTagEntry();
             AddExtendedQueryTagEntry extendedQueryTagEntry3 = tag3.BuildAddExtendedQueryTagEntry();
-            IExtendedQueryTagStore extendedQueryTagStore = await _extendedQueryTagStoreFactory.GetInstanceAsync();
-
-            List<int> keys = (await AddExtendedQueryTagsAsync(extendedQueryTagStore, new AddExtendedQueryTagEntry[] { extendedQueryTagEntry1, extendedQueryTagEntry2 }, ready: false))
-                .Concat(await AddExtendedQueryTagsAsync(extendedQueryTagStore, new AddExtendedQueryTagEntry[] { extendedQueryTagEntry3 }, ready: true))
+
+            List<int> keys = (await AddExtendedQueryTagsAsync(new AddExtendedQueryTagEntry[] { extendedQueryTagEntry1, extendedQueryTagEntry2 }, ready: false))
+                .Concat(await AddExtendedQueryTagsAsync(new AddExtendedQueryTagEntry[] { extendedQueryTagEntry3 }, ready: true))
                 .ToList();
 
             // Only return tags that are being indexed
-            IReadOnlyList<ExtendedQueryTagStoreEntry> actual = await extendedQueryTagStore.AssignReindexingOperationAsync(keys, Guid.NewGuid().ToString(), returnIfCompleted: true);
+            IReadOnlyList<ExtendedQueryTagStoreEntry> actual = await _extendedQueryTagStore.AssignReindexingOperationAsync(
+                keys,
+                Guid.NewGuid().ToString(),
+                returnIfCompleted: true);
+
             Assert.True(actual.Select(x => x.Key).SequenceEqual(keys));
         }
 
@@ -235,16 +227,15 @@
             AddExtendedQueryTagEntry extendedQueryTagEntry1 = tag1.BuildAddExtendedQueryTagEntry();
             AddExtendedQueryTagEntry extendedQueryTagEntry2 = tag2.BuildAddExtendedQueryTagEntry();
             AddExtendedQueryTagEntry extendedQueryTagEntry3 = tag3.BuildAddExtendedQueryTagEntry();
-            IExtendedQueryTagStore extendedQueryTagStore = await _extendedQueryTagStoreFactory.GetInstanceAsync();
-
-            List<int> keys = (await AddExtendedQueryTagsAsync(extendedQueryTagStore, new AddExtendedQueryTagEntry[] { extendedQueryTagEntry1, extendedQueryTagEntry2 }, ready: false))
-                .Concat(await AddExtendedQueryTagsAsync(extendedQueryTagStore, new AddExtendedQueryTagEntry[] { extendedQueryTagEntry3 }, ready: true))
+
+            List<int> keys = (await AddExtendedQueryTagsAsync(new AddExtendedQueryTagEntry[] { extendedQueryTagEntry1, extendedQueryTagEntry2 }, ready: false))
+                .Concat(await AddExtendedQueryTagsAsync(new AddExtendedQueryTagEntry[] { extendedQueryTagEntry3 }, ready: true))
                 .ToList();
 
             List<int> expectedKeys = keys.Take(2).ToList();
-            IReadOnlyList<ExtendedQueryTagStoreEntry> actual = await extendedQueryTagStore.AssignReindexingOperationAsync(keys, Guid.NewGuid().ToString());
+            IReadOnlyList<ExtendedQueryTagStoreEntry> actual = await _extendedQueryTagStore.AssignReindexingOperationAsync(keys, Guid.NewGuid().ToString());
             Assert.True(actual.Select(x => x.Key).SequenceEqual(expectedKeys));
-            Assert.True((await extendedQueryTagStore.CompleteReindexingAsync(expectedKeys)).SequenceEqual(expectedKeys));
+            Assert.True((await _extendedQueryTagStore.CompleteReindexingAsync(expectedKeys)).SequenceEqual(expectedKeys));
         }
 
         private async Task VerifyTagIsAdded(int key, AddExtendedQueryTagEntry extendedQueryTagEntry, ExtendedQueryTagStatus status = ExtendedQueryTagStatus.Ready)
@@ -272,14 +263,7 @@
 
         public async Task DisposeAsync()
         {
-<<<<<<< HEAD
-            IExtendedQueryTagStore extendedQueryTagStore = await _extendedQueryTagStoreFactory.GetInstanceAsync();
-            await CleanupTagsAsync(extendedQueryTagStore);
-        }
-
-        private async Task CleanupTagsAsync(IExtendedQueryTagStore extendedQueryTagStore)
-        {
-            var tags = await extendedQueryTagStore.GetExtendedQueryTagsAsync();
+            var tags = await _extendedQueryTagStore.GetExtendedQueryTagsAsync();
 
             var pendingTags = tags
                 .Where(x => x.Status == ExtendedQueryTagStatus.Adding)
@@ -290,33 +274,23 @@
             {
                 // Pretend that any pending tags that do not have an associated operation are being indexed.
                 // Afterwards, "complete" the re-indexing for all the tags such that they can be deleted.
-                await extendedQueryTagStore.AssignReindexingOperationAsync(pendingTags, Guid.NewGuid().ToString());
-                await extendedQueryTagStore.CompleteReindexingAsync(pendingTags);
+                await _extendedQueryTagStore.AssignReindexingOperationAsync(pendingTags, Guid.NewGuid().ToString());
+                await _extendedQueryTagStore.CompleteReindexingAsync(pendingTags);
             }
 
-=======
-            var tags = await _extendedQueryTagStore.GetExtendedQueryTagsAsync();
->>>>>>> 5ec5c4bc
             foreach (var tag in tags)
             {
                 await _extendedQueryTagStore.DeleteExtendedQueryTagAsync(tag.Path, tag.VR);
             }
         }
 
-<<<<<<< HEAD
         private Task<IReadOnlyList<int>> AddExtendedQueryTagsAsync(
-            IExtendedQueryTagStore extendedQueryTagStore,
             IEnumerable<AddExtendedQueryTagEntry> extendedQueryTagEntries,
             int maxAllowedCount = 128,
             bool ready = true,
             CancellationToken cancellationToken = default)
         {
-            return extendedQueryTagStore.AddExtendedQueryTagsAsync(extendedQueryTagEntries, maxAllowedCount, ready: ready, cancellationToken: cancellationToken);
-=======
-        private Task<IReadOnlyList<int>> AddExtendedQueryTagsAsync(IEnumerable<AddExtendedQueryTagEntry> extendedQueryTagEntries, int maxAllowedCount = 128, CancellationToken cancellationToken = default)
-        {
-            return _extendedQueryTagStore.AddExtendedQueryTagsAsync(extendedQueryTagEntries, maxAllowedCount, ready: true, cancellationToken: cancellationToken);
->>>>>>> 5ec5c4bc
+            return _extendedQueryTagStore.AddExtendedQueryTagsAsync(extendedQueryTagEntries, maxAllowedCount, ready: ready, cancellationToken: cancellationToken);
         }
     }
 }