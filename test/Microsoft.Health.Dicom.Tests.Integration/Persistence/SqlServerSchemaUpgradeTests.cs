﻿// -------------------------------------------------------------------------------------------------
// Copyright (c) Microsoft Corporation. All rights reserved.
// Licensed under the MIT License (MIT). See LICENSE in the repo root for license information.
// -------------------------------------------------------------------------------------------------

using System;
using System.Collections.Generic;
using System.Data;
using System.Linq;
using System.Threading;
using System.Threading.Tasks;
using Microsoft.Health.Dicom.SqlServer.Features.Schema;
using Microsoft.Health.SqlServer.Features.Schema;
using Microsoft.SqlServer.Dac.Compare;
using Xunit;

namespace Microsoft.Health.Dicom.Tests.Integration.Persistence
{
    public class SqlServerSchemaUpgradeTests
    {
        [Fact]
        public async Task GivenTwoSchemaInitializationMethods_WhenCreatingTwoDatabases_BothSchemasShouldBeEquivalent()
        {
            // Create two databases, one where we apply the the maximum supported version's snapshot SQL schema file
            SqlDataStoreTestsFixture snapshotFixture = new SqlDataStoreTestsFixture(SqlDataStoreTestsFixture.GenerateDatabaseName("SNAPSHOT"));

            // And one where we apply .diff.sql files to upgrade the schema version to the maximum supported version.
            SqlDataStoreTestsFixture diffFixture = new SqlDataStoreTestsFixture(SqlDataStoreTestsFixture.GenerateDatabaseName("DIFF"));

            await snapshotFixture.InitializeAsync(forceIncrementalSchemaUpgrade: false);
            await diffFixture.InitializeAsync(forceIncrementalSchemaUpgrade: true);

            SchemaCompareDatabaseEndpoint snapshotEndpoint = new SchemaCompareDatabaseEndpoint(snapshotFixture.TestConnectionString);
            SchemaCompareDatabaseEndpoint diffEndpoint = new SchemaCompareDatabaseEndpoint(diffFixture.TestConnectionString);
            var comparison = new SchemaComparison(snapshotEndpoint, diffEndpoint);
            SchemaComparisonResult result = comparison.Compare();

            // filter our sproc bodyscript differences because of auto-generation 
            var actualDiffs = new List<SchemaDifference>();
            if (!result.IsEqual)
            {
                foreach (var diff in result.Differences)
                {
                    if (diff.Name == "SqlProcedure")
                    {
                        foreach (var childDiff in diff.Children)
                        {
                            if (childDiff.Name != "BodyScript")
                            {
                                actualDiffs.Add(diff);
                                break;
                            }
                        }
                    }
                    else
                    {
                        actualDiffs.Add(diff);
                    }
                }
            }

            Assert.Empty(actualDiffs);

            // cleanup if succeeds
            await snapshotFixture.DisposeAsync();
            await diffFixture.DisposeAsync();
        }

        /// <summary>
        /// There is small window where Sql schema is updated but not populated to web server, so the server still tries to call old stored procedure.
        /// This test validate it works by checking stored procedure compatiblity. 
        /// </summary>
        /// <param name="schemaVersion">New schema version</param>
        [Theory]
        [MemberData(nameof(SchemaDiffVersions))]
        public async Task GivenANewSchemaVersion_WhenApplying_ShouldBackCompatible(int schemaVersion)
        {
<<<<<<< HEAD
            try
            {
                int oldSchemaVersion = schemaVersion - 1;
                // Create Sql store at old schema version
                SqlDataStoreTestsFixture oldSqlStore = new SqlDataStoreTestsFixture(SqlDataStoreTestsFixture.GenerateDatabaseName($"COMPATIBLE_{oldSchemaVersion}_"), new SchemaInformation(oldSchemaVersion, oldSchemaVersion));
                await oldSqlStore.InitializeAsync(forceIncrementalSchemaUpgrade: false);
                var oldProcedures = SqlTestUtils.GetStoredProcedures(oldSqlStore);

                // Create Sql store at new schema version
                SqlDataStoreTestsFixture newSqlStore = new SqlDataStoreTestsFixture(SqlDataStoreTestsFixture.GenerateDatabaseName($"COMPATIBLE_{schemaVersion}_"), new SchemaInformation(schemaVersion, schemaVersion));
                await newSqlStore.InitializeAsync(forceIncrementalSchemaUpgrade: false);
                var newProcedures = SqlTestUtils.GetStoredProcedures(newSqlStore);

                // Validate if stored procedures are compatible
                StoredProcedureCompatibleValidator.Validate(newProcedures, oldProcedures);

                // Dispose if pass
                await oldSqlStore.DisposeAsync();
                await newSqlStore.DisposeAsync();
            }
            catch (Exception e)
            {
                Console.WriteLine(e.InnerException?.ToString());
                throw;
            }
=======
            int oldSchemaVersion = schemaVersion - 1;
            // Create Sql store at old schema version
            SqlDataStoreTestsFixture oldSqlStore = new SqlDataStoreTestsFixture(SqlDataStoreTestsFixture.GenerateDatabaseName($"COMPATIBLE_{oldSchemaVersion}_"), new SchemaInformation(oldSchemaVersion, oldSchemaVersion));
            await oldSqlStore.InitializeAsync(forceIncrementalSchemaUpgrade: false);
            var oldProcedures = SqlTestUtils.GetStoredProcedures(oldSqlStore);

            // Create Sql store at new schema version
            SqlDataStoreTestsFixture newSqlStore = new SqlDataStoreTestsFixture(SqlDataStoreTestsFixture.GenerateDatabaseName($"COMPATIBLE_{schemaVersion}_"), new SchemaInformation(schemaVersion, schemaVersion));
            await newSqlStore.InitializeAsync(forceIncrementalSchemaUpgrade: false);
            var newProcedures = SqlTestUtils.GetStoredProcedures(newSqlStore);

            // Validate if stored procedures are compatible
            StoredProcedureCompatibleValidator.Validate(schemaVersion, newProcedures, oldProcedures);

            // Dispose if pass
            await oldSqlStore.DisposeAsync();
            await newSqlStore.DisposeAsync();
>>>>>>> 36aed022
        }

        [Theory]
        [MemberData(nameof(SchemaDiffVersions))]
        public async Task GivenASchemaVersion_WhenApplyingDiffTwice_ShouldSucceed(int schemaVersion)
        {
            SqlDataStoreTestsFixture snapshotFixture = new SqlDataStoreTestsFixture(SqlDataStoreTestsFixture.GenerateDatabaseName("SNAPSHOT"));
            snapshotFixture.SchemaInformation = new SchemaInformation(SchemaVersionConstants.Min, schemaVersion - 1);

            await snapshotFixture.InitializeAsync(forceIncrementalSchemaUpgrade: false);
            await snapshotFixture.SchemaUpgradeRunner.ApplySchemaAsync(schemaVersion, applyFullSchemaSnapshot: false, CancellationToken.None);
            await snapshotFixture.SchemaUpgradeRunner.ApplySchemaAsync(schemaVersion, applyFullSchemaSnapshot: false, CancellationToken.None);

            // cleanup if succeeds
            await snapshotFixture.DisposeAsync();
        }

        [Theory]
        [MemberData(nameof(SchemaSnapshotVersions))]
        public async Task GivenASchemaVersion_WhenApplyingSnapshotTwice_ShouldSucceed(int schemaVersion)
        {
            SqlDataStoreTestsFixture snapshotFixture = new SqlDataStoreTestsFixture(SqlDataStoreTestsFixture.GenerateDatabaseName("SNAPSHOT"));
            snapshotFixture.SchemaInformation = new SchemaInformation(SchemaVersionConstants.Min, schemaVersion);

            await snapshotFixture.InitializeAsync(forceIncrementalSchemaUpgrade: false);
            await snapshotFixture.SchemaUpgradeRunner.ApplySchemaAsync(schemaVersion, applyFullSchemaSnapshot: true, CancellationToken.None);

            // cleanup if succeeds
            await snapshotFixture.DisposeAsync();
        }

        public static IEnumerable<object[]> SchemaDiffVersions = Enumerable
            .Range(start: SchemaVersionConstants.Min + 1, count: SchemaVersionConstants.Max - SchemaVersionConstants.Min)
            .Select(x => new object[] { x })
            .ToList();

        public static IEnumerable<object[]> SchemaSnapshotVersions = Enumerable
            .Range(start: SchemaVersionConstants.Min, count: SchemaVersionConstants.Max - SchemaVersionConstants.Min + 1)
            .Select(x => new object[] { x })
            .ToList();
    }
}<|MERGE_RESOLUTION|>--- conflicted
+++ resolved
@@ -75,7 +75,6 @@
         [MemberData(nameof(SchemaDiffVersions))]
         public async Task GivenANewSchemaVersion_WhenApplying_ShouldBackCompatible(int schemaVersion)
         {
-<<<<<<< HEAD
             try
             {
                 int oldSchemaVersion = schemaVersion - 1;
@@ -90,7 +89,7 @@
                 var newProcedures = SqlTestUtils.GetStoredProcedures(newSqlStore);
 
                 // Validate if stored procedures are compatible
-                StoredProcedureCompatibleValidator.Validate(newProcedures, oldProcedures);
+                StoredProcedureCompatibleValidator.Validate(schemaVersion, newProcedures, oldProcedures);
 
                 // Dispose if pass
                 await oldSqlStore.DisposeAsync();
@@ -101,25 +100,6 @@
                 Console.WriteLine(e.InnerException?.ToString());
                 throw;
             }
-=======
-            int oldSchemaVersion = schemaVersion - 1;
-            // Create Sql store at old schema version
-            SqlDataStoreTestsFixture oldSqlStore = new SqlDataStoreTestsFixture(SqlDataStoreTestsFixture.GenerateDatabaseName($"COMPATIBLE_{oldSchemaVersion}_"), new SchemaInformation(oldSchemaVersion, oldSchemaVersion));
-            await oldSqlStore.InitializeAsync(forceIncrementalSchemaUpgrade: false);
-            var oldProcedures = SqlTestUtils.GetStoredProcedures(oldSqlStore);
-
-            // Create Sql store at new schema version
-            SqlDataStoreTestsFixture newSqlStore = new SqlDataStoreTestsFixture(SqlDataStoreTestsFixture.GenerateDatabaseName($"COMPATIBLE_{schemaVersion}_"), new SchemaInformation(schemaVersion, schemaVersion));
-            await newSqlStore.InitializeAsync(forceIncrementalSchemaUpgrade: false);
-            var newProcedures = SqlTestUtils.GetStoredProcedures(newSqlStore);
-
-            // Validate if stored procedures are compatible
-            StoredProcedureCompatibleValidator.Validate(schemaVersion, newProcedures, oldProcedures);
-
-            // Dispose if pass
-            await oldSqlStore.DisposeAsync();
-            await newSqlStore.DisposeAsync();
->>>>>>> 36aed022
         }
 
         [Theory]
