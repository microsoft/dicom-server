--- conflicted
+++ resolved
@@ -3,6 +3,7 @@
 // Licensed under the MIT License (MIT). See LICENSE in the repo root for license information.
 // -------------------------------------------------------------------------------------------------
 
+using System;
 using System.Net;
 using System.Threading.Tasks;
 using Dicom;
@@ -25,17 +26,12 @@
         }
 
         [Fact]
-<<<<<<< HEAD
-        public async Task GivenInvalidParameters_WhenAddingDeletingFetchingInstanceMetadata_ArgumentExceptionIsThrown()
+        public async Task GivenInvalidParameters_WhenAddingInstanceMetadata_ArgumentExceptionIsThrown()
         {
-            await Assert.ThrowsAsync<ArgumentNullException>(() => _dicomMetadataStore.AddInstanceMetadataAsync(null));
-            await Assert.ThrowsAsync<ArgumentNullException>(() => _dicomMetadataStore.DeleteInstanceMetadataIfExistsAsync(null));
-            await Assert.ThrowsAsync<ArgumentNullException>(() => _dicomMetadataStore.GetInstanceMetadataAsync(null));
+            await Assert.ThrowsAsync<ArgumentNullException>(() => _dicomMetadataStore.AddInstanceMetadataAsync(null, 0));
         }
 
         [Fact]
-=======
->>>>>>> c4db4864
         public async Task GivenAnUnknownDicomInstance_WhenFetchingInstanceMetadata_NotFoundDataStoreExceptionIsThrown()
         {
             var dicomInstanceId = new VersionedDicomInstanceIdentifier(
