﻿// -------------------------------------------------------------------------------------------------
// Copyright (c) Microsoft Corporation. All rights reserved.
// Licensed under the MIT License (MIT). See LICENSE in the repo root for license information.
// -------------------------------------------------------------------------------------------------

using System;
using System.Collections.Generic;
using System.IO;
using System.Linq;
using System.Threading;
using System.Threading.Tasks;
using Dicom;
using Dicom.Imaging;
using Microsoft.Extensions.Logging.Abstractions;
using Microsoft.Health.Dicom.Core.Exceptions;
using Microsoft.Health.Dicom.Core.Extensions;
using Microsoft.Health.Dicom.Core.Features.Common;
using Microsoft.Health.Dicom.Core.Features.Model;
using Microsoft.Health.Dicom.Core.Features.Retrieve;
using Microsoft.Health.Dicom.Core.Features.Store;
using Microsoft.Health.Dicom.Core.Messages.Retrieve;
using Microsoft.Health.Dicom.Core.Models;
using Microsoft.Health.Dicom.Tests.Common;
using Microsoft.Health.Dicom.Tests.Integration.Persistence;
using Microsoft.IO;
using NSubstitute;
using Xunit;

namespace Microsoft.Health.Dicom.Tests.Integration.Features
{
    public class RetrieveResourceServiceTests : IClassFixture<DataStoreTestsFixture>, IClassFixture<SqlDataStoreTestsFixture>
    {
        private readonly RetrieveResourceService _retrieveResourceService;
        private readonly IIndexDataStore _indexDataStore;
        private readonly IInstanceStore _instanceStore;
        private readonly IFileStore _fileStore;
        private readonly IRetrieveTranscoder _retrieveTranscoder;
        private readonly IFrameHandler _frameHandler;
        private static readonly CancellationToken _defaultCancellationToken = new CancellationTokenSource().Token;
        private RecyclableMemoryStreamManager _recyclableMemoryStreamManager;

        private readonly string _studyInstanceUid = TestUidGenerator.Generate();
        private readonly string _firstSeriesInstanceUid = TestUidGenerator.Generate();
        private readonly string _secondSeriesInstanceUid = TestUidGenerator.Generate();

        public RetrieveResourceServiceTests(DataStoreTestsFixture blobStorageFixture, SqlDataStoreTestsFixture sqlIndexStorageFixture)
        {
            _indexDataStore = sqlIndexStorageFixture.IndexDataStore;
            _instanceStore = sqlIndexStorageFixture.InstanceStore;
            _fileStore = blobStorageFixture.FileStore;
            _retrieveTranscoder = Substitute.For<IRetrieveTranscoder>();
            _frameHandler = Substitute.For<IFrameHandler>();
            _recyclableMemoryStreamManager = blobStorageFixture.RecyclableMemoryStreamManager;
            _retrieveResourceService = new RetrieveResourceService(
                _instanceStore, _fileStore, _retrieveTranscoder, _frameHandler, blobStorageFixture.RecyclableMemoryStreamManager, NullLogger<RetrieveResourceService>.Instance);
        }

        [Fact]
        public async Task GivenNoStoredInstances_WhenRetrieveRequestForStudy_ThenNotFoundIsThrown()
        {
            await Assert.ThrowsAsync<InstanceNotFoundException>(() => _retrieveResourceService.GetInstanceResourceAsync(
                new RetrieveResourceRequest(requestedTransferSyntax: "*", _studyInstanceUid),
                _defaultCancellationToken));
        }

        [Fact]
        public async Task GivenStoredInstancesWithMissingFile_WhenRetrieveRequestForStudy_ThenNotFoundIsThrown()
        {
            await GenerateDicomDatasets(_firstSeriesInstanceUid, 1, true);
            await GenerateDicomDatasets(_firstSeriesInstanceUid, 1, false);
            await GenerateDicomDatasets(_secondSeriesInstanceUid, 1, true);

<<<<<<< HEAD
            await Assert.ThrowsAsync<InstanceNotFoundException>(() => _retrieveResourceService.GetInstanceResourceAsync(
                new RetrieveResourceRequest(requestedTransferSyntax: "*", _studyInstanceUid),
=======
            await Assert.ThrowsAsync<ItemNotFoundException>(() => _retrieveResourceService.GetInstanceResourceAsync(
                new RetrieveResourceRequest(requestedTransferSyntax: null, _studyInstanceUid),
>>>>>>> 91e79b0a
                _defaultCancellationToken));
        }

        [Fact]
        public async Task GivenStoredInstances_WhenRetrieveRequestForStudy_ThenInstancesInStudyAreRetrievedSuccesfully()
        {
            List<DicomDataset> datasets = new List<DicomDataset>();
            datasets.AddRange(await GenerateDicomDatasets(_firstSeriesInstanceUid, 2, true));
            datasets.AddRange(await GenerateDicomDatasets(_secondSeriesInstanceUid, 1, true));

            RetrieveResourceResponse response = await _retrieveResourceService.GetInstanceResourceAsync(
                new RetrieveResourceRequest(requestedTransferSyntax: "*", _studyInstanceUid),
                _defaultCancellationToken);

            Assert.False(response.IsPartialSuccess);

            ValidateResponseDicomFiles(response.ResponseStreams, datasets.Select(ds => ds));
        }

        [Fact]
        public async Task GivenNoStoredInstances_WhenRetrieveRequestForSeries_ThenNotFoundIsThrown()
        {
            await Assert.ThrowsAsync<InstanceNotFoundException>(() => _retrieveResourceService.GetInstanceResourceAsync(
                new RetrieveResourceRequest(requestedTransferSyntax: "*", _studyInstanceUid, _firstSeriesInstanceUid),
                _defaultCancellationToken));
        }

        [Fact]
        public async Task GivenStoredInstancesWithMissingFile_WhenRetrieveRequestForSeries_ThenNotFoundIsThrown()
        {
            await GenerateDicomDatasets(_firstSeriesInstanceUid, 2, true);
            await GenerateDicomDatasets(_firstSeriesInstanceUid, 1, false);
            await GenerateDicomDatasets(_secondSeriesInstanceUid, 1, true);

<<<<<<< HEAD
            await Assert.ThrowsAsync<InstanceNotFoundException>(() => _retrieveResourceService.GetInstanceResourceAsync(
                new RetrieveResourceRequest(requestedTransferSyntax: "*", _studyInstanceUid, _firstSeriesInstanceUid),
=======
            await Assert.ThrowsAsync<ItemNotFoundException>(() => _retrieveResourceService.GetInstanceResourceAsync(
                new RetrieveResourceRequest(requestedTransferSyntax: null, _studyInstanceUid, _firstSeriesInstanceUid),
>>>>>>> 91e79b0a
                _defaultCancellationToken));
        }

        [Fact]
        public async Task GivenStoredInstances_WhenRetrieveRequestForSeries_ThenInstancesInSeriesAreRetrievedSuccesfully()
        {
            List<DicomDataset> datasets = new List<DicomDataset>();
            datasets.AddRange(await GenerateDicomDatasets(_firstSeriesInstanceUid, 2, true));
            datasets.AddRange(await GenerateDicomDatasets(_secondSeriesInstanceUid, 1, true));

            RetrieveResourceResponse response = await _retrieveResourceService.GetInstanceResourceAsync(
                new RetrieveResourceRequest(requestedTransferSyntax: "*", _studyInstanceUid, _firstSeriesInstanceUid),
                _defaultCancellationToken);
            Assert.False(response.IsPartialSuccess);

            ValidateResponseDicomFiles(response.ResponseStreams, datasets.Select(ds => ds).Where(ds => ds.ToInstanceIdentifier().SeriesInstanceUid == _firstSeriesInstanceUid));
        }

        private async Task<List<DicomDataset>> GenerateDicomDatasets(string seriesInstanceUid, int instancesinSeries, bool storeInstanceFile)
        {
            List<DicomDataset> dicomDatasets = new List<DicomDataset>();
            for (int i = 0; i < instancesinSeries; i++)
            {
                var ds = new DicomDataset(DicomTransferSyntax.ExplicitVRLittleEndian)
                {
                    { DicomTag.StudyInstanceUID, _studyInstanceUid },
                    { DicomTag.SeriesInstanceUID, seriesInstanceUid },
                    { DicomTag.SOPInstanceUID, TestUidGenerator.Generate() },
                    { DicomTag.SOPClassUID, TestUidGenerator.Generate() },
                    { DicomTag.PatientID, TestUidGenerator.Generate() },
                    { DicomTag.BitsAllocated, (ushort)8 },
                    { DicomTag.PhotometricInterpretation, PhotometricInterpretation.Monochrome2.Value },
                };

                await StoreDatasetsAndInstances(ds, storeInstanceFile);
                dicomDatasets.Add(ds);
            }

            return dicomDatasets;
        }

        private async Task StoreDatasetsAndInstances(DicomDataset dataset, bool flagToStoreInstance)
        {
            long version = await _indexDataStore.CreateInstanceIndexAsync(dataset);

            VersionedInstanceIdentifier versionedInstanceIdentifier = dataset.ToVersionedInstanceIdentifier(version);

            if (flagToStoreInstance)
            {
                DicomFile dicomFile = new DicomFile(dataset);

                Samples.AppendRandomPixelData(5, 5, 0, dicomFile);

                await using (MemoryStream stream = _recyclableMemoryStreamManager.GetStream())
                {
                    dicomFile.Save(stream);
                    stream.Position = 0;
                    await _fileStore.StoreFileAsync(
                        versionedInstanceIdentifier,
                        stream);
                }
            }

            await _indexDataStore.UpdateInstanceIndexStatusAsync(versionedInstanceIdentifier, IndexStatus.Created);
        }

        private void ValidateResponseDicomFiles(
            IEnumerable<Stream> responseStreams,
            IEnumerable<DicomDataset> expectedDatasets)
        {
            List<DicomFile> responseDicomFiles = responseStreams.Select(x => DicomFile.Open(x)).ToList();

            Assert.Equal(expectedDatasets.Count(), responseDicomFiles.Count);

            foreach (DicomDataset expectedDataset in expectedDatasets)
            {
                DicomFile actualFile = responseDicomFiles.First(x => x.Dataset.ToInstanceIdentifier().Equals(expectedDataset.ToInstanceIdentifier()));

                // If the same transfer syntax as original, the files should be exactly the same
                if (expectedDataset.InternalTransferSyntax == actualFile.Dataset.InternalTransferSyntax)
                {
                    var expectedFileArray = DicomFileToByteArray(new DicomFile(expectedDataset));
                    var actualFileArray = DicomFileToByteArray(actualFile);

                    Assert.Equal(expectedFileArray.Length, actualFileArray.Length);

                    for (var ii = 0; ii < expectedFileArray.Length; ii++)
                    {
                        Assert.Equal(expectedFileArray[ii], actualFileArray[ii]);
                    }
                }
                else
                {
                    throw new NotImplementedException("Transcoded files do not have an implemented validation mechanism.");
                }
            }
        }

        private byte[] DicomFileToByteArray(DicomFile dicomFile)
        {
            using (MemoryStream memoryStream = _recyclableMemoryStreamManager.GetStream())
            {
                dicomFile.Save(memoryStream);
                return memoryStream.ToArray();
            }
        }
    }
}<|MERGE_RESOLUTION|>--- conflicted
+++ resolved
@@ -70,13 +70,8 @@
             await GenerateDicomDatasets(_firstSeriesInstanceUid, 1, false);
             await GenerateDicomDatasets(_secondSeriesInstanceUid, 1, true);
 
-<<<<<<< HEAD
-            await Assert.ThrowsAsync<InstanceNotFoundException>(() => _retrieveResourceService.GetInstanceResourceAsync(
+            await Assert.ThrowsAsync<ItemNotFoundException>(() => _retrieveResourceService.GetInstanceResourceAsync(
                 new RetrieveResourceRequest(requestedTransferSyntax: "*", _studyInstanceUid),
-=======
-            await Assert.ThrowsAsync<ItemNotFoundException>(() => _retrieveResourceService.GetInstanceResourceAsync(
-                new RetrieveResourceRequest(requestedTransferSyntax: null, _studyInstanceUid),
->>>>>>> 91e79b0a
                 _defaultCancellationToken));
         }
 
@@ -111,13 +106,8 @@
             await GenerateDicomDatasets(_firstSeriesInstanceUid, 1, false);
             await GenerateDicomDatasets(_secondSeriesInstanceUid, 1, true);
 
-<<<<<<< HEAD
-            await Assert.ThrowsAsync<InstanceNotFoundException>(() => _retrieveResourceService.GetInstanceResourceAsync(
+            await Assert.ThrowsAsync<ItemNotFoundException>(() => _retrieveResourceService.GetInstanceResourceAsync(
                 new RetrieveResourceRequest(requestedTransferSyntax: "*", _studyInstanceUid, _firstSeriesInstanceUid),
-=======
-            await Assert.ThrowsAsync<ItemNotFoundException>(() => _retrieveResourceService.GetInstanceResourceAsync(
-                new RetrieveResourceRequest(requestedTransferSyntax: null, _studyInstanceUid, _firstSeriesInstanceUid),
->>>>>>> 91e79b0a
                 _defaultCancellationToken));
         }
 
