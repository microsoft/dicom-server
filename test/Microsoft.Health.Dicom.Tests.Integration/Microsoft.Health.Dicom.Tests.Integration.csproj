<Project Sdk="Microsoft.NET.Sdk">

  <PropertyGroup>
    <TargetFramework>net6.0</TargetFramework>
    <IsPackable>true</IsPackable>
    <IncludeContentInPack>false</IncludeContentInPack>
    <!-- TODO: Remove once Microsoft.SqlServer.DACFx is a stable version -->
    <NoWarn>$(NoWarn);NU5104</NoWarn>
  </PropertyGroup>

  <ItemGroup>
    <PackageReference Include="Azure.Core" Version="1.24.0" />
    <PackageReference Include="Azure.Storage.Blobs" Version="12.12.0" />
    <PackageReference Include="Ensure.That" Version="10.1.0" />
    <PackageReference Include="fo-dicom" Version="$(FoDicomVersion)" />
    <PackageReference Include="MediatR" Version="9.0.0" />
    <PackageReference Include="Microsoft.Data.SqlClient" Version="4.1.0" />
    <PackageReference Include="Microsoft.Extensions.Configuration" Version="$(SdkPackageVersion)" />
    <PackageReference Include="Microsoft.Extensions.Logging.Abstractions" Version="$(SdkPackageVersion)" />
    <PackageReference Include="Microsoft.Extensions.Options" Version="$(SdkPackageVersion)" />
    <PackageReference Include="Microsoft.Health.Abstractions" Version="$(HealthcareSharedPackageVersion)" />
    <PackageReference Include="Microsoft.Health.Blob" Version="$(HealthcareSharedPackageVersion)" />
    <PackageReference Include="Microsoft.Health.Core" Version="$(HealthcareSharedPackageVersion)" />
    <PackageReference Include="Microsoft.Health.SqlServer" Version="$(HealthcareSharedPackageVersion)" />
    <PackageReference Include="Microsoft.IO.RecyclableMemoryStream" Version="2.2.0" />
<<<<<<< HEAD
    <PackageReference Include="Microsoft.NET.Test.Sdk" Version="17.1.0" />
    <PackageReference Include="Microsoft.SqlServer.DACFx" Version="160.5400.1" />
=======
    <PackageReference Include="Microsoft.NET.Test.Sdk" Version="17.2.0" />
>>>>>>> ba3a2424
    <PackageReference Include="NSubstitute" Version="4.3.0" />
    <PackageReference Include="Polly" Version="7.2.3" />
    <PackageReference Include="xunit" Version="2.4.1" />
    <PackageReference Include="xunit.runner.visualstudio" Version="2.4.5" PrivateAssets="All" />
  </ItemGroup>

  <ItemGroup>
    <ProjectReference Include="..\..\src\Microsoft.Health.Dicom.Blob\Microsoft.Health.Dicom.Blob.csproj" />
    <ProjectReference Include="..\..\src\Microsoft.Health.Dicom.Core\Microsoft.Health.Dicom.Core.csproj" />
    <ProjectReference Include="..\..\src\Microsoft.Health.Dicom.SqlServer\Microsoft.Health.Dicom.SqlServer.csproj" />
    <ProjectReference Include="..\..\src\Microsoft.Health.Dicom.Tests.Common\Microsoft.Health.Dicom.Tests.Common.csproj" />
  </ItemGroup>

</Project><|MERGE_RESOLUTION|>--- conflicted
+++ resolved
@@ -23,12 +23,8 @@
     <PackageReference Include="Microsoft.Health.Core" Version="$(HealthcareSharedPackageVersion)" />
     <PackageReference Include="Microsoft.Health.SqlServer" Version="$(HealthcareSharedPackageVersion)" />
     <PackageReference Include="Microsoft.IO.RecyclableMemoryStream" Version="2.2.0" />
-<<<<<<< HEAD
-    <PackageReference Include="Microsoft.NET.Test.Sdk" Version="17.1.0" />
+    <PackageReference Include="Microsoft.NET.Test.Sdk" Version="17.2.0" />
     <PackageReference Include="Microsoft.SqlServer.DACFx" Version="160.5400.1" />
-=======
-    <PackageReference Include="Microsoft.NET.Test.Sdk" Version="17.2.0" />
->>>>>>> ba3a2424
     <PackageReference Include="NSubstitute" Version="4.3.0" />
     <PackageReference Include="Polly" Version="7.2.3" />
     <PackageReference Include="xunit" Version="2.4.1" />
