﻿<Project Sdk="Microsoft.NET.Sdk">

  <PropertyGroup>
    <TargetFramework>net5.0</TargetFramework>
    <IsPackable>true</IsPackable>
    <IncludeContentInPack>false</IncludeContentInPack>
  </PropertyGroup>

  <ItemGroup>
<<<<<<< HEAD
    <PackageReference Include="Microsoft.NET.Test.Sdk" Version="16.9.1" />
=======
    <PackageReference Include="Azure.Core" Version="1.11.0" />
    <PackageReference Include="Azure.Storage.Blobs" Version="12.8.0" />
    <PackageReference Include="Ensure.That" Version="10.0.0" />
    <PackageReference Include="MediatR" Version="9.0.0" />
    <PackageReference Include="fo-dicom" Version="4.0.7" />
    <PackageReference Include="fo-dicom.Json" Version="4.0.7" NoWarn="NU1701" />
    <PackageReference Include="Microsoft.Data.SqlClient" Version="2.1.2" />
    <PackageReference Include="Microsoft.Extensions.Logging.Abstractions" Version="$(SdkPackageVersion)" />
    <PackageReference Include="Microsoft.Extensions.Options" Version="$(SdkPackageVersion)" />
    <PackageReference Include="Microsoft.Health.Abstractions" Version="$(HealthcareSharedPackageVersion)" />
    <PackageReference Include="Microsoft.Health.Blob" Version="$(HealthcareSharedPackageVersion)" />
    <PackageReference Include="Microsoft.Health.Core" Version="$(HealthcareSharedPackageVersion)" />
    <PackageReference Include="Microsoft.Health.SqlServer" Version="$(HealthcareSharedPackageVersion)" />
    <PackageReference Include="Microsoft.IO.RecyclableMemoryStream" Version="1.4.1" />
    <PackageReference Include="Microsoft.NET.Test.Sdk" Version="16.9.1" />
    <PackageReference Include="Newtonsoft.Json" Version="12.0.3" />
>>>>>>> 8a1c9bcf
    <PackageReference Include="NSubstitute" Version="4.2.2" />
    <PackageReference Include="Polly" Version="7.2.1" />
    <PackageReference Include="xunit" Version="2.4.1" />
    <PackageReference Include="xunit.runner.visualstudio" Version="2.4.3" />
    <PackageReference Include="Microsoft.SqlServer.DACFx" Version="150.4897.1" />
  </ItemGroup>

  <ItemGroup>
    <ProjectReference Include="..\..\src\Microsoft.Health.Dicom.Blob\Microsoft.Health.Dicom.Blob.csproj" />
    <ProjectReference Include="..\..\src\Microsoft.Health.Dicom.Core\Microsoft.Health.Dicom.Core.csproj" />
    <ProjectReference Include="..\..\src\Microsoft.Health.Dicom.Metadata\Microsoft.Health.Dicom.Metadata.csproj" />
    <ProjectReference Include="..\..\src\Microsoft.Health.Dicom.SqlServer\Microsoft.Health.Dicom.SqlServer.csproj" />
    <ProjectReference Include="..\..\src\Microsoft.Health.Dicom.Tests.Common\Microsoft.Health.Dicom.Tests.Common.csproj" />
  </ItemGroup>

</Project><|MERGE_RESOLUTION|>--- conflicted
+++ resolved
@@ -7,9 +7,6 @@
   </PropertyGroup>
 
   <ItemGroup>
-<<<<<<< HEAD
-    <PackageReference Include="Microsoft.NET.Test.Sdk" Version="16.9.1" />
-=======
     <PackageReference Include="Azure.Core" Version="1.11.0" />
     <PackageReference Include="Azure.Storage.Blobs" Version="12.8.0" />
     <PackageReference Include="Ensure.That" Version="10.0.0" />
@@ -26,7 +23,6 @@
     <PackageReference Include="Microsoft.IO.RecyclableMemoryStream" Version="1.4.1" />
     <PackageReference Include="Microsoft.NET.Test.Sdk" Version="16.9.1" />
     <PackageReference Include="Newtonsoft.Json" Version="12.0.3" />
->>>>>>> 8a1c9bcf
     <PackageReference Include="NSubstitute" Version="4.2.2" />
     <PackageReference Include="Polly" Version="7.2.1" />
     <PackageReference Include="xunit" Version="2.4.1" />
