--- conflicted
+++ resolved
@@ -7,11 +7,7 @@
 using System.Net;
 using System.Threading.Tasks;
 using Dicom;
-<<<<<<< HEAD
 using Microsoft.Health.Dicom.Client;
-=======
-using Microsoft.Health.Dicom.Core.Features.ChangeFeed;
->>>>>>> 5e30c569
 using Microsoft.Health.Dicom.Tests.Common;
 using Microsoft.Health.Dicom.Web.Tests.E2E.Clients;
 using Xunit;
@@ -22,12 +18,8 @@
 {
     public class ChangeFeedTests : IClassFixture<HttpIntegrationTestFixture<Startup>>
     {
-<<<<<<< HEAD
         private readonly TestDicomWebClient _client;
         private readonly RecyclableMemoryStreamManager _recyclableMemoryStreamManager;
-=======
-        private readonly DicomWebClient _client;
->>>>>>> 5e30c569
 
         public ChangeFeedTests(HttpIntegrationTestFixture<Startup> fixture)
         {
