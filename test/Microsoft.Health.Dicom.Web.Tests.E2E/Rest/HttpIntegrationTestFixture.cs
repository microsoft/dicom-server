﻿// -------------------------------------------------------------------------------------------------
// Copyright (c) Microsoft Corporation. All rights reserved.
// Licensed under the MIT License (MIT). See LICENSE in the repo root for license information.
// -------------------------------------------------------------------------------------------------

using System;
using System.Collections.Generic;
using System.IO;
using System.Net.Http;
using EnsureThat;
using Microsoft.Extensions.Options;
using Microsoft.Health.Client;
using Microsoft.Health.Dicom.Client;
using Microsoft.Health.Dicom.Web.Tests.E2E.Common;
using Microsoft.IO;

namespace Microsoft.Health.Dicom.Web.Tests.E2E.Rest
{
    public class HttpIntegrationTestFixture<TStartup> : IDisposable
    {
        private readonly Dictionary<(string, string), AuthenticationHttpMessageHandler> _authenticationHandlers = new Dictionary<(string, string), AuthenticationHttpMessageHandler>();

        public HttpIntegrationTestFixture()
            : this(Path.Combine("src"))
        {
        }

        protected HttpIntegrationTestFixture(string targetProjectParentDirectory)
        {
            TestDicomWebServer = TestDicomWebServerFactory.GetTestDicomWebServer(typeof(TStartup));

            RecyclableMemoryStreamManager = new RecyclableMemoryStreamManager();

            Client = GetDicomWebClient();

            IsUsingInProcTestServer = TestDicomWebServer is InProcTestDicomWebServer;
        }

        public bool IsUsingInProcTestServer { get; }

        public HttpClient HttpClient => Client.HttpClient;

        protected TestDicomWebServer TestDicomWebServer { get; private set; }

        public RecyclableMemoryStreamManager RecyclableMemoryStreamManager { get; }

        public IDicomWebClient Client { get; }

        public IDicomWebClient GetDicomWebClient()
        {
            return GetDicomWebClient(TestApplications.GlobalAdminServicePrincipal);
        }

<<<<<<< HEAD
        public DicomWebClient GetDicomWebClient(TestApplication clientApplication, TestUser testUser = null)
=======
        public IDicomWebClient GetDicomWebClient(TestApplication clientApplication, TestUser testUser = null)
>>>>>>> 0900d31e
        {
            EnsureArg.IsNotNull(clientApplication, nameof(clientApplication));
            HttpMessageHandler messageHandler = TestDicomWebServer.CreateMessageHandler();
            if (AuthenticationSettings.SecurityEnabled && !clientApplication.Equals(TestApplications.InvalidClient))
            {
                if (_authenticationHandlers.ContainsKey((clientApplication.ClientId, testUser?.UserId)))
                {
                    messageHandler = _authenticationHandlers[(clientApplication.ClientId, testUser?.UserId)];
                }
                else
                {
                    ICredentialProvider credentialProvider;
                    if (testUser != null)
                    {
                        var credentialConfiguration = new OAuth2UserPasswordCredentialConfiguration(
                            AuthenticationSettings.TokenUri,
                            AuthenticationSettings.Resource,
                            AuthenticationSettings.Scope,
                            clientApplication.ClientId,
                            clientApplication.ClientSecret,
                            testUser.UserId,
                            testUser.Password);

                        credentialProvider = new OAuth2UserPasswordCredentialProvider(Options.Create(credentialConfiguration), new HttpClient(messageHandler) { BaseAddress = TestDicomWebServer.BaseAddress });
                    }
                    else
                    {
                        var credentialConfiguration = new OAuth2ClientCredentialConfiguration(
                            AuthenticationSettings.TokenUri,
                            AuthenticationSettings.Resource,
                            AuthenticationSettings.Scope,
                            clientApplication.ClientId,
                            clientApplication.ClientSecret);

                        credentialProvider = new OAuth2ClientCredentialProvider(Options.Create(credentialConfiguration), new HttpClient(messageHandler) { BaseAddress = TestDicomWebServer.BaseAddress });
                    }

                    var authHandler = new AuthenticationHttpMessageHandler(credentialProvider)
                    {
                        InnerHandler = messageHandler,
                    };

                    _authenticationHandlers.Add((clientApplication.ClientId, testUser?.UserId), authHandler);
                    messageHandler = authHandler;
                }
            }

            var httpClient = new HttpClient(messageHandler) { BaseAddress = TestDicomWebServer.BaseAddress };

            var dicomWebClient = new DicomWebClient(httpClient)
            {
                GetMemoryStream = () => RecyclableMemoryStreamManager.GetStream(),
            };
            return dicomWebClient;
        }

        public void Dispose()
        {
            HttpClient.Dispose();
            TestDicomWebServer?.Dispose();
        }
    }
}<|MERGE_RESOLUTION|>--- conflicted
+++ resolved
@@ -51,11 +51,7 @@
             return GetDicomWebClient(TestApplications.GlobalAdminServicePrincipal);
         }
 
-<<<<<<< HEAD
-        public DicomWebClient GetDicomWebClient(TestApplication clientApplication, TestUser testUser = null)
-=======
         public IDicomWebClient GetDicomWebClient(TestApplication clientApplication, TestUser testUser = null)
->>>>>>> 0900d31e
         {
             EnsureArg.IsNotNull(clientApplication, nameof(clientApplication));
             HttpMessageHandler messageHandler = TestDicomWebServer.CreateMessageHandler();
