// -------------------------------------------------------------------------------------------------
// Copyright (c) Microsoft Corporation. All rights reserved.
// Licensed under the MIT License (MIT). See LICENSE in the repo root for license information.
// -------------------------------------------------------------------------------------------------

using System;
using System.Collections.Generic;
using System.Linq;
using System.Threading.Tasks;
using EnsureThat;
using FellowOakDicom;
using Microsoft.Health.Dicom.Client;
using Microsoft.Health.Dicom.Client.Models;
using Microsoft.Health.Dicom.Core.Features.Query;
using Microsoft.Health.Dicom.Tests.Common;
using Microsoft.Health.Dicom.Web.Tests.E2E.Common;
using Xunit;

namespace Microsoft.Health.Dicom.Web.Tests.E2E.Rest;

public class DataPartitionEnabledTests : IClassFixture<DataPartitionEnabledHttpIntegrationTestFixture<Startup>>, IAsyncLifetime
{
    private readonly IDicomWebClient _client;
    private readonly DicomInstancesManager _instancesManager;

    public DataPartitionEnabledTests(DataPartitionEnabledHttpIntegrationTestFixture<Startup> fixture)
    {
        EnsureArg.IsNotNull(fixture, nameof(fixture));
        _client = fixture.GetDicomWebClient();
        _instancesManager = new DicomInstancesManager(_client);
    }

    [Fact]
    public async Task WhenRetrievingPartitions_TheServerShouldReturnAllPartitions()
    {
        var newPartition1 = TestUidGenerator.Generate();
        var newPartition2 = TestUidGenerator.Generate();

<<<<<<< HEAD
        [Fact]
        [Trait("Category", "bvt")]
        public async Task WhenRetrievingPartitions_TheServerShouldReturnAllPartitions()
        {
            var newPartition1 = TestUidGenerator.Generate();
            var newPartition2 = TestUidGenerator.Generate();
=======
        DicomFile dicomFile = Samples.CreateRandomDicomFile();
>>>>>>> 900ba33a

        using DicomWebResponse<DicomDataset> response1 = await _instancesManager.StoreAsync(new[] { dicomFile }, partitionName: newPartition1);
        using DicomWebResponse<DicomDataset> response2 = await _instancesManager.StoreAsync(new[] { dicomFile }, partitionName: newPartition2);

        using DicomWebResponse<IEnumerable<PartitionEntry>> response3 = await _client.GetPartitionsAsync();
        Assert.True(response3.IsSuccessStatusCode);

        IEnumerable<PartitionEntry> values = await response3.GetValueAsync();

        Assert.Contains(values, x => x.PartitionName == newPartition1);
        Assert.Contains(values, x => x.PartitionName == newPartition2);
    }

    [Fact]
    public async Task GivenDatasetWithNewPartitionName_WhenStoring_TheServerShouldReturnWithNewPartition()
    {
        var newPartition = TestUidGenerator.Generate();

<<<<<<< HEAD
        [Fact]
        [Trait("Category", "bvt")]
        public async Task GivenDatasetWithNewPartitionName_WhenStoring_TheServerShouldReturnWithNewPartition()
        {
            var newPartition = TestUidGenerator.Generate();
=======
        string studyInstanceUID = TestUidGenerator.Generate();
>>>>>>> 900ba33a

        DicomFile dicomFile = Samples.CreateRandomDicomFile(studyInstanceUID);

        using DicomWebResponse<DicomDataset> response = await _instancesManager.StoreAsync(new[] { dicomFile }, partitionName: newPartition);

        Assert.True(response.IsSuccessStatusCode);

        ValidationHelpers.ValidateReferencedSopSequence(
            await response.GetValueAsync(),
            ConvertToReferencedSopSequenceEntry(dicomFile.Dataset, newPartition));
    }

    [Fact]
    public async Task GivenDatasetWithNewPartitionName_WhenStoringWithStudyUid_TheServerShouldReturnWithNewPartition()
    {
        var newPartition = TestUidGenerator.Generate();

<<<<<<< HEAD
        [Fact]
        [Trait("Category", "bvt")]
        public async Task GivenDatasetWithNewPartitionName_WhenStoringWithStudyUid_TheServerShouldReturnWithNewPartition()
        {
            var newPartition = TestUidGenerator.Generate();
=======
        var studyInstanceUID = TestUidGenerator.Generate();
        DicomFile dicomFile = Samples.CreateRandomDicomFile(studyInstanceUid: studyInstanceUID);
>>>>>>> 900ba33a

        using DicomWebResponse<DicomDataset> response = await _instancesManager.StoreAsync(dicomFile, studyInstanceUID, newPartition);

        Assert.True(response.IsSuccessStatusCode);

        ValidationHelpers.ValidateReferencedSopSequence(
            await response.GetValueAsync(),
            ConvertToReferencedSopSequenceEntry(dicomFile.Dataset, newPartition));
    }

    [Fact]
    public async Task WhenRetrievingWithPartitionName_TheServerShouldReturnOnlyTheSpecifiedPartition()
    {
        var newPartition1 = "partition1";
        var newPartition2 = "partition2";

<<<<<<< HEAD
        [Fact]
        [Trait("Category", "bvt")]
        public async Task WhenRetrievingWithPartitionName_TheServerShouldReturnOnlyTheSpecifiedPartition()
        {
            var newPartition1 = "partition1";
            var newPartition2 = "partition2";
=======
        string studyInstanceUID = TestUidGenerator.Generate();
        string seriesInstanceUID = TestUidGenerator.Generate();
        string sopInstanceUID = TestUidGenerator.Generate();
>>>>>>> 900ba33a

        DicomFile dicomFile = Samples.CreateRandomDicomFile(studyInstanceUID, seriesInstanceUID, sopInstanceUID);

        using DicomWebResponse<DicomDataset> response1 = await _instancesManager.StoreAsync(new[] { dicomFile }, partitionName: newPartition1);
        using DicomWebResponse<DicomDataset> response2 = await _instancesManager.StoreAsync(new[] { dicomFile }, partitionName: newPartition2);

        using DicomWebResponse<DicomFile> response3 = await _client.RetrieveInstanceAsync(studyInstanceUID, seriesInstanceUID, sopInstanceUID, partitionName: newPartition1);
        Assert.True(response3.IsSuccessStatusCode);

        using DicomWebResponse<DicomFile> response4 = await _client.RetrieveInstanceAsync(studyInstanceUID, seriesInstanceUID, sopInstanceUID, partitionName: newPartition2);
        Assert.True(response4.IsSuccessStatusCode);
    }

    [Fact]
    public async Task GivenDatasetInstancesWithDifferentPartitions_WhenDeleted_OneDeletedAndOtherRemains()
    {
        var newPartition1 = TestUidGenerator.Generate();
        var newPartition2 = TestUidGenerator.Generate();

<<<<<<< HEAD
        [Fact]
        [Trait("Category", "bvt")]
        public async Task GivenDatasetInstancesWithDifferentPartitions_WhenDeleted_OneDeletedAndOtherRemains()
        {
            var newPartition1 = TestUidGenerator.Generate();
            var newPartition2 = TestUidGenerator.Generate();
=======
        string studyInstanceUID = TestUidGenerator.Generate();
        string seriesInstanceUID = TestUidGenerator.Generate();
        string sopInstanceUID = TestUidGenerator.Generate();
>>>>>>> 900ba33a

        DicomFile dicomFile = Samples.CreateRandomDicomFile(studyInstanceUID, seriesInstanceUID, sopInstanceUID);

        using DicomWebResponse<DicomDataset> response1 = await _instancesManager.StoreAsync(new[] { dicomFile }, partitionName: newPartition1);
        using DicomWebResponse<DicomDataset> response2 = await _instancesManager.StoreAsync(new[] { dicomFile }, partitionName: newPartition2);

        using DicomWebResponse response3 = await _client.DeleteInstanceAsync(studyInstanceUID, seriesInstanceUID, sopInstanceUID, newPartition1);
        Assert.True(response3.IsSuccessStatusCode);

        await Assert.ThrowsAsync<DicomWebException>(() => _client.RetrieveInstanceAsync(studyInstanceUID, seriesInstanceUID, sopInstanceUID, partitionName: newPartition1));

        using DicomWebResponse<DicomFile> response5 = await _client.RetrieveInstanceAsync(studyInstanceUID, seriesInstanceUID, sopInstanceUID, partitionName: newPartition2);
        Assert.True(response5.IsSuccessStatusCode);
    }

    [Fact]
    public async Task GivenMatchingStudiesInDifferentPartitions_WhenSearchForStudySeriesLevel_OnePartitionMatchesResult()
    {
        var newPartition1 = TestUidGenerator.Generate();
        var newPartition2 = TestUidGenerator.Generate();

        var studyUid = TestUidGenerator.Generate();

<<<<<<< HEAD
        [Fact]
        [Trait("Category", "bvt")]
        public async Task GivenMatchingStudiesInDifferentPartitions_WhenSearchForStudySeriesLevel_OnePartitionMatchesResult()
=======
        DicomFile file1 = Samples.CreateRandomDicomFile(studyUid);
        file1.Dataset.AddOrUpdate(new DicomDataset()
>>>>>>> 900ba33a
        {
             { DicomTag.Modality, "MRI" },
        });

        DicomFile file2 = Samples.CreateRandomDicomFile(studyUid);
        file2.Dataset.AddOrUpdate(new DicomDataset()
        {
             { DicomTag.Modality, "MRI" },
        });

        using DicomWebResponse<DicomDataset> response1 = await _instancesManager.StoreAsync(new[] { file1 }, partitionName: newPartition1);
        using DicomWebResponse<DicomDataset> response2 = await _instancesManager.StoreAsync(new[] { file2 }, partitionName: newPartition2);

        using DicomWebAsyncEnumerableResponse<DicomDataset> response = await _client.QueryStudySeriesAsync(studyUid, "Modality=MRI", newPartition1);

        DicomDataset[] datasets = await response.ToArrayAsync();

        Assert.Single(datasets);
        ValidationHelpers.ValidateResponseDataset(QueryResource.StudySeries, file1.Dataset, datasets[0]);
    }

    [Fact]
    public async Task GivenAnInstance_WhenRetrievingChangeFeedWithPartition_ThenPartitionNameIsReturned()
    {
        var newPartition = TestUidGenerator.Generate();
        string studyInstanceUID = TestUidGenerator.Generate();
        string seriesInstanceUID = TestUidGenerator.Generate();
        string sopInstanceUID = TestUidGenerator.Generate();

        DicomFile dicomFile = Samples.CreateRandomDicomFile(studyInstanceUID, seriesInstanceUID, sopInstanceUID);
        using DicomWebResponse<DicomDataset> response1 = await _instancesManager.StoreAsync(new[] { dicomFile }, partitionName: newPartition);
        Assert.True(response1.IsSuccessStatusCode);

<<<<<<< HEAD
        [Fact]
        [Trait("Category", "bvt")]
        public async Task GivenAnInstance_WhenRetrievingChangeFeedWithPartition_ThenPartitionNameIsReturned()
=======
        long initialSequence;

        using (DicomWebResponse<ChangeFeedEntry> response = await _client.GetChangeFeedLatest("?includemetadata=false"))
>>>>>>> 900ba33a
        {
            ChangeFeedEntry changeFeedEntry = await response.GetValueAsync();

            initialSequence = changeFeedEntry.Sequence;

            Assert.Equal(newPartition, changeFeedEntry.PartitionName);
            Assert.Equal(studyInstanceUID, changeFeedEntry.StudyInstanceUid);
            Assert.Equal(seriesInstanceUID, changeFeedEntry.SeriesInstanceUid);
            Assert.Equal(sopInstanceUID, changeFeedEntry.SopInstanceUid);
        }

        using (DicomWebAsyncEnumerableResponse<ChangeFeedEntry> response = await _client.GetChangeFeed($"?offset={initialSequence - 1}&includemetadata=false"))
        {
            ChangeFeedEntry[] changeFeedResults = await response.ToArrayAsync();

            Assert.Single(changeFeedResults);
            Assert.Null(changeFeedResults[0].Metadata);
            Assert.Equal(newPartition, changeFeedResults[0].PartitionName);
            Assert.Equal(ChangeFeedState.Current, changeFeedResults[0].State);
        }
    }

    public Task InitializeAsync() => Task.CompletedTask;

    public async Task DisposeAsync()
    {
        await _instancesManager.DisposeAsync();
    }

    private (string SopInstanceUid, string RetrieveUri, string SopClassUid) ConvertToReferencedSopSequenceEntry(DicomDataset dicomDataset, string partitionName)
    {
        string studyInstanceUid = dicomDataset.GetSingleValue<string>(DicomTag.StudyInstanceUID);
        string seriesInstanceUid = dicomDataset.GetSingleValue<string>(DicomTag.SeriesInstanceUID);
        string sopInstanceUid = dicomDataset.GetSingleValue<string>(DicomTag.SOPInstanceUID);

        string relativeUri = $"{DicomApiVersions.Latest}/partitions/{partitionName}/studies/{studyInstanceUid}/series/{seriesInstanceUid}/instances/{sopInstanceUid}";

        return (dicomDataset.GetSingleValue<string>(DicomTag.SOPInstanceUID),
            new Uri(_client.HttpClient.BaseAddress, relativeUri).ToString(),
            dicomDataset.GetSingleValue<string>(DicomTag.SOPClassUID));
    }
}<|MERGE_RESOLUTION|>--- conflicted
+++ resolved
@@ -31,21 +31,13 @@
     }
 
     [Fact]
+    [Trait("Category", "bvt")]
     public async Task WhenRetrievingPartitions_TheServerShouldReturnAllPartitions()
     {
         var newPartition1 = TestUidGenerator.Generate();
         var newPartition2 = TestUidGenerator.Generate();
 
-<<<<<<< HEAD
-        [Fact]
-        [Trait("Category", "bvt")]
-        public async Task WhenRetrievingPartitions_TheServerShouldReturnAllPartitions()
-        {
-            var newPartition1 = TestUidGenerator.Generate();
-            var newPartition2 = TestUidGenerator.Generate();
-=======
         DicomFile dicomFile = Samples.CreateRandomDicomFile();
->>>>>>> 900ba33a
 
         using DicomWebResponse<DicomDataset> response1 = await _instancesManager.StoreAsync(new[] { dicomFile }, partitionName: newPartition1);
         using DicomWebResponse<DicomDataset> response2 = await _instancesManager.StoreAsync(new[] { dicomFile }, partitionName: newPartition2);
@@ -60,19 +52,12 @@
     }
 
     [Fact]
+    [Trait("Category", "bvt")]
     public async Task GivenDatasetWithNewPartitionName_WhenStoring_TheServerShouldReturnWithNewPartition()
     {
         var newPartition = TestUidGenerator.Generate();
 
-<<<<<<< HEAD
-        [Fact]
-        [Trait("Category", "bvt")]
-        public async Task GivenDatasetWithNewPartitionName_WhenStoring_TheServerShouldReturnWithNewPartition()
-        {
-            var newPartition = TestUidGenerator.Generate();
-=======
-        string studyInstanceUID = TestUidGenerator.Generate();
->>>>>>> 900ba33a
+        string studyInstanceUID = TestUidGenerator.Generate();
 
         DicomFile dicomFile = Samples.CreateRandomDicomFile(studyInstanceUID);
 
@@ -86,20 +71,13 @@
     }
 
     [Fact]
+    [Trait("Category", "bvt")]
     public async Task GivenDatasetWithNewPartitionName_WhenStoringWithStudyUid_TheServerShouldReturnWithNewPartition()
     {
         var newPartition = TestUidGenerator.Generate();
 
-<<<<<<< HEAD
-        [Fact]
-        [Trait("Category", "bvt")]
-        public async Task GivenDatasetWithNewPartitionName_WhenStoringWithStudyUid_TheServerShouldReturnWithNewPartition()
-        {
-            var newPartition = TestUidGenerator.Generate();
-=======
         var studyInstanceUID = TestUidGenerator.Generate();
         DicomFile dicomFile = Samples.CreateRandomDicomFile(studyInstanceUid: studyInstanceUID);
->>>>>>> 900ba33a
 
         using DicomWebResponse<DicomDataset> response = await _instancesManager.StoreAsync(dicomFile, studyInstanceUID, newPartition);
 
@@ -111,23 +89,15 @@
     }
 
     [Fact]
+    [Trait("Category", "bvt")]
     public async Task WhenRetrievingWithPartitionName_TheServerShouldReturnOnlyTheSpecifiedPartition()
     {
         var newPartition1 = "partition1";
         var newPartition2 = "partition2";
 
-<<<<<<< HEAD
-        [Fact]
-        [Trait("Category", "bvt")]
-        public async Task WhenRetrievingWithPartitionName_TheServerShouldReturnOnlyTheSpecifiedPartition()
-        {
-            var newPartition1 = "partition1";
-            var newPartition2 = "partition2";
-=======
         string studyInstanceUID = TestUidGenerator.Generate();
         string seriesInstanceUID = TestUidGenerator.Generate();
         string sopInstanceUID = TestUidGenerator.Generate();
->>>>>>> 900ba33a
 
         DicomFile dicomFile = Samples.CreateRandomDicomFile(studyInstanceUID, seriesInstanceUID, sopInstanceUID);
 
@@ -142,23 +112,15 @@
     }
 
     [Fact]
+    [Trait("Category", "bvt")]
     public async Task GivenDatasetInstancesWithDifferentPartitions_WhenDeleted_OneDeletedAndOtherRemains()
     {
         var newPartition1 = TestUidGenerator.Generate();
         var newPartition2 = TestUidGenerator.Generate();
 
-<<<<<<< HEAD
-        [Fact]
-        [Trait("Category", "bvt")]
-        public async Task GivenDatasetInstancesWithDifferentPartitions_WhenDeleted_OneDeletedAndOtherRemains()
-        {
-            var newPartition1 = TestUidGenerator.Generate();
-            var newPartition2 = TestUidGenerator.Generate();
-=======
         string studyInstanceUID = TestUidGenerator.Generate();
         string seriesInstanceUID = TestUidGenerator.Generate();
         string sopInstanceUID = TestUidGenerator.Generate();
->>>>>>> 900ba33a
 
         DicomFile dicomFile = Samples.CreateRandomDicomFile(studyInstanceUID, seriesInstanceUID, sopInstanceUID);
 
@@ -175,6 +137,7 @@
     }
 
     [Fact]
+    [Trait("Category", "bvt")]
     public async Task GivenMatchingStudiesInDifferentPartitions_WhenSearchForStudySeriesLevel_OnePartitionMatchesResult()
     {
         var newPartition1 = TestUidGenerator.Generate();
@@ -182,14 +145,8 @@
 
         var studyUid = TestUidGenerator.Generate();
 
-<<<<<<< HEAD
-        [Fact]
-        [Trait("Category", "bvt")]
-        public async Task GivenMatchingStudiesInDifferentPartitions_WhenSearchForStudySeriesLevel_OnePartitionMatchesResult()
-=======
         DicomFile file1 = Samples.CreateRandomDicomFile(studyUid);
         file1.Dataset.AddOrUpdate(new DicomDataset()
->>>>>>> 900ba33a
         {
              { DicomTag.Modality, "MRI" },
         });
@@ -212,6 +169,7 @@
     }
 
     [Fact]
+    [Trait("Category", "bvt")]
     public async Task GivenAnInstance_WhenRetrievingChangeFeedWithPartition_ThenPartitionNameIsReturned()
     {
         var newPartition = TestUidGenerator.Generate();
@@ -223,15 +181,9 @@
         using DicomWebResponse<DicomDataset> response1 = await _instancesManager.StoreAsync(new[] { dicomFile }, partitionName: newPartition);
         Assert.True(response1.IsSuccessStatusCode);
 
-<<<<<<< HEAD
-        [Fact]
-        [Trait("Category", "bvt")]
-        public async Task GivenAnInstance_WhenRetrievingChangeFeedWithPartition_ThenPartitionNameIsReturned()
-=======
         long initialSequence;
 
         using (DicomWebResponse<ChangeFeedEntry> response = await _client.GetChangeFeedLatest("?includemetadata=false"))
->>>>>>> 900ba33a
         {
             ChangeFeedEntry changeFeedEntry = await response.GetValueAsync();
 
