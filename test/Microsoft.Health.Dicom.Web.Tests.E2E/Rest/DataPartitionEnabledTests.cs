// -------------------------------------------------------------------------------------------------
// Copyright (c) Microsoft Corporation. All rights reserved.
// Licensed under the MIT License (MIT). See LICENSE in the repo root for license information.
// -------------------------------------------------------------------------------------------------

using System;
<<<<<<< HEAD
=======
using System.Collections.Generic;
>>>>>>> 0c38df50
using System.Linq;
using System.Threading.Tasks;
using Dicom;
using EnsureThat;
using Microsoft.Health.Dicom.Client;
using Microsoft.Health.Dicom.Client.Models;
<<<<<<< HEAD
=======
using Microsoft.Health.Dicom.Core.Features.Query;
>>>>>>> 0c38df50
using Microsoft.Health.Dicom.Tests.Common;
using Xunit;

namespace Microsoft.Health.Dicom.Web.Tests.E2E.Rest
{
    public class DataPartitionEnabledTests : IClassFixture<DataPartitionEnabledHttpIntegrationTestFixture<Startup>>
    {
        private readonly IDicomWebClient _client;
        private readonly bool _isUsingRemoteTestServer;

        public DataPartitionEnabledTests(DataPartitionEnabledHttpIntegrationTestFixture<Startup> fixture)
        {
            EnsureArg.IsNotNull(fixture, nameof(fixture));
            _client = fixture.Client;
            _isUsingRemoteTestServer = !fixture.IsUsingInProcTestServer;
        }

        [Fact]
        public async Task WhenRetrievingPartitions_TheServerShouldReturnAllPartitions()
        {
            if (_isUsingRemoteTestServer)
            {
                // Data partition feature flag only enabled locally. For Remote servers, feature flag is by default disabled
                return;
            }

            var newPartition1 = TestUidGenerator.Generate();
            var newPartition2 = TestUidGenerator.Generate();

            DicomFile dicomFile = Samples.CreateRandomDicomFile();

            using DicomWebResponse<DicomDataset> response1 = await _client.StoreAsync(new[] { dicomFile }, partitionName: newPartition1);
            using DicomWebResponse<DicomDataset> response2 = await _client.StoreAsync(new[] { dicomFile }, partitionName: newPartition2);

            using DicomWebResponse<IEnumerable<PartitionEntry>> response3 = await _client.GetPartitionsAsync();
            Assert.True(response3.IsSuccessStatusCode);

            IEnumerable<PartitionEntry> values = await response3.GetValueAsync();

            Assert.Contains(values, x => x.PartitionName == newPartition1);
            Assert.Contains(values, x => x.PartitionName == newPartition2);
        }

        [Fact]
        public async Task GivenDatasetWithNewPartitionName_WhenStoring_TheServerShouldReturnWithNewPartition()
        {
            if (_isUsingRemoteTestServer)
            {
                // Data partition feature flag only enabled locally. For Remote servers, feature flag is by default disabled
                return;
            }

            var newPartition = TestUidGenerator.Generate();

            string studyInstanceUID = TestUidGenerator.Generate();

            DicomFile dicomFile = Samples.CreateRandomDicomFile(studyInstanceUID);

            using DicomWebResponse<DicomDataset> response = await _client.StoreAsync(new[] { dicomFile }, partitionName: newPartition);

            Assert.True(response.IsSuccessStatusCode);

            ValidationHelpers.ValidateReferencedSopSequence(
                await response.GetValueAsync(),
                ConvertToReferencedSopSequenceEntry(dicomFile.Dataset, newPartition));
        }

        [Fact]
        public async Task GivenDatasetWithNewPartitionName_WhenStoringWithStudyUid_TheServerShouldReturnWithNewPartition()
        {
            if (_isUsingRemoteTestServer)
            {
                // Data partition feature flag only enabled locally. For Remote servers, feature flag is by default disabled
                return;
            }

            var newPartition = TestUidGenerator.Generate();

            var studyInstanceUID = TestUidGenerator.Generate();
            DicomFile dicomFile = Samples.CreateRandomDicomFile(studyInstanceUid: studyInstanceUID);

            using DicomWebResponse<DicomDataset> response = await _client.StoreAsync(dicomFile, studyInstanceUID, newPartition);

            Assert.True(response.IsSuccessStatusCode);

            ValidationHelpers.ValidateReferencedSopSequence(
                await response.GetValueAsync(),
                ConvertToReferencedSopSequenceEntry(dicomFile.Dataset, newPartition));
        }

        [Fact]
        public async Task WhenRetrievingWithPartitionName_TheServerShouldReturnOnlyTheSpecifiedPartition()
        {
            if (_isUsingRemoteTestServer)
            {
                // Data partition feature flag only enabled locally. For Remote servers, feature flag is by default disabled
                return;
            }

            var newPartition1 = "partition1";
            var newPartition2 = "partition2";

            string studyInstanceUID = TestUidGenerator.Generate();
            string seriesInstanceUID = TestUidGenerator.Generate();
            string sopInstanceUID = TestUidGenerator.Generate();

            DicomFile dicomFile = Samples.CreateRandomDicomFile(studyInstanceUID, seriesInstanceUID, sopInstanceUID);

            using DicomWebResponse<DicomDataset> response1 = await _client.StoreAsync(new[] { dicomFile }, partitionName: newPartition1);
            using DicomWebResponse<DicomDataset> response2 = await _client.StoreAsync(new[] { dicomFile }, partitionName: newPartition2);

            using DicomWebResponse<DicomFile> response3 = await _client.RetrieveInstanceAsync(studyInstanceUID, seriesInstanceUID, sopInstanceUID, partitionName: newPartition1);
            Assert.True(response3.IsSuccessStatusCode);

            using DicomWebResponse<DicomFile> response4 = await _client.RetrieveInstanceAsync(studyInstanceUID, seriesInstanceUID, sopInstanceUID, partitionName: newPartition2);
            Assert.True(response4.IsSuccessStatusCode);
        }

        [Fact]
        public async Task GivenDatasetInstancesWithDifferentPartitions_WhenDeleted_OneDeletedAndOtherRemains()
        {
            if (_isUsingRemoteTestServer)
            {
                // Data partition feature flag only enabled locally. For Remote servers, feature flag is by default disabled
                return;
            }

            var newPartition1 = TestUidGenerator.Generate();
            var newPartition2 = TestUidGenerator.Generate();

            string studyInstanceUID = TestUidGenerator.Generate();
            string seriesInstanceUID = TestUidGenerator.Generate();
            string sopInstanceUID = TestUidGenerator.Generate();

            DicomFile dicomFile = Samples.CreateRandomDicomFile(studyInstanceUID, seriesInstanceUID, sopInstanceUID);

            using DicomWebResponse<DicomDataset> response1 = await _client.StoreAsync(new[] { dicomFile }, partitionName: newPartition1);
            using DicomWebResponse<DicomDataset> response2 = await _client.StoreAsync(new[] { dicomFile }, partitionName: newPartition2);

            using DicomWebResponse response3 = await _client.DeleteInstanceAsync(studyInstanceUID, seriesInstanceUID, sopInstanceUID, newPartition1);
            Assert.True(response3.IsSuccessStatusCode);

            await Assert.ThrowsAsync<DicomWebException>(() => _client.RetrieveInstanceAsync(studyInstanceUID, seriesInstanceUID, sopInstanceUID, partitionName: newPartition1));

            using DicomWebResponse<DicomFile> response5 = await _client.RetrieveInstanceAsync(studyInstanceUID, seriesInstanceUID, sopInstanceUID, partitionName: newPartition2);
            Assert.True(response5.IsSuccessStatusCode);
        }

        [Fact]
<<<<<<< HEAD
        public async Task GivenAnInstance_WhenRetrievingChangeFeedWithPartition_ThenPartitionNameIsReturned()
=======
        public async Task GivenMatchingStudiesInDifferentPartitions_WhenSearchForStudySeriesLevel_OnePartitionMatchesResult()
>>>>>>> 0c38df50
        {
            if (_isUsingRemoteTestServer)
            {
                // Data partition feature flag only enabled locally. For Remote servers, feature flag is by default disabled
                return;
            }

<<<<<<< HEAD
            var newPartition = TestUidGenerator.Generate();
            string studyInstanceUID = TestUidGenerator.Generate();
            string seriesInstanceUID = TestUidGenerator.Generate();
            string sopInstanceUID = TestUidGenerator.Generate();

            DicomFile dicomFile = Samples.CreateRandomDicomFile(studyInstanceUID, seriesInstanceUID, sopInstanceUID);
            using DicomWebResponse<DicomDataset> response1 = await _client.StoreAsync(new[] { dicomFile }, partitionName: newPartition);
            Assert.True(response1.IsSuccessStatusCode);

            long initialSequence;

            using (DicomWebResponse<ChangeFeedEntry> response = await _client.GetChangeFeedLatest("?includemetadata=false"))
            {
                ChangeFeedEntry changeFeedEntry = await response.GetValueAsync();

                initialSequence = changeFeedEntry.Sequence;

                Assert.Equal(newPartition, changeFeedEntry.PartitionName);
                Assert.Equal(studyInstanceUID, changeFeedEntry.StudyInstanceUid);
                Assert.Equal(seriesInstanceUID, changeFeedEntry.SeriesInstanceUid);
                Assert.Equal(sopInstanceUID, changeFeedEntry.SopInstanceUid);
            }

            using (DicomWebAsyncEnumerableResponse<ChangeFeedEntry> response = await _client.GetChangeFeed($"?offset={initialSequence - 1}&includemetadata=false"))
            {
                ChangeFeedEntry[] changeFeedResults = await response.ToArrayAsync();

                Assert.Single(changeFeedResults);
                Assert.Null(changeFeedResults[0].Metadata);
                Assert.Equal(newPartition, changeFeedResults[0].PartitionName);
                Assert.Equal(ChangeFeedState.Current, changeFeedResults[0].State);
            }
=======
            var newPartition1 = TestUidGenerator.Generate();
            var newPartition2 = TestUidGenerator.Generate();

            var studyUid = TestUidGenerator.Generate();

            DicomFile file1 = Samples.CreateRandomDicomFile(studyUid);
            file1.Dataset.AddOrUpdate(new DicomDataset()
            {
                 { DicomTag.Modality, "MRI" },
            });

            DicomFile file2 = Samples.CreateRandomDicomFile(studyUid);
            file2.Dataset.AddOrUpdate(new DicomDataset()
            {
                 { DicomTag.Modality, "MRI" },
            });

            using DicomWebResponse<DicomDataset> response1 = await _client.StoreAsync(new[] { file1 }, partitionName: newPartition1);
            using DicomWebResponse<DicomDataset> response2 = await _client.StoreAsync(new[] { file2 }, partitionName: newPartition2);

            using DicomWebAsyncEnumerableResponse<DicomDataset> response = await _client.QueryStudySeriesAsync(studyUid, "Modality=MRI", newPartition1);

            DicomDataset[] datasets = await response.ToArrayAsync();

            Assert.Single(datasets);
            ValidationHelpers.ValidateResponseDataset(QueryResource.StudySeries, file1.Dataset, datasets[0]);
>>>>>>> 0c38df50
        }

        private (string SopInstanceUid, string RetrieveUri, string SopClassUid) ConvertToReferencedSopSequenceEntry(DicomDataset dicomDataset, string partitionName)
        {
            string studyInstanceUid = dicomDataset.GetSingleValue<string>(DicomTag.StudyInstanceUID);
            string seriesInstanceUid = dicomDataset.GetSingleValue<string>(DicomTag.SeriesInstanceUID);
            string sopInstanceUid = dicomDataset.GetSingleValue<string>(DicomTag.SOPInstanceUID);

            string relativeUri = $"{DicomApiVersions.Latest}/partitions/{partitionName}/studies/{studyInstanceUid}/series/{seriesInstanceUid}/instances/{sopInstanceUid}";

            return (dicomDataset.GetSingleValue<string>(DicomTag.SOPInstanceUID),
                new Uri(_client.HttpClient.BaseAddress, relativeUri).ToString(),
                dicomDataset.GetSingleValue<string>(DicomTag.SOPClassUID));
        }
    }
}<|MERGE_RESOLUTION|>--- conflicted
+++ resolved
@@ -4,20 +4,14 @@
 // -------------------------------------------------------------------------------------------------
 
 using System;
-<<<<<<< HEAD
-=======
 using System.Collections.Generic;
->>>>>>> 0c38df50
 using System.Linq;
 using System.Threading.Tasks;
 using Dicom;
 using EnsureThat;
 using Microsoft.Health.Dicom.Client;
 using Microsoft.Health.Dicom.Client.Models;
-<<<<<<< HEAD
-=======
 using Microsoft.Health.Dicom.Core.Features.Query;
->>>>>>> 0c38df50
 using Microsoft.Health.Dicom.Tests.Common;
 using Xunit;
 
@@ -167,19 +161,51 @@
         }
 
         [Fact]
-<<<<<<< HEAD
+        public async Task GivenMatchingStudiesInDifferentPartitions_WhenSearchForStudySeriesLevel_OnePartitionMatchesResult()
+        {
+            if (_isUsingRemoteTestServer)
+            {
+                // Data partition feature flag only enabled locally. For Remote servers, feature flag is by default disabled
+                return;
+            }
+
+            var newPartition1 = TestUidGenerator.Generate();
+            var newPartition2 = TestUidGenerator.Generate();
+
+            var studyUid = TestUidGenerator.Generate();
+
+            DicomFile file1 = Samples.CreateRandomDicomFile(studyUid);
+            file1.Dataset.AddOrUpdate(new DicomDataset()
+            {
+                 { DicomTag.Modality, "MRI" },
+            });
+
+            DicomFile file2 = Samples.CreateRandomDicomFile(studyUid);
+            file2.Dataset.AddOrUpdate(new DicomDataset()
+            {
+                 { DicomTag.Modality, "MRI" },
+            });
+
+            using DicomWebResponse<DicomDataset> response1 = await _client.StoreAsync(new[] { file1 }, partitionName: newPartition1);
+            using DicomWebResponse<DicomDataset> response2 = await _client.StoreAsync(new[] { file2 }, partitionName: newPartition2);
+
+            using DicomWebAsyncEnumerableResponse<DicomDataset> response = await _client.QueryStudySeriesAsync(studyUid, "Modality=MRI", newPartition1);
+
+            DicomDataset[] datasets = await response.ToArrayAsync();
+
+            Assert.Single(datasets);
+            ValidationHelpers.ValidateResponseDataset(QueryResource.StudySeries, file1.Dataset, datasets[0]);
+        }
+
+        [Fact]
         public async Task GivenAnInstance_WhenRetrievingChangeFeedWithPartition_ThenPartitionNameIsReturned()
-=======
-        public async Task GivenMatchingStudiesInDifferentPartitions_WhenSearchForStudySeriesLevel_OnePartitionMatchesResult()
->>>>>>> 0c38df50
-        {
-            if (_isUsingRemoteTestServer)
-            {
-                // Data partition feature flag only enabled locally. For Remote servers, feature flag is by default disabled
-                return;
-            }
-
-<<<<<<< HEAD
+        {
+            if (_isUsingRemoteTestServer)
+            {
+                // Data partition feature flag only enabled locally. For Remote servers, feature flag is by default disabled
+                return;
+            }
+
             var newPartition = TestUidGenerator.Generate();
             string studyInstanceUID = TestUidGenerator.Generate();
             string seriesInstanceUID = TestUidGenerator.Generate();
@@ -212,34 +238,6 @@
                 Assert.Equal(newPartition, changeFeedResults[0].PartitionName);
                 Assert.Equal(ChangeFeedState.Current, changeFeedResults[0].State);
             }
-=======
-            var newPartition1 = TestUidGenerator.Generate();
-            var newPartition2 = TestUidGenerator.Generate();
-
-            var studyUid = TestUidGenerator.Generate();
-
-            DicomFile file1 = Samples.CreateRandomDicomFile(studyUid);
-            file1.Dataset.AddOrUpdate(new DicomDataset()
-            {
-                 { DicomTag.Modality, "MRI" },
-            });
-
-            DicomFile file2 = Samples.CreateRandomDicomFile(studyUid);
-            file2.Dataset.AddOrUpdate(new DicomDataset()
-            {
-                 { DicomTag.Modality, "MRI" },
-            });
-
-            using DicomWebResponse<DicomDataset> response1 = await _client.StoreAsync(new[] { file1 }, partitionName: newPartition1);
-            using DicomWebResponse<DicomDataset> response2 = await _client.StoreAsync(new[] { file2 }, partitionName: newPartition2);
-
-            using DicomWebAsyncEnumerableResponse<DicomDataset> response = await _client.QueryStudySeriesAsync(studyUid, "Modality=MRI", newPartition1);
-
-            DicomDataset[] datasets = await response.ToArrayAsync();
-
-            Assert.Single(datasets);
-            ValidationHelpers.ValidateResponseDataset(QueryResource.StudySeries, file1.Dataset, datasets[0]);
->>>>>>> 0c38df50
         }
 
         private (string SopInstanceUid, string RetrieveUri, string SopClassUid) ConvertToReferencedSopSequenceEntry(DicomDataset dicomDataset, string partitionName)
