--- conflicted
+++ resolved
@@ -171,28 +171,7 @@
             var dicomInstance = dicomFile1.Dataset.ToInstanceIdentifier();
             await _client.StoreAsync(new[] { dicomFile1 }, studyInstanceUid);
 
-<<<<<<< HEAD
             DicomWebResponse<IReadOnlyList<Stream>> frames = await _client.RetrieveFramesAsync(dicomInstance.StudyInstanceUid, dicomInstance.SeriesInstanceUid, dicomInstance.SopInstanceUid, frames: new[] { 1, 2 });
-=======
-            DicomWebResponse<IReadOnlyList<Stream>> frames = await _client.RetrieveFramesAsync(
-                dicomInstance.StudyInstanceUid, dicomInstance.SeriesInstanceUid, dicomInstance.SopInstanceUid, frames: new[] { 1 });
-            Assert.NotNull(frames);
-            Assert.Equal(HttpStatusCode.OK, frames.StatusCode);
-            Assert.Single(frames.Value);
-            Assert.Equal(KnownContentTypes.MultipartRelated, frames.Content.Headers.ContentType.MediaType);
-            AssertPixelDataEqual(DicomPixelData.Create(dicomFile1.Dataset).GetFrame(0), frames.Value[0]);
-
-            frames = await _client.RetrieveFramesAsync(
-                dicomInstance.StudyInstanceUid, dicomInstance.SeriesInstanceUid, dicomInstance.SopInstanceUid, frames: new[] { 2 });
-            Assert.NotNull(frames);
-            Assert.Equal(HttpStatusCode.OK, frames.StatusCode);
-            Assert.Single(frames.Value);
-            Assert.Equal(KnownContentTypes.MultipartRelated, frames.Content.Headers.ContentType.MediaType);
-            AssertPixelDataEqual(DicomPixelData.Create(dicomFile1.Dataset).GetFrame(1), frames.Value[0]);
-
-            frames = await _client.RetrieveFramesAsync(
-                dicomInstance.StudyInstanceUid, dicomInstance.SeriesInstanceUid, dicomInstance.SopInstanceUid, frames: new[] { 1, 2 });
->>>>>>> 2cf4d66c
             Assert.NotNull(frames);
             Assert.Equal(HttpStatusCode.OK, frames.StatusCode);
             Assert.Equal(2, frames.Value.Count);
