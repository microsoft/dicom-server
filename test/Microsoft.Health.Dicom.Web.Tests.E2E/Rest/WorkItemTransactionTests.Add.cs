// -------------------------------------------------------------------------------------------------
// Copyright (c) Microsoft Corporation. All rights reserved.
// Licensed under the MIT License (MIT). See LICENSE in the repo root for license information.
// -------------------------------------------------------------------------------------------------

using System.Linq;
using System.Threading.Tasks;
using FellowOakDicom;
using Microsoft.Health.Dicom.Client;
using Microsoft.Health.Dicom.Tests.Common;
using Xunit;

namespace Microsoft.Health.Dicom.Web.Tests.E2E.Rest;

public partial class WorkItemTransactionTests
{
    [Fact]
    public async Task WhenAddingWorkitem_TheServerShouldCreateWorkitemSuccessfully()
    {
<<<<<<< HEAD
        [Fact]
        [Trait("Category", "bvt")]
        [Trait("Category", "bvt-fe")]
        public async Task WhenAddingWorkitem_TheServerShouldCreateWorkitemSuccessfully()
        {
            DicomDataset dicomDataset = Samples.CreateRandomWorkitemInstanceDataset();
            var workitemUid = dicomDataset.GetSingleValue<string>(DicomTag.SOPInstanceUID);
=======
        DicomDataset dicomDataset = Samples.CreateRandomWorkitemInstanceDataset();
        var workitemUid = dicomDataset.GetSingleValue<string>(DicomTag.SOPInstanceUID);
>>>>>>> 900ba33a

        using DicomWebResponse response = await _client.AddWorkitemAsync(Enumerable.Repeat(dicomDataset, 1), workitemUid);

        Assert.True(response.IsSuccessStatusCode);
    }
}<|MERGE_RESOLUTION|>--- conflicted
+++ resolved
@@ -15,20 +15,12 @@
 public partial class WorkItemTransactionTests
 {
     [Fact]
+    [Trait("Category", "bvt")]
+    [Trait("Category", "bvt-fe")]
     public async Task WhenAddingWorkitem_TheServerShouldCreateWorkitemSuccessfully()
     {
-<<<<<<< HEAD
-        [Fact]
-        [Trait("Category", "bvt")]
-        [Trait("Category", "bvt-fe")]
-        public async Task WhenAddingWorkitem_TheServerShouldCreateWorkitemSuccessfully()
-        {
-            DicomDataset dicomDataset = Samples.CreateRandomWorkitemInstanceDataset();
-            var workitemUid = dicomDataset.GetSingleValue<string>(DicomTag.SOPInstanceUID);
-=======
         DicomDataset dicomDataset = Samples.CreateRandomWorkitemInstanceDataset();
         var workitemUid = dicomDataset.GetSingleValue<string>(DicomTag.SOPInstanceUID);
->>>>>>> 900ba33a
 
         using DicomWebResponse response = await _client.AddWorkitemAsync(Enumerable.Repeat(dicomDataset, 1), workitemUid);
 
