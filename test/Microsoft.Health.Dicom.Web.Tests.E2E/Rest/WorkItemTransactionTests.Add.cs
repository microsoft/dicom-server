--- conflicted
+++ resolved
@@ -8,7 +8,6 @@
 using EnsureThat;
 using FellowOakDicom;
 using Microsoft.Health.Dicom.Client;
-using Microsoft.Health.Dicom.Core.Features.Workitem;
 using Microsoft.Health.Dicom.Tests.Common;
 using Xunit;
 
@@ -29,9 +28,6 @@
         [Fact]
         public async Task WhenAddingWorkitem_TheServerShouldCreateWorkitemSuccessfully()
         {
-<<<<<<< HEAD
-            DicomDataset dicomDataset = Samples.CreateRandomWorkitemInstanceDataset(ProcedureStepState.Scheduled);
-=======
             if (!_fixture.IsInProcess)
             {
                 // This test only works with the in-proc server
@@ -39,7 +35,7 @@
             }
 
             DicomDataset dicomDataset = Samples.CreateRandomWorkitemInstanceDataset();
->>>>>>> 02d0a27c
+
             var workitemUid = dicomDataset.GetSingleValue<string>(DicomTag.AffectedSOPInstanceUID);
 
             using DicomWebResponse response = await _client.AddWorkitemAsync(Enumerable.Repeat(dicomDataset, 1), workitemUid);
