--- conflicted
+++ resolved
@@ -19,6 +19,8 @@
 public partial class WorkItemTransactionTests
 {
     [Fact]
+    [Trait("Category", "bvt")]
+    [Trait("Category", "bvt-fe")]
     public async Task GivenSearchRequest_WithUnsupportedTag_ReturnBadRequest()
     {
         DicomWebException exception = await Assert.ThrowsAsync<DicomWebException>(
@@ -28,26 +30,9 @@
         Assert.Equal(exception.ResponseMessage, string.Format(DicomCoreResource.UnsupportedSearchParameter, "Modality"));
     }
 
-<<<<<<< HEAD
-        [Fact]
-        [Trait("Category", "bvt")]
-        [Trait("Category", "bvt-fe")]
-        public async Task GivenSearchRequest_WithValidParamsAndNoMatchingResult_ReturnNoContent()
-        {
-            using DicomWebAsyncEnumerableResponse<DicomDataset> response = await _client.QueryWorkitemAsync("PatientID=20200101");
-            Assert.Equal(HttpStatusCode.NoContent, response.StatusCode);
-        }
-
-        [Fact]
-        [Trait("Category", "bvt")]
-        [Trait("Category", "bvt-fe")]
-        public async Task WhenQueryingWorkitem_TheServerShouldReturnWorkitemSuccessfully()
-        {
-            var workitemUid = TestUidGenerator.Generate();
-            DicomDataset dicomDataset = Samples.CreateRandomWorkitemInstanceDataset(workitemUid);
-            dicomDataset.AddOrUpdate(DicomTag.PatientName, "Foo");
-=======
     [Fact]
+    [Trait("Category", "bvt")]
+    [Trait("Category", "bvt-fe")]
     public async Task GivenSearchRequest_WithValidParamsAndNoMatchingResult_ReturnNoContent()
     {
         using DicomWebAsyncEnumerableResponse<DicomDataset> response = await _client.QueryWorkitemAsync("PatientID=20200101");
@@ -55,12 +40,13 @@
     }
 
     [Fact]
+    [Trait("Category", "bvt")]
+    [Trait("Category", "bvt-fe")]
     public async Task WhenQueryingWorkitem_TheServerShouldReturnWorkitemSuccessfully()
     {
         var workitemUid = TestUidGenerator.Generate();
         DicomDataset dicomDataset = Samples.CreateRandomWorkitemInstanceDataset(workitemUid);
         dicomDataset.AddOrUpdate(DicomTag.PatientName, "Foo");
->>>>>>> 900ba33a
 
         using DicomWebResponse response = await _client.AddWorkitemAsync(Enumerable.Repeat(dicomDataset, 1), workitemUid);
 
@@ -76,21 +62,13 @@
         Assert.NotNull(testDataResponse);
     }
 
-<<<<<<< HEAD
-        [Fact]
-        [Trait("Category", "bvt")]
-        [Trait("Category", "bvt-fe")]
-        public async Task WhenQueryingWorkitemWithFilter_TheServerShouldReturnWorkitemSuccessfully()
-        {
-            var workitemUid = TestUidGenerator.Generate();
-            DicomDataset dicomDataset = Samples.CreateRandomWorkitemInstanceDataset(workitemUid);
-=======
     [Fact]
+    [Trait("Category", "bvt")]
+    [Trait("Category", "bvt-fe")]
     public async Task WhenQueryingWorkitemWithFilter_TheServerShouldReturnWorkitemSuccessfully()
     {
         var workitemUid = TestUidGenerator.Generate();
         DicomDataset dicomDataset = Samples.CreateRandomWorkitemInstanceDataset(workitemUid);
->>>>>>> 900ba33a
 
         using DicomWebResponse response = await _client.AddWorkitemAsync(Enumerable.Repeat(dicomDataset, 1), workitemUid);
 
@@ -106,20 +84,9 @@
         Assert.NotNull(testDataResponse);
     }
 
-<<<<<<< HEAD
-        [Fact]
-        [Trait("Category", "bvt")]
-        [Trait("Category", "bvt-fe")]
-        public async Task WhenQueryingWorkitemWithSequenceMatching_TheServerShouldReturnWorkitemSuccessfully()
-        {
-            var workitemUid = TestUidGenerator.Generate();
-            DicomDataset dicomDataset = Samples.CreateRandomWorkitemInstanceDataset(workitemUid);
-            var accessionNumber = Guid.NewGuid().ToString("N").Substring(0, 14).ToUpper();
-            var dataset = new DicomDataset();
-            dataset.Add(DicomTag.AccessionNumber, accessionNumber);
-            dicomDataset.AddOrUpdate(DicomTag.ReferencedRequestSequence, dataset);
-=======
     [Fact]
+    [Trait("Category", "bvt")]
+    [Trait("Category", "bvt-fe")]
     public async Task WhenQueryingWorkitemWithSequenceMatching_TheServerShouldReturnWorkitemSuccessfully()
     {
         var workitemUid = TestUidGenerator.Generate();
@@ -128,7 +95,6 @@
         var dataset = new DicomDataset();
         dataset.Add(DicomTag.AccessionNumber, accessionNumber);
         dicomDataset.AddOrUpdate(DicomTag.ReferencedRequestSequence, dataset);
->>>>>>> 900ba33a
 
         using DicomWebResponse response = await _client.AddWorkitemAsync(Enumerable.Repeat(dicomDataset, 1), workitemUid);
 
@@ -148,25 +114,15 @@
         Assert.NotNull(actualValue);
     }
 
-<<<<<<< HEAD
-        [Fact]
-        [Trait("Category", "bvt")]
-        [Trait("Category", "bvt-fe")]
-        public async Task GivenSearchRequest_PatientNameFuzzyMatch_MatchResult()
-        {
-            var workitemUid = TestUidGenerator.Generate();
-            var randomNamePart = Guid.NewGuid().ToString("N").Substring(0, 14).ToUpper();
-            DicomDataset dicomDataset = Samples.CreateRandomWorkitemInstanceDataset(workitemUid);
-            dicomDataset.AddOrUpdate(DicomTag.PatientName, $"Jonathan^{randomNamePart}^Stone Hall^^");
-=======
     [Fact]
+    [Trait("Category", "bvt")]
+    [Trait("Category", "bvt-fe")]
     public async Task GivenSearchRequest_PatientNameFuzzyMatch_MatchResult()
     {
         var workitemUid = TestUidGenerator.Generate();
         var randomNamePart = Guid.NewGuid().ToString("N").Substring(0, 14).ToUpper();
         DicomDataset dicomDataset = Samples.CreateRandomWorkitemInstanceDataset(workitemUid);
         dicomDataset.AddOrUpdate(DicomTag.PatientName, $"Jonathan^{randomNamePart}^Stone Hall^^");
->>>>>>> 900ba33a
 
         using DicomWebResponse response = await _client.AddWorkitemAsync(Enumerable.Repeat(dicomDataset, 1), workitemUid);
 
@@ -188,21 +144,13 @@
             retryCount++;
         }
 
-<<<<<<< HEAD
-        [Fact]
-        [Trait("Category", "bvt")]
-        [Trait("Category", "bvt-fe")]
-        public async Task GivenSearchRequest_WithHigherLimit_ReturnBadRequest()
-        {
-            DicomWebException exception = await Assert.ThrowsAsync<DicomWebException>(
-                () => _client.QueryWorkitemAsync("PatientName=Foo&limit=500"));
-=======
         Assert.NotNull(testDataResponse);
         Assert.Equal(dicomDataset.GetSingleValue<string>(DicomTag.PatientName), testDataResponse.GetSingleValue<string>(DicomTag.PatientName));
     }
->>>>>>> 900ba33a
 
     [Fact]
+    [Trait("Category", "bvt")]
+    [Trait("Category", "bvt-fe")]
     public async Task GivenSearchRequest_WithHigherLimit_ReturnBadRequest()
     {
         DicomWebException exception = await Assert.ThrowsAsync<DicomWebException>(
