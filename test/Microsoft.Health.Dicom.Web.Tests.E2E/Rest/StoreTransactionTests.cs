﻿// -------------------------------------------------------------------------------------------------
// Copyright (c) Microsoft Corporation. All rights reserved.
// Licensed under the MIT License (MIT). See LICENSE in the repo root for license information.
// -------------------------------------------------------------------------------------------------

using System;
using System.IO;
using System.Linq;
using System.Net;
using System.Net.Http;
using System.Threading.Tasks;
using Dicom;
using Microsoft.Health.Dicom.Core.Features.Resources.Store;
using Microsoft.Health.Dicom.Tests.Common;
using Microsoft.Health.Dicom.Web.Tests.E2E.Clients;
using Microsoft.Net.Http.Headers;
using Xunit;

namespace Microsoft.Health.Dicom.Web.Tests.E2E.Rest
{
    public class StoreTransactionTests : IClassFixture<HttpIntegrationTestFixture<Startup>>
    {
        public StoreTransactionTests(HttpIntegrationTestFixture<Startup> fixture)
        {
            Client = new DicomWebClient(fixture.HttpClient);
        }

        protected DicomWebClient Client { get; set; }

        [Theory]
        [InlineData(DicomWebClient.DicomMediaType.Json)]
        [InlineData(DicomWebClient.DicomMediaType.Xml)]
        public async Task GivenRandomContent_WhenStoring_TheServerShouldReturnConflict(DicomWebClient.DicomMediaType dicomMediaType)
        {
            using (var stream = new MemoryStream())
            {
                HttpResult<DicomDataset> response = await Client.PostAsync(new[] { stream }, null, dicomMediaType);
                Assert.Equal(HttpStatusCode.Conflict, response.StatusCode);
            }
        }

        [Theory]
        [InlineData(DicomWebClient.DicomMediaType.Json)]
        [InlineData(DicomWebClient.DicomMediaType.Xml)]
        public async Task GivenARequestWithInvalidStudyInstanceUID_WhenStoring_TheServerShouldReturnBadRequest(DicomWebClient.DicomMediaType dicomMediaType)
        {
            using (var stream = new MemoryStream())
            {
                HttpResult<DicomDataset> response = await Client.PostAsync(new[] { stream }, studyInstanceUID: new string('b', 65), dicomMediaType);
                Assert.Equal(HttpStatusCode.BadRequest, response.StatusCode);
            }
        }

        [Theory]
        [InlineData("application/data")]
        [InlineData("application/dicom")]
        public async void GivenAnIncorrectAcceptHeader_WhenStoring_TheServerShouldReturnNotAcceptable(string acceptHeader)
        {
            var request = new HttpRequestMessage(HttpMethod.Post, "studies");
            request.Headers.Add(HeaderNames.Accept, acceptHeader);

            using (HttpResponseMessage response = await Client.HttpClient.SendAsync(request))
            {
                Assert.Equal(HttpStatusCode.NotAcceptable, response.StatusCode);
            }
        }

        [Theory]
        [InlineData(DicomWebClient.DicomMediaType.Json)]
        [InlineData(DicomWebClient.DicomMediaType.Xml)]
        public async void GivenAnNonMultipartRequest_WhenStoring_TheServerShouldReturnUnsupportedMediaType(DicomWebClient.DicomMediaType dicomMediaType)
        {
            var request = new HttpRequestMessage(HttpMethod.Post, "studies");
            switch (dicomMediaType)
            {
                case DicomWebClient.DicomMediaType.Json:
                    request.Headers.Add(HeaderNames.Accept, DicomWebClient.MediaTypeApplicationDicomJson.MediaType);
                    break;
                case DicomWebClient.DicomMediaType.Xml:
                    request.Headers.Add(HeaderNames.Accept, DicomWebClient.MediaTypeApplicationDicomXml.MediaType);
                    break;
            }

            request.Content = new ByteArrayContent(new byte[] { 1, 2, 3 });

            using (HttpResponseMessage response = await Client.HttpClient.SendAsync(request))
            {
                Assert.Equal(HttpStatusCode.UnsupportedMediaType, response.StatusCode);
            }
        }

        [Theory]
        [InlineData(DicomWebClient.DicomMediaType.Json)]
        [InlineData(DicomWebClient.DicomMediaType.Xml)]
        public async void GivenAMultipartRequestWithNoContent_WhenStoring_TheServerShouldReturnNoContent(DicomWebClient.DicomMediaType dicomMediaType)
        {
            var request = new HttpRequestMessage(HttpMethod.Post, "studies");
            switch (dicomMediaType)
            {
                case DicomWebClient.DicomMediaType.Json:
                    request.Headers.Add(HeaderNames.Accept, DicomWebClient.MediaTypeApplicationDicomJson.MediaType);
                    break;
                case DicomWebClient.DicomMediaType.Xml:
                    request.Headers.Add(HeaderNames.Accept, DicomWebClient.MediaTypeApplicationDicomXml.MediaType);
                    break;
            }

            var multiContent = new MultipartContent("related");
            multiContent.Headers.ContentType.Parameters.Add(new System.Net.Http.Headers.NameValueHeaderValue("type", $"\"{DicomWebClient.MediaTypeApplicationDicom.MediaType}\""));

            request.Content = multiContent;

            HttpResult<DicomDataset> response = await Client.PostMultipartContentAsync(multiContent, "studies");
            Assert.Equal(HttpStatusCode.NoContent, response.StatusCode);
        }

        [Theory]
        [InlineData(DicomWebClient.DicomMediaType.Json)]
        [InlineData(DicomWebClient.DicomMediaType.Xml)]
        public async void GivenAMultipartRequestWithEmptyContent_WhenStoring_TheServerShouldReturnConflict(DicomWebClient.DicomMediaType dicomMediaType)
        {
            var request = new HttpRequestMessage(HttpMethod.Post, "studies");
            switch (dicomMediaType)
            {
                case DicomWebClient.DicomMediaType.Json:
                    request.Headers.Add(HeaderNames.Accept, DicomWebClient.MediaTypeApplicationDicomJson.MediaType);
                    break;
                case DicomWebClient.DicomMediaType.Xml:
                    request.Headers.Add(HeaderNames.Accept, DicomWebClient.MediaTypeApplicationDicomXml.MediaType);
                    break;
            }

            var multiContent = new MultipartContent("related");
            multiContent.Headers.ContentType.Parameters.Add(new System.Net.Http.Headers.NameValueHeaderValue("type", $"\"{DicomWebClient.MediaTypeApplicationDicom.MediaType}\""));

            var byteContent = new ByteArrayContent(Array.Empty<byte>());
            byteContent.Headers.ContentType = DicomWebClient.MediaTypeApplicationDicom;
            multiContent.Add(byteContent);

            request.Content = multiContent;

            HttpResult<DicomDataset> response = await Client.PostMultipartContentAsync(multiContent, "studies");
            Assert.Equal(HttpStatusCode.Conflict, response.StatusCode);
        }

        [Theory]
        [InlineData(DicomWebClient.DicomMediaType.Json)]
        [InlineData(DicomWebClient.DicomMediaType.Xml)]
        public async void GivenAMultipartRequestWithAnInvalidMultipartSection_WhenStoring_TheServerShouldReturnAccepted(DicomWebClient.DicomMediaType dicomMediaType)
        {
            var request = new HttpRequestMessage(HttpMethod.Post, "studies");
            var multiContent = new MultipartContent("related");
            multiContent.Headers.ContentType.Parameters.Add(new System.Net.Http.Headers.NameValueHeaderValue("type", $"\"{DicomWebClient.MediaTypeApplicationDicom.MediaType}\""));

            var byteContent = new ByteArrayContent(Array.Empty<byte>());
            byteContent.Headers.ContentType = DicomWebClient.MediaTypeApplicationDicom;
            multiContent.Add(byteContent);

            string studyInstanceUID = DicomUID.Generate().UID;
            try
            {
                DicomFile validFile = Samples.CreateRandomDicomFile(studyInstanceUID);

                using (var stream = new MemoryStream())
                {
                    await validFile.SaveAsync(stream);

                    var validByteContent = new ByteArrayContent(stream.ToArray());
                    validByteContent.Headers.ContentType = DicomWebClient.MediaTypeApplicationDicom;
                    multiContent.Add(validByteContent);
                }

<<<<<<< HEAD
            HttpResult<DicomDataset> response = await Client.PostMultipartContentAsync(multiContent, "studies", dicomMediaType);
            Assert.Equal(HttpStatusCode.Accepted, response.StatusCode);
            ValidationHelpers.ValidateSuccessSequence(response.Value.GetSequence(DicomTag.ReferencedSOPSequence), validFile.Dataset);
=======
                request.Content = multiContent;

                HttpResult<DicomDataset> response = await Client.PostMultipartContentAsync(multiContent, "studies");
                Assert.Equal(HttpStatusCode.Accepted, response.StatusCode);
                ValidationHelpers.ValidateSuccessSequence(response.Value.GetSequence(DicomTag.ReferencedSOPSequence), validFile.Dataset);
            }
            finally
            {
                await Client.DeleteAsync(studyInstanceUID);
            }
>>>>>>> 68e96121
        }

        [Theory]
        [InlineData(DicomWebClient.DicomMediaType.Json)]
        [InlineData(DicomWebClient.DicomMediaType.Xml)]
        public async void GivenAllDifferentStudyInstanceUIDs_WhenStoringWithProvidedStudyInstanceUID_TheServerShouldReturnConflict(DicomWebClient.DicomMediaType dicomMediaType)
        {
            DicomFile dicomFile1 = Samples.CreateRandomDicomFile();
            DicomFile dicomFile2 = Samples.CreateRandomDicomFile();

            var studyInstanceUID = Guid.NewGuid().ToString();
            HttpResult<DicomDataset> response = await Client.PostAsync(
                new[] { dicomFile1, dicomFile2 }, studyInstanceUID, dicomMediaType);
            Assert.Equal(HttpStatusCode.Conflict, response.StatusCode);
            Assert.NotNull(response.Value);
            Assert.True(response.Value.Count() == 2);

            Assert.EndsWith($"studies/{studyInstanceUID}", response.Value.GetSingleValue<string>(DicomTag.RetrieveURL));

            ValidationHelpers.ValidateFailureSequence(
                response.Value.GetSequence(DicomTag.FailedSOPSequence),
                StoreFailureCodes.MismatchStudyInstanceUIDFailureCode,
                dicomFile1.Dataset,
                dicomFile2.Dataset);
        }

        [Theory]
        [InlineData(DicomWebClient.DicomMediaType.Json)]
        [InlineData(DicomWebClient.DicomMediaType.Xml)]
        public async void GivenOneDifferentStudyInstanceUID_WhenStoringWithProvidedStudyInstanceUID_TheServerShouldReturnAccepted(DicomWebClient.DicomMediaType dicomMediaType)
        {
<<<<<<< HEAD
            var studyInstanceUID = Guid.NewGuid().ToString();
            DicomFile dicomFile1 = Samples.CreateRandomDicomFile(studyInstanceUID: studyInstanceUID);
            DicomFile dicomFile2 = Samples.CreateRandomDicomFile();

            HttpResult<DicomDataset> response = await Client.PostAsync(
                new[] { dicomFile1, dicomFile2 }, studyInstanceUID, dicomMediaType);
            Assert.Equal(HttpStatusCode.Accepted, response.StatusCode);
            Assert.NotNull(response.Value);
            Assert.True(response.Value.Count() == 3);

            Assert.EndsWith($"studies/{studyInstanceUID}", response.Value.GetSingleValue<string>(DicomTag.RetrieveURL));
=======
            var studyInstanceUID1 = DicomUID.Generate().UID;
            var studyInstanceUID2 = DicomUID.Generate().UID;
>>>>>>> 68e96121

            try
            {
                DicomFile dicomFile1 = Samples.CreateRandomDicomFile(studyInstanceUID: studyInstanceUID1);
                DicomFile dicomFile2 = Samples.CreateRandomDicomFile(studyInstanceUID: studyInstanceUID2);

                HttpResult<DicomDataset> response = await Client.PostAsync(
                    new[] { dicomFile1, dicomFile2 }, studyInstanceUID1);
                Assert.Equal(HttpStatusCode.Accepted, response.StatusCode);
                Assert.NotNull(response.Value);
                Assert.True(response.Value.Count() == 3);

                Assert.EndsWith($"studies/{studyInstanceUID1}", response.Value.GetSingleValue<string>(DicomTag.RetrieveURL));

                ValidationHelpers.ValidateSuccessSequence(response.Value.GetSequence(DicomTag.ReferencedSOPSequence), dicomFile1.Dataset);
                ValidationHelpers.ValidateFailureSequence(
                    response.Value.GetSequence(DicomTag.FailedSOPSequence),
                    StoreFailureCodes.MismatchStudyInstanceUIDFailureCode,
                    dicomFile2.Dataset);
            }
            finally
            {
                await Client.DeleteAsync(studyInstanceUID1);
                await Client.DeleteAsync(studyInstanceUID2);
            }
        }

        [Theory]
        [InlineData(DicomWebClient.DicomMediaType.Json)]
        [InlineData(DicomWebClient.DicomMediaType.Xml)]
        public async void GivenDatasetWithDuplicateIdentifiers_WhenStoring_TheServerShouldReturnConflict(DicomWebClient.DicomMediaType dicomMediaType)
        {
            var studyInstanceUID = Guid.NewGuid().ToString();
            DicomFile dicomFile1 = Samples.CreateRandomDicomFile(studyInstanceUID, studyInstanceUID);
            HttpResult<DicomDataset> response = await Client.PostAsync(new[] { dicomFile1 }, null, dicomMediaType);
            Assert.False(response.Value.TryGetSequence(DicomTag.ReferencedSOPSequence, out DicomSequence _));
            Assert.Equal(HttpStatusCode.Conflict, response.StatusCode);
            ValidationHelpers.ValidateFailureSequence(
                response.Value.GetSequence(DicomTag.FailedSOPSequence),
                StoreFailureCodes.ProcessingFailureCode,
                dicomFile1.Dataset);
        }

        [Theory]
        [InlineData(DicomWebClient.DicomMediaType.Json)]
        [InlineData(DicomWebClient.DicomMediaType.Xml)]
        public async void GivenExistingDataset_WhenStoring_TheServerShouldReturnConflict(DicomWebClient.DicomMediaType dicomMediaType)
        {
<<<<<<< HEAD
            DicomFile dicomFile1 = Samples.CreateRandomDicomFile();
            HttpResult<DicomDataset> response1 = await Client.PostAsync(new[] { dicomFile1 }, null, dicomMediaType);
            Assert.Equal(HttpStatusCode.OK, response1.StatusCode);
            ValidationHelpers.ValidateSuccessSequence(response1.Value.GetSequence(DicomTag.ReferencedSOPSequence), dicomFile1.Dataset);
            Assert.False(response1.Value.TryGetSequence(DicomTag.FailedSOPSequence, out DicomSequence _));

            HttpResult<DicomDataset> response2 = await Client.PostAsync(new[] { dicomFile1 }, null, dicomMediaType);
            Assert.Equal(HttpStatusCode.Conflict, response2.StatusCode);
            ValidationHelpers.ValidateFailureSequence(
                response2.Value.GetSequence(DicomTag.FailedSOPSequence),
                StoreFailureCodes.SopInstanceAlredyExistsFailureCode,
                dicomFile1.Dataset);
=======
            var studyInstanceUID = DicomUID.Generate().UID;
            try
            {
                DicomFile dicomFile1 = Samples.CreateRandomDicomFile(studyInstanceUID);
                HttpResult<DicomDataset> response1 = await Client.PostAsync(new[] { dicomFile1 });
                Assert.Equal(HttpStatusCode.OK, response1.StatusCode);
                ValidationHelpers.ValidateSuccessSequence(response1.Value.GetSequence(DicomTag.ReferencedSOPSequence), dicomFile1.Dataset);
                Assert.False(response1.Value.TryGetSequence(DicomTag.FailedSOPSequence, out DicomSequence _));

                HttpResult<DicomDataset> response2 = await Client.PostAsync(new[] { dicomFile1 });
                Assert.Equal(HttpStatusCode.Conflict, response2.StatusCode);
                ValidationHelpers.ValidateFailureSequence(
                    response2.Value.GetSequence(DicomTag.FailedSOPSequence),
                    StoreFailureCodes.SopInstanceAlredyExistsFailureCode,
                    dicomFile1.Dataset);
            }
            finally
            {
                await Client.DeleteAsync(studyInstanceUID);
            }
>>>>>>> 68e96121
        }

        [Theory]
        [InlineData("utf-7", "utf-8")]
        [InlineData("utf-8", "utf-8")]
        [InlineData("utf-32", "utf-8")]
        [InlineData("us-ascii", "utf-8")]
        [InlineData("utf-16BE", "utf-8")]
        [InlineData("*", "utf-8")]
        [InlineData("asdf", "utf-8")]
        [InlineData("utf-16", "utf-16")]
        public async void GivenValidDatasetAndXmlEncoding_WhenStoring_TheServerShouldReturnValidDataset(string encodingString, string expectedResponseEncoding)
        {
            var request = new HttpRequestMessage(HttpMethod.Post, "studies");
            var multiContent = new MultipartContent("related");
            multiContent.Headers.ContentType.Parameters.Add(new System.Net.Http.Headers.NameValueHeaderValue("type", $"\"{DicomWebClient.MediaTypeApplicationDicom.MediaType}\""));
            multiContent.Headers.ContentType.Parameters.Add(new System.Net.Http.Headers.NameValueHeaderValue("charset", $"\"{encodingString}\""));

            DicomFile validFile = Samples.CreateRandomDicomFile();

            using (var stream = new MemoryStream())
            {
                await validFile.SaveAsync(stream);

                var validByteContent = new ByteArrayContent(stream.ToArray());
                validByteContent.Headers.ContentType = DicomWebClient.MediaTypeApplicationDicom;
                multiContent.Add(validByteContent);
            }

            request.Content = multiContent;
            request.Headers.Accept.Add(DicomWebClient.MediaTypeApplicationDicomXml);
            request.Headers.AcceptCharset.Add(new System.Net.Http.Headers.StringWithQualityHeaderValue(encodingString));

            using (HttpResponseMessage response = await Client.HttpClient.SendAsync(request, HttpCompletionOption.ResponseHeadersRead))
            {
                Assert.True(response.StatusCode == HttpStatusCode.Accepted || response.StatusCode == HttpStatusCode.OK);

                string contentText = await response.Content.ReadAsStringAsync();
                DicomDataset dataset = Dicom.Core.DicomXML.ConvertXMLToDicom(contentText);
                ValidationHelpers.ValidateSuccessSequence(dataset.GetSequence(DicomTag.ReferencedSOPSequence), validFile.Dataset);

                Assert.Contains($@"<?xml version=""1.0"" encoding=""{expectedResponseEncoding}""?>", contentText);
            }
        }
    }
}<|MERGE_RESOLUTION|>--- conflicted
+++ resolved
@@ -170,14 +170,7 @@
                     multiContent.Add(validByteContent);
                 }
 
-<<<<<<< HEAD
-            HttpResult<DicomDataset> response = await Client.PostMultipartContentAsync(multiContent, "studies", dicomMediaType);
-            Assert.Equal(HttpStatusCode.Accepted, response.StatusCode);
-            ValidationHelpers.ValidateSuccessSequence(response.Value.GetSequence(DicomTag.ReferencedSOPSequence), validFile.Dataset);
-=======
-                request.Content = multiContent;
-
-                HttpResult<DicomDataset> response = await Client.PostMultipartContentAsync(multiContent, "studies");
+                HttpResult<DicomDataset> response = await Client.PostMultipartContentAsync(multiContent, "studies", dicomMediaType);
                 Assert.Equal(HttpStatusCode.Accepted, response.StatusCode);
                 ValidationHelpers.ValidateSuccessSequence(response.Value.GetSequence(DicomTag.ReferencedSOPSequence), validFile.Dataset);
             }
@@ -185,7 +178,6 @@
             {
                 await Client.DeleteAsync(studyInstanceUID);
             }
->>>>>>> 68e96121
         }
 
         [Theory]
@@ -217,22 +209,8 @@
         [InlineData(DicomWebClient.DicomMediaType.Xml)]
         public async void GivenOneDifferentStudyInstanceUID_WhenStoringWithProvidedStudyInstanceUID_TheServerShouldReturnAccepted(DicomWebClient.DicomMediaType dicomMediaType)
         {
-<<<<<<< HEAD
-            var studyInstanceUID = Guid.NewGuid().ToString();
-            DicomFile dicomFile1 = Samples.CreateRandomDicomFile(studyInstanceUID: studyInstanceUID);
-            DicomFile dicomFile2 = Samples.CreateRandomDicomFile();
-
-            HttpResult<DicomDataset> response = await Client.PostAsync(
-                new[] { dicomFile1, dicomFile2 }, studyInstanceUID, dicomMediaType);
-            Assert.Equal(HttpStatusCode.Accepted, response.StatusCode);
-            Assert.NotNull(response.Value);
-            Assert.True(response.Value.Count() == 3);
-
-            Assert.EndsWith($"studies/{studyInstanceUID}", response.Value.GetSingleValue<string>(DicomTag.RetrieveURL));
-=======
             var studyInstanceUID1 = DicomUID.Generate().UID;
             var studyInstanceUID2 = DicomUID.Generate().UID;
->>>>>>> 68e96121
 
             try
             {
@@ -240,7 +218,7 @@
                 DicomFile dicomFile2 = Samples.CreateRandomDicomFile(studyInstanceUID: studyInstanceUID2);
 
                 HttpResult<DicomDataset> response = await Client.PostAsync(
-                    new[] { dicomFile1, dicomFile2 }, studyInstanceUID1);
+                    new[] { dicomFile1, dicomFile2 }, studyInstanceUID1, dicomMediaType);
                 Assert.Equal(HttpStatusCode.Accepted, response.StatusCode);
                 Assert.NotNull(response.Value);
                 Assert.True(response.Value.Count() == 3);
@@ -281,30 +259,16 @@
         [InlineData(DicomWebClient.DicomMediaType.Xml)]
         public async void GivenExistingDataset_WhenStoring_TheServerShouldReturnConflict(DicomWebClient.DicomMediaType dicomMediaType)
         {
-<<<<<<< HEAD
-            DicomFile dicomFile1 = Samples.CreateRandomDicomFile();
-            HttpResult<DicomDataset> response1 = await Client.PostAsync(new[] { dicomFile1 }, null, dicomMediaType);
-            Assert.Equal(HttpStatusCode.OK, response1.StatusCode);
-            ValidationHelpers.ValidateSuccessSequence(response1.Value.GetSequence(DicomTag.ReferencedSOPSequence), dicomFile1.Dataset);
-            Assert.False(response1.Value.TryGetSequence(DicomTag.FailedSOPSequence, out DicomSequence _));
-
-            HttpResult<DicomDataset> response2 = await Client.PostAsync(new[] { dicomFile1 }, null, dicomMediaType);
-            Assert.Equal(HttpStatusCode.Conflict, response2.StatusCode);
-            ValidationHelpers.ValidateFailureSequence(
-                response2.Value.GetSequence(DicomTag.FailedSOPSequence),
-                StoreFailureCodes.SopInstanceAlredyExistsFailureCode,
-                dicomFile1.Dataset);
-=======
             var studyInstanceUID = DicomUID.Generate().UID;
             try
             {
                 DicomFile dicomFile1 = Samples.CreateRandomDicomFile(studyInstanceUID);
-                HttpResult<DicomDataset> response1 = await Client.PostAsync(new[] { dicomFile1 });
+                HttpResult<DicomDataset> response1 = await Client.PostAsync(new[] { dicomFile1 }, null, dicomMediaType);
                 Assert.Equal(HttpStatusCode.OK, response1.StatusCode);
                 ValidationHelpers.ValidateSuccessSequence(response1.Value.GetSequence(DicomTag.ReferencedSOPSequence), dicomFile1.Dataset);
                 Assert.False(response1.Value.TryGetSequence(DicomTag.FailedSOPSequence, out DicomSequence _));
 
-                HttpResult<DicomDataset> response2 = await Client.PostAsync(new[] { dicomFile1 });
+                HttpResult<DicomDataset> response2 = await Client.PostAsync(new[] { dicomFile1 }, null, dicomMediaType);
                 Assert.Equal(HttpStatusCode.Conflict, response2.StatusCode);
                 ValidationHelpers.ValidateFailureSequence(
                     response2.Value.GetSequence(DicomTag.FailedSOPSequence),
@@ -315,7 +279,6 @@
             {
                 await Client.DeleteAsync(studyInstanceUID);
             }
->>>>>>> 68e96121
         }
 
         [Theory]
@@ -329,35 +292,43 @@
         [InlineData("utf-16", "utf-16")]
         public async void GivenValidDatasetAndXmlEncoding_WhenStoring_TheServerShouldReturnValidDataset(string encodingString, string expectedResponseEncoding)
         {
-            var request = new HttpRequestMessage(HttpMethod.Post, "studies");
-            var multiContent = new MultipartContent("related");
-            multiContent.Headers.ContentType.Parameters.Add(new System.Net.Http.Headers.NameValueHeaderValue("type", $"\"{DicomWebClient.MediaTypeApplicationDicom.MediaType}\""));
-            multiContent.Headers.ContentType.Parameters.Add(new System.Net.Http.Headers.NameValueHeaderValue("charset", $"\"{encodingString}\""));
-
-            DicomFile validFile = Samples.CreateRandomDicomFile();
-
-            using (var stream = new MemoryStream())
-            {
-                await validFile.SaveAsync(stream);
-
-                var validByteContent = new ByteArrayContent(stream.ToArray());
-                validByteContent.Headers.ContentType = DicomWebClient.MediaTypeApplicationDicom;
-                multiContent.Add(validByteContent);
-            }
-
-            request.Content = multiContent;
-            request.Headers.Accept.Add(DicomWebClient.MediaTypeApplicationDicomXml);
-            request.Headers.AcceptCharset.Add(new System.Net.Http.Headers.StringWithQualityHeaderValue(encodingString));
-
-            using (HttpResponseMessage response = await Client.HttpClient.SendAsync(request, HttpCompletionOption.ResponseHeadersRead))
-            {
-                Assert.True(response.StatusCode == HttpStatusCode.Accepted || response.StatusCode == HttpStatusCode.OK);
-
-                string contentText = await response.Content.ReadAsStringAsync();
-                DicomDataset dataset = Dicom.Core.DicomXML.ConvertXMLToDicom(contentText);
-                ValidationHelpers.ValidateSuccessSequence(dataset.GetSequence(DicomTag.ReferencedSOPSequence), validFile.Dataset);
-
-                Assert.Contains($@"<?xml version=""1.0"" encoding=""{expectedResponseEncoding}""?>", contentText);
+            var studyInstanceUID = DicomUID.Generate().UID;
+            try
+            {
+                var request = new HttpRequestMessage(HttpMethod.Post, "studies");
+                var multiContent = new MultipartContent("related");
+                multiContent.Headers.ContentType.Parameters.Add(new System.Net.Http.Headers.NameValueHeaderValue("type", $"\"{DicomWebClient.MediaTypeApplicationDicom.MediaType}\""));
+                multiContent.Headers.ContentType.Parameters.Add(new System.Net.Http.Headers.NameValueHeaderValue("charset", $"\"{encodingString}\""));
+
+                DicomFile validFile = Samples.CreateRandomDicomFile(studyInstanceUID);
+
+                using (var stream = new MemoryStream())
+                {
+                    await validFile.SaveAsync(stream);
+
+                    var validByteContent = new ByteArrayContent(stream.ToArray());
+                    validByteContent.Headers.ContentType = DicomWebClient.MediaTypeApplicationDicom;
+                    multiContent.Add(validByteContent);
+                }
+
+                request.Content = multiContent;
+                request.Headers.Accept.Add(DicomWebClient.MediaTypeApplicationDicomXml);
+                request.Headers.AcceptCharset.Add(new System.Net.Http.Headers.StringWithQualityHeaderValue(encodingString));
+
+                using (HttpResponseMessage response = await Client.HttpClient.SendAsync(request, HttpCompletionOption.ResponseHeadersRead))
+                {
+                    Assert.True(response.StatusCode == HttpStatusCode.Accepted || response.StatusCode == HttpStatusCode.OK);
+
+                    string contentText = await response.Content.ReadAsStringAsync();
+                    DicomDataset dataset = Dicom.Core.DicomXML.ConvertXMLToDicom(contentText);
+                    ValidationHelpers.ValidateSuccessSequence(dataset.GetSequence(DicomTag.ReferencedSOPSequence), validFile.Dataset);
+
+                    Assert.Contains($@"<?xml version=""1.0"" encoding=""{expectedResponseEncoding}""?>", contentText);
+                }
+            }
+            finally
+            {
+                await Client.DeleteAsync(studyInstanceUID);
             }
         }
     }
