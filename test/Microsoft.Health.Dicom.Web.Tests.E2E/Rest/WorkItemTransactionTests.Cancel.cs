// -------------------------------------------------------------------------------------------------
// Copyright (c) Microsoft Corporation. All rights reserved.
// Licensed under the MIT License (MIT). See LICENSE in the repo root for license information.
// -------------------------------------------------------------------------------------------------

using System.Linq;
using System.Net;
using System.Threading.Tasks;
using FellowOakDicom;
using Microsoft.Health.Dicom.Client;
using Microsoft.Health.Dicom.Core;
using Microsoft.Health.Dicom.Core.Features.Workitem;
using Microsoft.Health.Dicom.Tests.Common;
using Xunit;

namespace Microsoft.Health.Dicom.Web.Tests.E2E.Rest;

public partial class WorkItemTransactionTests
{
    [Fact]
    public async Task GivenCancelWorkitem_WhenWorkitemWasNeverCanceledOrCompleted_TheServerShouldCancelWorkitemSuccessfully()
    {
        var workitemUid = TestUidGenerator.Generate();
        var patientName = $"TestUser-{workitemUid}";

        // Create
        var dicomDataset = Samples.CreateRandomWorkitemInstanceDataset(workitemUid);
        dicomDataset.AddOrUpdate(DicomTag.PatientName, patientName);

        using var addResponse = await _client.AddWorkitemAsync(Enumerable.Repeat(dicomDataset, 1), workitemUid);
        Assert.True(addResponse.IsSuccessStatusCode);

        // Cancel
        var cancelDicomDataset = Samples.CreateWorkitemCancelRequestDataset(@"Test Cancel");
        using var cancelResponse = await _client.CancelWorkitemAsync(Enumerable.Repeat(cancelDicomDataset, 1), workitemUid);
        Assert.True(cancelResponse.IsSuccessStatusCode);

        // Query
        using var queryResponse = await _client.QueryWorkitemAsync($"PatientName={patientName}");
        var responseDatasets = await queryResponse.ToArrayAsync();
        var actualDataset = responseDatasets?.FirstOrDefault();

        // Verify
        Assert.NotNull(actualDataset);
        Assert.Equal(workitemUid, actualDataset.GetSingleValue<string>(DicomTag.SOPInstanceUID));
        Assert.Equal(ProcedureStepState.Canceled, ProcedureStepStateExtensions.GetProcedureState(actualDataset));
    }

    [Fact]
    public async Task GivenCancelWorkitem_WhenWorkitemWasAlreadyCanceled_ServerShouldReturn409()
    {
        var workitemUid = TestUidGenerator.Generate();
        var patientName = $"TestUser-{workitemUid}";

        // Create
        var dicomDataset = Samples.CreateRandomWorkitemInstanceDataset(workitemUid);
        dicomDataset.AddOrUpdate(DicomTag.PatientName, patientName);

        using var addResponse = await _client.AddWorkitemAsync(Enumerable.Repeat(dicomDataset, 1), workitemUid);
        Assert.True(addResponse.IsSuccessStatusCode);

        // Cancel
        var cancelDicomDataset = Samples.CreateWorkitemCancelRequestDataset(@"Test Cancel");
        using var cancelResponse1 = await _client.CancelWorkitemAsync(Enumerable.Repeat(cancelDicomDataset, 1), workitemUid);
        Assert.True(cancelResponse1.IsSuccessStatusCode);

        // Cancel
        var exception = await Assert.ThrowsAsync<DicomWebException>(() => _client.CancelWorkitemAsync(Enumerable.Repeat(cancelDicomDataset, 1), workitemUid));

        // Verify
        Assert.Equal("\"" + string.Format(DicomCoreResource.WorkitemIsAlreadyCanceled, workitemUid) + "\"", exception.ResponseMessage);
        Assert.Equal(HttpStatusCode.Conflict, exception.StatusCode);
    }

    [Fact]
    public async Task GivenCancelWorkitem_WhenWorkitemIsNotFound_ServerShouldReturn404()
    {
<<<<<<< HEAD
        [Fact]
        [Trait("Category", "bvt")]
        [Trait("Category", "bvt-fe")]
        public async Task GivenCancelWorkitem_WhenWorkitemWasNeverCanceledOrCompleted_TheServerShouldCancelWorkitemSuccessfully()
        {
            var workitemUid = TestUidGenerator.Generate();
            var patientName = $"TestUser-{workitemUid}";

            // Create
            var dicomDataset = Samples.CreateRandomWorkitemInstanceDataset(workitemUid);
            dicomDataset.AddOrUpdate(DicomTag.PatientName, patientName);

            using var addResponse = await _client.AddWorkitemAsync(Enumerable.Repeat(dicomDataset, 1), workitemUid);
            Assert.True(addResponse.IsSuccessStatusCode);

            // Cancel
            var cancelDicomDataset = Samples.CreateWorkitemCancelRequestDataset(@"Test Cancel");
            using var cancelResponse = await _client.CancelWorkitemAsync(Enumerable.Repeat(cancelDicomDataset, 1), workitemUid);
            Assert.True(cancelResponse.IsSuccessStatusCode);

            // Query
            using var queryResponse = await _client.QueryWorkitemAsync($"PatientName={patientName}");
            var responseDatasets = await queryResponse.ToArrayAsync();
            var actualDataset = responseDatasets?.FirstOrDefault();

            // Verify
            Assert.NotNull(actualDataset);
            Assert.Equal(workitemUid, actualDataset.GetSingleValue<string>(DicomTag.SOPInstanceUID));
            Assert.Equal(ProcedureStepState.Canceled, ProcedureStepStateExtensions.GetProcedureState(actualDataset));
        }

        [Fact]
        [Trait("Category", "bvt")]
        [Trait("Category", "bvt-fe")]
        public async Task GivenCancelWorkitem_WhenWorkitemWasAlreadyCanceled_ServerShouldReturn409()
        {
            var workitemUid = TestUidGenerator.Generate();
            var patientName = $"TestUser-{workitemUid}";

            // Create
            var dicomDataset = Samples.CreateRandomWorkitemInstanceDataset(workitemUid);
            dicomDataset.AddOrUpdate(DicomTag.PatientName, patientName);

            using var addResponse = await _client.AddWorkitemAsync(Enumerable.Repeat(dicomDataset, 1), workitemUid);
            Assert.True(addResponse.IsSuccessStatusCode);

            // Cancel
            var cancelDicomDataset = Samples.CreateWorkitemCancelRequestDataset(@"Test Cancel");
            using var cancelResponse1 = await _client.CancelWorkitemAsync(Enumerable.Repeat(cancelDicomDataset, 1), workitemUid);
            Assert.True(cancelResponse1.IsSuccessStatusCode);

            // Cancel
            var exception = await Assert.ThrowsAsync<DicomWebException>(() => _client.CancelWorkitemAsync(Enumerable.Repeat(cancelDicomDataset, 1), workitemUid));

            // Verify
            Assert.Equal("\"" + string.Format(DicomCoreResource.WorkitemIsAlreadyCanceled, workitemUid) + "\"", exception.ResponseMessage);
            Assert.Equal(HttpStatusCode.Conflict, exception.StatusCode);
        }

        [Fact]
        [Trait("Category", "bvt")]
        [Trait("Category", "bvt-fe")]
        public async Task GivenCancelWorkitem_WhenWorkitemIsNotFound_ServerShouldReturn404()
        {
            var workitemUid = TestUidGenerator.Generate();
            var patientName = $"TestUser-{workitemUid}";

            // Create
            var dicomDataset = Samples.CreateRandomWorkitemInstanceDataset(workitemUid);
            dicomDataset.AddOrUpdate(DicomTag.PatientName, patientName);

            using var addResponse = await _client.AddWorkitemAsync(Enumerable.Repeat(dicomDataset, 1), workitemUid);
            Assert.True(addResponse.IsSuccessStatusCode);

            // Cancel
            var newWorkitemUid = TestUidGenerator.Generate();
            var cancelDicomDataset = Samples.CreateWorkitemCancelRequestDataset(@"Test Cancel");
            var exception = await Assert.ThrowsAsync<DicomWebException>(() => _client.CancelWorkitemAsync(Enumerable.Repeat(cancelDicomDataset, 1), newWorkitemUid));

            // Verify
            Assert.Equal("\"" + string.Format(DicomCoreResource.WorkitemInstanceNotFound, newWorkitemUid) + "\"", exception.ResponseMessage);
            Assert.Equal(HttpStatusCode.NotFound, exception.StatusCode);
        }
=======
        var workitemUid = TestUidGenerator.Generate();
        var patientName = $"TestUser-{workitemUid}";

        // Create
        var dicomDataset = Samples.CreateRandomWorkitemInstanceDataset(workitemUid);
        dicomDataset.AddOrUpdate(DicomTag.PatientName, patientName);

        using var addResponse = await _client.AddWorkitemAsync(Enumerable.Repeat(dicomDataset, 1), workitemUid);
        Assert.True(addResponse.IsSuccessStatusCode);

        // Cancel
        var newWorkitemUid = TestUidGenerator.Generate();
        var cancelDicomDataset = Samples.CreateWorkitemCancelRequestDataset(@"Test Cancel");
        var exception = await Assert.ThrowsAsync<DicomWebException>(() => _client.CancelWorkitemAsync(Enumerable.Repeat(cancelDicomDataset, 1), newWorkitemUid));

        // Verify
        Assert.Equal("\"" + string.Format(DicomCoreResource.WorkitemInstanceNotFound, newWorkitemUid) + "\"", exception.ResponseMessage);
        Assert.Equal(HttpStatusCode.NotFound, exception.StatusCode);
>>>>>>> 900ba33a
    }
}<|MERGE_RESOLUTION|>--- conflicted
+++ resolved
@@ -18,6 +18,8 @@
 public partial class WorkItemTransactionTests
 {
     [Fact]
+    [Trait("Category", "bvt")]
+    [Trait("Category", "bvt-fe")]
     public async Task GivenCancelWorkitem_WhenWorkitemWasNeverCanceledOrCompleted_TheServerShouldCancelWorkitemSuccessfully()
     {
         var workitemUid = TestUidGenerator.Generate();
@@ -47,6 +49,8 @@
     }
 
     [Fact]
+    [Trait("Category", "bvt")]
+    [Trait("Category", "bvt-fe")]
     public async Task GivenCancelWorkitem_WhenWorkitemWasAlreadyCanceled_ServerShouldReturn409()
     {
         var workitemUid = TestUidGenerator.Generate();
@@ -73,93 +77,10 @@
     }
 
     [Fact]
+    [Trait("Category", "bvt")]
+    [Trait("Category", "bvt-fe")]
     public async Task GivenCancelWorkitem_WhenWorkitemIsNotFound_ServerShouldReturn404()
     {
-<<<<<<< HEAD
-        [Fact]
-        [Trait("Category", "bvt")]
-        [Trait("Category", "bvt-fe")]
-        public async Task GivenCancelWorkitem_WhenWorkitemWasNeverCanceledOrCompleted_TheServerShouldCancelWorkitemSuccessfully()
-        {
-            var workitemUid = TestUidGenerator.Generate();
-            var patientName = $"TestUser-{workitemUid}";
-
-            // Create
-            var dicomDataset = Samples.CreateRandomWorkitemInstanceDataset(workitemUid);
-            dicomDataset.AddOrUpdate(DicomTag.PatientName, patientName);
-
-            using var addResponse = await _client.AddWorkitemAsync(Enumerable.Repeat(dicomDataset, 1), workitemUid);
-            Assert.True(addResponse.IsSuccessStatusCode);
-
-            // Cancel
-            var cancelDicomDataset = Samples.CreateWorkitemCancelRequestDataset(@"Test Cancel");
-            using var cancelResponse = await _client.CancelWorkitemAsync(Enumerable.Repeat(cancelDicomDataset, 1), workitemUid);
-            Assert.True(cancelResponse.IsSuccessStatusCode);
-
-            // Query
-            using var queryResponse = await _client.QueryWorkitemAsync($"PatientName={patientName}");
-            var responseDatasets = await queryResponse.ToArrayAsync();
-            var actualDataset = responseDatasets?.FirstOrDefault();
-
-            // Verify
-            Assert.NotNull(actualDataset);
-            Assert.Equal(workitemUid, actualDataset.GetSingleValue<string>(DicomTag.SOPInstanceUID));
-            Assert.Equal(ProcedureStepState.Canceled, ProcedureStepStateExtensions.GetProcedureState(actualDataset));
-        }
-
-        [Fact]
-        [Trait("Category", "bvt")]
-        [Trait("Category", "bvt-fe")]
-        public async Task GivenCancelWorkitem_WhenWorkitemWasAlreadyCanceled_ServerShouldReturn409()
-        {
-            var workitemUid = TestUidGenerator.Generate();
-            var patientName = $"TestUser-{workitemUid}";
-
-            // Create
-            var dicomDataset = Samples.CreateRandomWorkitemInstanceDataset(workitemUid);
-            dicomDataset.AddOrUpdate(DicomTag.PatientName, patientName);
-
-            using var addResponse = await _client.AddWorkitemAsync(Enumerable.Repeat(dicomDataset, 1), workitemUid);
-            Assert.True(addResponse.IsSuccessStatusCode);
-
-            // Cancel
-            var cancelDicomDataset = Samples.CreateWorkitemCancelRequestDataset(@"Test Cancel");
-            using var cancelResponse1 = await _client.CancelWorkitemAsync(Enumerable.Repeat(cancelDicomDataset, 1), workitemUid);
-            Assert.True(cancelResponse1.IsSuccessStatusCode);
-
-            // Cancel
-            var exception = await Assert.ThrowsAsync<DicomWebException>(() => _client.CancelWorkitemAsync(Enumerable.Repeat(cancelDicomDataset, 1), workitemUid));
-
-            // Verify
-            Assert.Equal("\"" + string.Format(DicomCoreResource.WorkitemIsAlreadyCanceled, workitemUid) + "\"", exception.ResponseMessage);
-            Assert.Equal(HttpStatusCode.Conflict, exception.StatusCode);
-        }
-
-        [Fact]
-        [Trait("Category", "bvt")]
-        [Trait("Category", "bvt-fe")]
-        public async Task GivenCancelWorkitem_WhenWorkitemIsNotFound_ServerShouldReturn404()
-        {
-            var workitemUid = TestUidGenerator.Generate();
-            var patientName = $"TestUser-{workitemUid}";
-
-            // Create
-            var dicomDataset = Samples.CreateRandomWorkitemInstanceDataset(workitemUid);
-            dicomDataset.AddOrUpdate(DicomTag.PatientName, patientName);
-
-            using var addResponse = await _client.AddWorkitemAsync(Enumerable.Repeat(dicomDataset, 1), workitemUid);
-            Assert.True(addResponse.IsSuccessStatusCode);
-
-            // Cancel
-            var newWorkitemUid = TestUidGenerator.Generate();
-            var cancelDicomDataset = Samples.CreateWorkitemCancelRequestDataset(@"Test Cancel");
-            var exception = await Assert.ThrowsAsync<DicomWebException>(() => _client.CancelWorkitemAsync(Enumerable.Repeat(cancelDicomDataset, 1), newWorkitemUid));
-
-            // Verify
-            Assert.Equal("\"" + string.Format(DicomCoreResource.WorkitemInstanceNotFound, newWorkitemUid) + "\"", exception.ResponseMessage);
-            Assert.Equal(HttpStatusCode.NotFound, exception.StatusCode);
-        }
-=======
         var workitemUid = TestUidGenerator.Generate();
         var patientName = $"TestUser-{workitemUid}";
 
@@ -178,6 +99,5 @@
         // Verify
         Assert.Equal("\"" + string.Format(DicomCoreResource.WorkitemInstanceNotFound, newWorkitemUid) + "\"", exception.ResponseMessage);
         Assert.Equal(HttpStatusCode.NotFound, exception.StatusCode);
->>>>>>> 900ba33a
     }
 }