--- conflicted
+++ resolved
@@ -5,10 +5,7 @@
 
 using System.Linq;
 using System.Threading.Tasks;
-<<<<<<< HEAD
-=======
 using FellowOakDicom;
->>>>>>> 97e3d911
 using Microsoft.Health.Dicom.Core.Features.Workitem;
 using Microsoft.Health.Dicom.Tests.Common;
 using Xunit;
@@ -35,21 +32,15 @@
             using var cancelResponse = await _client.CancelWorkitemAsync(cancelDicomDataset, workitemUid);
             Assert.True(cancelResponse.IsSuccessStatusCode);
 
-<<<<<<< HEAD
-            // Retrieve and Verify
-            using var retrieveResponse = await _client.RetrieveWorkitemAsync(workitemUid);
-            var dataset = await retrieveResponse.GetValueAsync();
-            Assert.NotNull(dataset);
-            Assert.Equal(ProcedureStepState.Canceled, dataset.GetProcedureState());
-=======
+            // Query
             using var queryResponse = await _client.QueryWorkitemAsync($"PatientName={patientName}");
             var responseDatasets = await queryResponse.ToArrayAsync();
             var actualDataset = responseDatasets?.FirstOrDefault();
 
+            // Verify
             Assert.NotNull(actualDataset);
             Assert.Equal(workitemUid, actualDataset.GetSingleValue<string>(DicomTag.SOPInstanceUID));
             Assert.Equal(ProcedureStepState.Canceled, ProcedureStepStateExtensions.GetProcedureState(actualDataset));
->>>>>>> 97e3d911
         }
     }
 }