--- conflicted
+++ resolved
@@ -374,14 +374,7 @@
 
     private static DicomDataset GenerateNewDataSet()
     {
-<<<<<<< HEAD
-
         return new DicomDataset
-=======
-        var privTag = new DicomTag(0x00f1, 0x0010, "MY_PRIVATE_CREATOR");
-        DicomDictionary.Default.Add(new DicomDictionaryEntry(privTag, "My private tag", "privateTag1", DicomVM.VM_1, false, DicomVR.CS));
-        return new DicomDataset()
->>>>>>> 78e0b6a9
         {
             { DicomTag.SeriesDescription, "A Test Series" },
             { DicomTag.PixelData, new byte[] { 1, 2, 3 } },
@@ -393,11 +386,7 @@
                     { DicomTag.PixelData, new byte[] { 1, 2, 3 } },
                 }),
             { DicomTag.StudyDate, DateTime.UtcNow },
-<<<<<<< HEAD
             { DicomVR.LO, new DicomTag(0007, 0008), "Private Tag" },
-=======
-            { privTag, "Private Tag" },
->>>>>>> 78e0b6a9
         };
     }
 
