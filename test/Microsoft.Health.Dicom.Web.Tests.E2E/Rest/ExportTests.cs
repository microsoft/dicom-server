--- conflicted
+++ resolved
@@ -172,23 +172,7 @@
         => Task.CompletedTask;
 
     public Task DisposeAsync()
-<<<<<<< HEAD
-        => Task.WhenAll(_instanceManager.DisposeAsync().AsTask(), CreateContainerClient().DeleteIfExistsAsync());
-
-    private BlobContainerClient CreateContainerClient()
-    {
-        if (_options.BlobContainerUri != null)
-        {
-            return _options.UseManagedIdentity
-                ? new BlobContainerClient(_options.BlobContainerUri, new DefaultAzureCredential())
-                : new BlobContainerClient(_options.BlobContainerUri);
-        }
-
-        return new BlobContainerClient(_options.ConnectionString, _options.BlobContainerName);
-    }
-=======
         => _instanceManager.DisposeAsync().AsTask();
->>>>>>> 557e7aa2
 
     private static async Task AssertEqualBinaryAsync(DicomDataset expected, Stream actual)
     {
