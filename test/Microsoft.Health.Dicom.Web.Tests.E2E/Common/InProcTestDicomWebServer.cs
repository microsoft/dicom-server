// -------------------------------------------------------------------------------------------------
// Copyright (c) Microsoft Corporation. All rights reserved.
// Licensed under the MIT License (MIT). See LICENSE in the repo root for license information.
// -------------------------------------------------------------------------------------------------

using System;
using System.Collections.Generic;
using System.IO;
using System.Linq;
using System.Net.Http;
using System.Reflection;
using System.Threading;
using Microsoft.AspNetCore;
using Microsoft.AspNetCore.Authentication.JwtBearer;
using Microsoft.AspNetCore.Hosting;
using Microsoft.AspNetCore.TestHost;
using Microsoft.Extensions.Configuration;
using Microsoft.Extensions.DependencyInjection;
using Microsoft.Extensions.Hosting;
using Microsoft.Extensions.Options;
using Microsoft.Health.Development.IdentityProvider.Registration;
using Microsoft.Health.Dicom.Tests.Common;
using Microsoft.Health.Dicom.Web.Tests.E2E.Common;

namespace Microsoft.Health.Dicom.Web.Tests.E2E;

/// <summary>
/// A <see cref="TestDicomWebServer"/> that runs the Dicom server in-process with IdentityServer
/// <see cref="TestServer"/>.
/// </summary>
public class InProcTestDicomWebServer : TestDicomWebServer
{
    public InProcTestDicomWebServer(
        Type startupType,
        TestServerFeatureSettingType featureSettingType) : this(startupType, new[] { featureSettingType })
    { }
    public InProcTestDicomWebServer(Type startupType, TestServerFeatureSettingType[] featureSettingTypes)
        : base(new Uri("http://localhost/"))
    {
        var enableDataPartitions = featureSettingTypes.Contains(TestServerFeatureSettingType.DataPartition);
        var enableLatestApiVersion = featureSettingTypes.Contains(TestServerFeatureSettingType.EnableLatestApiVersion);

        string contentRoot = GetProjectPath("src", startupType);

        var authSettings = new Dictionary<string, string>
        {
            { "TestAuthEnvironment:FilePath", "testauthenvironment.json" },
            { "DicomServer:Security:Authentication:Authority", "https://inprochost" },
            { "DicomServer:Security:Authorization:Enabled", "true" },
            { "DicomServer:Security:Enabled", "true" },
        };

        var featureSettings = new Dictionary<string, string>
        {
            { "DicomServer:Features:EnableExport", "true" },
            { "DicomServer:Features:EnableDataPartitions", enableDataPartitions.ToString() },
<<<<<<< HEAD
            { "DicomServer:Features:EnableLatestApiVersion", "true" },
=======
            { "DicomServer:Features:EnableLatestApiVersion", enableLatestApiVersion.ToString() },
            { "DicomServer:Features:EnableUpdate", "true" },
>>>>>>> 821af417
        };


        string dbName = enableDataPartitions ? "DicomWithPartitions" : "Dicom";

        // Overriding sqlserver connection string to provide different DB for data partition test
        // This will ensure there is no multiple partitions when the flag is off
        var sqlSettings = new Dictionary<string, string>
        {
            { "SqlServer:ConnectionString", $"server=(local);Initial Catalog={dbName};Integrated Security=true;TrustServerCertificate=true" },
        };

        IWebHostBuilder builder = WebHost.CreateDefaultBuilder(new string[] { "--environment", "Development" })
            .UseContentRoot(contentRoot)
            .UseStartup(startupType)
            .ConfigureAppConfiguration((hostingContext, config) =>
            {
                config.AddInMemoryCollection(authSettings);
                config.AddInMemoryCollection(featureSettings);
                config.AddInMemoryCollection(sqlSettings);

                IConfigurationRoot existingConfig = config.Build();

                config.AddDevelopmentAuthEnvironmentIfConfigured(existingConfig, "DicomServer");
                if (string.Equals(existingConfig["DicomServer:Security:Enabled"], bool.TrueString, StringComparison.OrdinalIgnoreCase))
                {
                    TestEnvironment.Variables["security_enabled"] = "true";
                }
            })
            .ConfigureServices(serviceCollection =>
            {
                serviceCollection
                    .AddHttpClient(Options.DefaultName)
                    .ConfigurePrimaryHttpMessageHandler(() => Server.CreateHandler())
                    .SetHandlerLifetime(Timeout.InfiniteTimeSpan); // So that it is not disposed after 2 minutes;

                serviceCollection.PostConfigure<JwtBearerOptions>(
                    JwtBearerDefaults.AuthenticationScheme,
                    options => options.BackchannelHttpHandler = Server.CreateHandler());
            });

        Server = new TestServer(builder);
    }

    public TestServer Server { get; }

    public override HttpMessageHandler CreateMessageHandler()
        => Server.CreateHandler();

    protected override void Dispose(bool disposing)
    {
        if (disposing)
        {
            Server.Dispose();
        }

        base.Dispose(disposing);
    }

    /// <summary>
    /// Gets the full path to the target project that we wish to test
    /// </summary>
    /// <param name="projectRelativePath">
    /// The parent directory of the target project.
    /// e.g. src, samples, test, or test/Websites
    /// </param>
    /// <param name="startupType">The startup type</param>
    /// <returns>The full path to the target project.</returns>
    private static string GetProjectPath(string projectRelativePath, Type startupType)
    {
        for (Type type = startupType; type != null; type = type.BaseType)
        {
            // Get name of the target project which we want to test
            string projectName = type.GetTypeInfo().Assembly.GetName().Name;

            // Get currently executing test project path
            string applicationBasePath = AppContext.BaseDirectory;

            // Find the path to the target project
            var directoryInfo = new DirectoryInfo(applicationBasePath);
            do
            {
                directoryInfo = directoryInfo.Parent;

                var projectDirectoryInfo = new DirectoryInfo(Path.Combine(directoryInfo.FullName, projectRelativePath));
                if (projectDirectoryInfo.Exists)
                {
                    var projectFileInfo = new FileInfo(Path.Combine(projectDirectoryInfo.FullName, projectName, $"{projectName}.csproj"));
                    if (projectFileInfo.Exists)
                    {
                        return Path.Combine(projectDirectoryInfo.FullName, projectName);
                    }
                }
            }
            while (directoryInfo.Parent != null);
        }

        throw new Exception($"Project root could not be located for startup type {startupType.FullName}");
    }
}<|MERGE_RESOLUTION|>--- conflicted
+++ resolved
@@ -54,12 +54,8 @@
         {
             { "DicomServer:Features:EnableExport", "true" },
             { "DicomServer:Features:EnableDataPartitions", enableDataPartitions.ToString() },
-<<<<<<< HEAD
             { "DicomServer:Features:EnableLatestApiVersion", "true" },
-=======
-            { "DicomServer:Features:EnableLatestApiVersion", enableLatestApiVersion.ToString() },
             { "DicomServer:Features:EnableUpdate", "true" },
->>>>>>> 821af417
         };
 
 
