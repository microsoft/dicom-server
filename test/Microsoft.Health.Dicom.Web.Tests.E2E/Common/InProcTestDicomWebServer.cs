--- conflicted
+++ resolved
@@ -16,10 +16,7 @@
 using Microsoft.Extensions.Configuration;
 using Microsoft.Extensions.DependencyInjection;
 using Microsoft.Extensions.Options;
-<<<<<<< HEAD
-=======
 using Microsoft.Health.Development.IdentityProvider.Registration;
->>>>>>> 8a1c9bcf
 using Microsoft.Health.Dicom.Web.Tests.E2E.Common;
 
 namespace Microsoft.Health.Dicom.Web.Tests.E2E
@@ -41,13 +38,10 @@
                 { "DicomServer:Security:Authentication:Authority", "https://inprochost" },
                 { "DicomServer:Security:Authorization:Enabled", "true" },
                 { "DicomServer:Security:Enabled", "true" },
-<<<<<<< HEAD
             };
             var featureSettings = new Dictionary<string, string>
             {
                 { "DicomServer:Features:EnableExtendedQueryTags", "true" },
-=======
->>>>>>> 8a1c9bcf
             };
 
             IWebHostBuilder builder = WebHost.CreateDefaultBuilder()
