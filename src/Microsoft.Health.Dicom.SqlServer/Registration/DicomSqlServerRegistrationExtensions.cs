--- conflicted
+++ resolved
@@ -148,21 +148,6 @@
             return services;
         }
 
-<<<<<<< HEAD
-        private static IServiceCollection AddSqlInstanceStores(this IServiceCollection services)
-        {
-            services.TryAddScoped<IInstanceStore, SqlInstanceStore>();
-            services.TryAddScoped<VersionedCache<ISqlInstanceStore>>();
-            services.TryAddEnumerable(ServiceDescriptor.Scoped<ISqlInstanceStore, SqlInstanceStoreV1>());
-            services.TryAddEnumerable(ServiceDescriptor.Scoped<ISqlInstanceStore, SqlInstanceStoreV4>());
-            services.TryAddEnumerable(ServiceDescriptor.Scoped<ISqlInstanceStore, SqlInstanceStoreV6>());
-            services.TryAddEnumerable(ServiceDescriptor.Scoped<ISqlInstanceStore, SqlInstanceStoreV9>());
-
-            return services;
-        }
-
-=======
->>>>>>> f1af8cf7
         private static IServiceCollection AddSqlIndexDataStores(this IServiceCollection services)
         {
             services.TryAddScoped<IIndexDataStore, SqlIndexDataStore>();
@@ -173,7 +158,6 @@
             services.TryAddEnumerable(ServiceDescriptor.Scoped<ISqlIndexDataStore, SqlIndexDataStoreV4>());
             services.TryAddEnumerable(ServiceDescriptor.Scoped<ISqlIndexDataStore, SqlIndexDataStoreV5>());
             services.TryAddEnumerable(ServiceDescriptor.Scoped<ISqlIndexDataStore, SqlIndexDataStoreV6>());
-            services.TryAddEnumerable(ServiceDescriptor.Scoped<ISqlIndexDataStore, SqlIndexDataStoreV9>());
 
             // TODO: Ideally, the logger can be registered in the API layer since it's agnostic to the implementation.
             // However, the current implementation of the decorate method requires the concrete type to be already registered,
