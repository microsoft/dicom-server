--- conflicted
+++ resolved
@@ -164,11 +164,8 @@
         services.TryAddEnumerable(ServiceDescriptor.Scoped<ISqlIndexDataStore, SqlIndexDataStoreV47>());
         services.TryAddEnumerable(ServiceDescriptor.Scoped<ISqlIndexDataStore, SqlIndexDataStoreV48>());
         services.TryAddEnumerable(ServiceDescriptor.Scoped<ISqlIndexDataStore, SqlIndexDataStoreV49>());
-<<<<<<< HEAD
+        services.TryAddEnumerable(ServiceDescriptor.Scoped<ISqlIndexDataStore, SqlIndexDataStoreV50>());
         services.TryAddEnumerable(ServiceDescriptor.Scoped<ISqlIndexDataStore, SqlIndexDataStoreV52>());
-=======
-        services.TryAddEnumerable(ServiceDescriptor.Scoped<ISqlIndexDataStore, SqlIndexDataStoreV50>());
->>>>>>> 51c5b738
         return services;
     }
 
