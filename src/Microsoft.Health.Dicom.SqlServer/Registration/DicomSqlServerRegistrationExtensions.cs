--- conflicted
+++ resolved
@@ -175,11 +175,7 @@
             services.TryAddEnumerable(ServiceDescriptor.Scoped<ISqlInstanceStore, SqlInstanceStoreV1>());
             services.TryAddEnumerable(ServiceDescriptor.Scoped<ISqlInstanceStore, SqlInstanceStoreV4>());
             services.TryAddEnumerable(ServiceDescriptor.Scoped<ISqlInstanceStore, SqlInstanceStoreV6>());
-<<<<<<< HEAD
-
-=======
             services.TryAddEnumerable(ServiceDescriptor.Scoped<ISqlInstanceStore, SqlInstanceStoreV10>());
->>>>>>> c3097b0b
             return services;
         }
 
