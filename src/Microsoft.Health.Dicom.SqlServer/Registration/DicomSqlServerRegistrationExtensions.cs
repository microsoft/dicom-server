// -------------------------------------------------------------------------------------------------
// Copyright (c) Microsoft Corporation. All rights reserved.
// Licensed under the MIT License (MIT). See LICENSE in the repo root for license information.
// -------------------------------------------------------------------------------------------------

using System;
using EnsureThat;
using Microsoft.Extensions.Configuration;
using Microsoft.Extensions.DependencyInjection;
using Microsoft.Extensions.DependencyInjection.Extensions;
using Microsoft.Health.Dicom.Core.Features.ChangeFeed;
using Microsoft.Health.Dicom.Core.Features.ExtendedQueryTag;
using Microsoft.Health.Dicom.Core.Features.Partitioning;
using Microsoft.Health.Dicom.Core.Features.Query;
using Microsoft.Health.Dicom.Core.Features.Retrieve;
using Microsoft.Health.Dicom.Core.Features.Store;
using Microsoft.Health.Dicom.Core.Features.Workitem;
using Microsoft.Health.Dicom.Core.Registration;
using Microsoft.Health.Dicom.SqlServer.Features.ChangeFeed;
using Microsoft.Health.Dicom.SqlServer.Features.ExtendedQueryTag;
using Microsoft.Health.Dicom.SqlServer.Features.ExtendedQueryTag.Errors;
using Microsoft.Health.Dicom.SqlServer.Features.Partitioning;
using Microsoft.Health.Dicom.SqlServer.Features.Query;
using Microsoft.Health.Dicom.SqlServer.Features.Retrieve;
using Microsoft.Health.Dicom.SqlServer.Features.Schema;
using Microsoft.Health.Dicom.SqlServer.Features.Store;
using Microsoft.Health.Dicom.SqlServer.Features.Workitem;
using Microsoft.Health.Extensions.DependencyInjection;
using Microsoft.Health.SqlServer.Api.Registration;
using Microsoft.Health.SqlServer.Configs;
using Microsoft.Health.SqlServer.Features.Schema;
using Microsoft.Health.SqlServer.Registration;

namespace Microsoft.Health.Dicom.SqlServer.Registration;

public static class DicomSqlServerRegistrationExtensions
{
    public static IDicomServerBuilder AddSqlServer(
        this IDicomServerBuilder dicomServerBuilder,
        IConfiguration configurationRoot,
        Action<SqlServerDataStoreConfiguration> configureAction = null)
    {
        EnsureArg.IsNotNull(dicomServerBuilder, nameof(dicomServerBuilder));
        EnsureArg.IsNotNull(configurationRoot, nameof(configurationRoot));

        dicomServerBuilder.Services
            .AddCommonSqlServices(sqlOptions =>
            {
                configurationRoot.GetSection(SqlServerDataStoreConfiguration.SectionName).Bind(sqlOptions);
                configureAction?.Invoke(sqlOptions);
            })
            .AddSqlServerManagement<SchemaVersion>()
            .AddSqlServerApi()
            .AddBackgroundSqlSchemaVersionResolver()
            .AddSqlQueryStores()
            .AddSqlWorkitemStores();

        return dicomServerBuilder;
    }

    public static IDicomFunctionsBuilder AddSqlServer(
        this IDicomFunctionsBuilder dicomFunctionsBuilder,
        Action<SqlServerDataStoreConfiguration> configureAction)
    {
        EnsureArg.IsNotNull(dicomFunctionsBuilder, nameof(dicomFunctionsBuilder));
        EnsureArg.IsNotNull(configureAction, nameof(configureAction));

        dicomFunctionsBuilder.Services
            .AddCommonSqlServices(configureAction)
            .AddForegroundSqlSchemaVersionResolver();

        return dicomFunctionsBuilder;
    }

    private static IServiceCollection AddCommonSqlServices(this IServiceCollection services, Action<SqlServerDataStoreConfiguration> configureAction)
    {
        // Add core SQL services
        services.AddSqlServerConnection(configureAction);

        // Optionally enable workload identity
        DicomSqlServerOptions options = new();
        configureAction(options);
        if (options.EnableWorkloadIdentity)
            services.EnableWorkloadManagedIdentity();

        // Add SQL-specific data store implementations
        services
            .AddSqlExtendedQueryTagStores()
            .AddSqlExtendedQueryTagErrorStores()
            .AddSqlIndexDataStores()
            .AddSqlInstanceStores()
            .AddSqlPartitionStores()
            .AddSqlChangeFeedStores();

        return services;
    }

    private static IServiceCollection AddBackgroundSqlSchemaVersionResolver(this IServiceCollection services)
    {
        services.Add(provider => new SchemaInformation(SchemaVersionConstants.Min, SchemaVersionConstants.Max))
            .Singleton()
            .AsSelf();

        services.Add<PassthroughSchemaVersionResolver>()
            .Singleton()
            .AsSelf()
            .AsImplementedInterfaces();

        return services;
    }

    private static IServiceCollection AddForegroundSqlSchemaVersionResolver(this IServiceCollection services)
    {
        services.Add<SqlSchemaVersionResolver>()
            .Scoped()
            .AsSelf()
            .AsImplementedInterfaces();

        return services;
    }

    private static IServiceCollection AddSqlChangeFeedStores(this IServiceCollection services)
    {
        services.TryAddScoped<IChangeFeedStore, SqlChangeFeedStore>();
        services.TryAddScoped<VersionedCache<ISqlChangeFeedStore>>();
        services.TryAddEnumerable(ServiceDescriptor.Scoped<ISqlChangeFeedStore, SqlChangeFeedStoreV4>());
        services.TryAddEnumerable(ServiceDescriptor.Scoped<ISqlChangeFeedStore, SqlChangeFeedStoreV36>());
        services.TryAddEnumerable(ServiceDescriptor.Scoped<ISqlChangeFeedStore, SqlChangeFeedStoreV39>());

        return services;
    }

    private static IServiceCollection AddSqlExtendedQueryTagStores(this IServiceCollection services)
    {
        services.TryAddScoped<IExtendedQueryTagStore, SqlExtendedQueryTagStore>();
        services.TryAddScoped<VersionedCache<ISqlExtendedQueryTagStore>>();
        services.TryAddEnumerable(ServiceDescriptor.Scoped<ISqlExtendedQueryTagStore, SqlExtendedQueryTagStoreV1>());
        services.TryAddEnumerable(ServiceDescriptor.Scoped<ISqlExtendedQueryTagStore, SqlExtendedQueryTagStoreV2>());
        services.TryAddEnumerable(ServiceDescriptor.Scoped<ISqlExtendedQueryTagStore, SqlExtendedQueryTagStoreV36>());

        return services;
    }

    private static IServiceCollection AddSqlExtendedQueryTagErrorStores(this IServiceCollection services)
    {
        services.TryAddScoped<IExtendedQueryTagErrorStore, SqlExtendedQueryTagErrorStore>();
        services.TryAddScoped<VersionedCache<ISqlExtendedQueryTagErrorStore>>();
        services.TryAddEnumerable(ServiceDescriptor.Scoped<ISqlExtendedQueryTagErrorStore, SqlExtendedQueryTagErrorStoreV1>());
        services.TryAddEnumerable(ServiceDescriptor.Scoped<ISqlExtendedQueryTagErrorStore, SqlExtendedQueryTagErrorStoreV4>());
        services.TryAddEnumerable(ServiceDescriptor.Scoped<ISqlExtendedQueryTagErrorStore, SqlExtendedQueryTagErrorStoreV36>());

        return services;
    }

    private static IServiceCollection AddSqlIndexDataStores(this IServiceCollection services)
    {
        services.TryAddScoped<IIndexDataStore, SqlIndexDataStore>();
        services.TryAddScoped<VersionedCache<ISqlIndexDataStore>>();
        services.TryAddEnumerable(ServiceDescriptor.Scoped<ISqlIndexDataStore, SqlIndexDataStoreV1>());
        services.TryAddEnumerable(ServiceDescriptor.Scoped<ISqlIndexDataStore, SqlIndexDataStoreV37>());
        services.TryAddEnumerable(ServiceDescriptor.Scoped<ISqlIndexDataStore, SqlIndexDataStoreV42>());
        services.TryAddEnumerable(ServiceDescriptor.Scoped<ISqlIndexDataStore, SqlIndexDataStoreV44>());
        services.TryAddEnumerable(ServiceDescriptor.Scoped<ISqlIndexDataStore, SqlIndexDataStoreV46>());
        services.TryAddEnumerable(ServiceDescriptor.Scoped<ISqlIndexDataStore, SqlIndexDataStoreV47>());
<<<<<<< HEAD
        services.TryAddEnumerable(ServiceDescriptor.Scoped<ISqlIndexDataStore, SqlIndexDataStoreV49>());
=======
        services.TryAddEnumerable(ServiceDescriptor.Scoped<ISqlIndexDataStore, SqlIndexDataStoreV48>());
>>>>>>> e1e94035
        return services;
    }

    private static IServiceCollection AddSqlInstanceStores(this IServiceCollection services)
    {
        services.TryAddScoped<IInstanceStore, SqlInstanceStore>();
        services.TryAddScoped<VersionedCache<ISqlInstanceStore>>();
        services.TryAddEnumerable(ServiceDescriptor.Scoped<ISqlInstanceStore, SqlInstanceStoreV1>());
        services.TryAddEnumerable(ServiceDescriptor.Scoped<ISqlInstanceStore, SqlInstanceStoreV34>());
        services.TryAddEnumerable(ServiceDescriptor.Scoped<ISqlInstanceStore, SqlInstanceStoreV46>());
        services.TryAddEnumerable(ServiceDescriptor.Scoped<ISqlInstanceStore, SqlInstanceStoreV48>());

        return services;
    }

    private static IServiceCollection AddSqlPartitionStores(this IServiceCollection services)
    {
        services.TryAddScoped<IPartitionStore, SqlPartitionStore>();
        services.TryAddScoped<VersionedCache<ISqlPartitionStore>>();
        services.TryAddEnumerable(ServiceDescriptor.Scoped<ISqlPartitionStore, SqlPartitionStoreV4>());
        services.TryAddEnumerable(ServiceDescriptor.Scoped<ISqlPartitionStore, SqlPartitionStoreV6>());

        return services;
    }

    private static IServiceCollection AddSqlQueryStores(this IServiceCollection services)
    {
        services.TryAddScoped<IQueryStore, SqlQueryStore>();
        services.TryAddScoped<VersionedCache<ISqlQueryStore>>();
        services.TryAddEnumerable(ServiceDescriptor.Scoped<ISqlQueryStore, SqlQueryStoreV4>());
        services.TryAddEnumerable(ServiceDescriptor.Scoped<ISqlQueryStore, SqlQueryStoreV27>());

        return services;
    }

    private static IServiceCollection AddSqlWorkitemStores(this IServiceCollection services)
    {
        services.TryAddScoped<IIndexWorkitemStore, SqlWorkitemStore>();
        services.TryAddScoped<VersionedCache<ISqlWorkitemStore>>();
        services.TryAddEnumerable(ServiceDescriptor.Scoped<ISqlWorkitemStore, SqlWorkitemStoreV9>());
        services.TryAddEnumerable(ServiceDescriptor.Scoped<ISqlWorkitemStore, SqlWorkitemStoreV22>());

        return services;
    }

    private sealed class DicomSqlServerOptions : SqlServerDataStoreConfiguration
    {
        public bool EnableWorkloadIdentity { get; set; }
    }
}<|MERGE_RESOLUTION|>--- conflicted
+++ resolved
@@ -162,11 +162,8 @@
         services.TryAddEnumerable(ServiceDescriptor.Scoped<ISqlIndexDataStore, SqlIndexDataStoreV44>());
         services.TryAddEnumerable(ServiceDescriptor.Scoped<ISqlIndexDataStore, SqlIndexDataStoreV46>());
         services.TryAddEnumerable(ServiceDescriptor.Scoped<ISqlIndexDataStore, SqlIndexDataStoreV47>());
-<<<<<<< HEAD
+        services.TryAddEnumerable(ServiceDescriptor.Scoped<ISqlIndexDataStore, SqlIndexDataStoreV48>());
         services.TryAddEnumerable(ServiceDescriptor.Scoped<ISqlIndexDataStore, SqlIndexDataStoreV49>());
-=======
-        services.TryAddEnumerable(ServiceDescriptor.Scoped<ISqlIndexDataStore, SqlIndexDataStoreV48>());
->>>>>>> e1e94035
         return services;
     }
 
