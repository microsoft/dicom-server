﻿// -------------------------------------------------------------------------------------------------
// Copyright (c) Microsoft Corporation. All rights reserved.
// Licensed under the MIT License (MIT). See LICENSE in the repo root for license information.
// -------------------------------------------------------------------------------------------------

using System;
using EnsureThat;
using Microsoft.Extensions.Configuration;
using Microsoft.Extensions.DependencyInjection.Extensions;
using Microsoft.Health.Dicom.Core.Features.ExtendedQueryTag;
using Microsoft.Health.Dicom.Core.Features.Store;
using Microsoft.Health.Dicom.Core.Registration;
using Microsoft.Health.Dicom.SqlServer.Features.ChangeFeed;
using Microsoft.Health.Dicom.SqlServer.Features.ExtendedQueryTag;
using Microsoft.Health.Dicom.SqlServer.Features.Query;
using Microsoft.Health.Dicom.SqlServer.Features.Retrieve;
using Microsoft.Health.Dicom.SqlServer.Features.Schema;
using Microsoft.Health.Dicom.SqlServer.Features.Store;
using Microsoft.Health.Extensions.DependencyInjection;
using Microsoft.Health.SqlServer.Api.Registration;
using Microsoft.Health.SqlServer.Configs;
using Microsoft.Health.SqlServer.Features.Schema;
using Microsoft.Health.SqlServer.Registration;

namespace Microsoft.Extensions.DependencyInjection
{
    public static class DicomServerBuilderSqlServerRegistrationExtensions
    {
        public static IDicomServerBuilder AddSqlServer(
            this IDicomServerBuilder dicomServerBuilder,
            IConfiguration configurationRoot,
            Action<SqlServerDataStoreConfiguration> configureAction = null)
        {
            EnsureArg.IsNotNull(dicomServerBuilder, nameof(dicomServerBuilder));
            IServiceCollection services = dicomServerBuilder.Services;

            services.AddSqlServerBase<SchemaVersion>(configurationRoot);
            services.AddSqlServerApi();

            var config = new SqlServerDataStoreConfiguration();
            configurationRoot?.GetSection("SqlServer").Bind(config);

            services.Add(provider =>
                {
                    configureAction?.Invoke(config);
                    return config;
                })
                .Singleton()
                .AsSelf();

            services.Add(provider => new SchemaInformation(SchemaVersionConstants.Min, SchemaVersionConstants.Max))
                .Singleton()
                .AsSelf();

            services.Add<BackgroundSchemaVersionResolver>()
                .Singleton()
                .AsSelf()
                .AsImplementedInterfaces();

            services.Add<SqlIndexDataStoreV1>()
                .Scoped()
                .AsSelf()
                .AsImplementedInterfaces();
            services.Add<SqlIndexDataStoreV2>()
                .Scoped()
                .AsSelf()
                .AsImplementedInterfaces();
            services.Add<SqlIndexDataStoreV3>()
                .Scoped()
                .AsSelf()
<<<<<<< HEAD
                .AsImplementedInterfaces();
            services.Add<SqlIndexDataStoreV4>()
                .Scoped()
                .AsSelf()
=======
>>>>>>> 175376f7
                .AsImplementedInterfaces();
            services.Add<SqlStoreFactory<ISqlIndexDataStore, IIndexDataStore>>()
                .Scoped()
                .AsSelf()
                .AsImplementedInterfaces();

            // TODO: Ideally, the logger can be registered in the API layer since it's agnostic to the implementation.
            // However, the current implementation of the decorate method requires the concrete type to be already registered,
            // so we need to register here. Need to some more investigation to see how we might be able to do this.
            services.Decorate<ISqlIndexDataStore, SqlLoggingIndexDataStore>();

            services.Add<SqlQueryStore>()
                .Scoped()
                .AsSelf()
                .AsImplementedInterfaces();

            services.Add<SqlInstanceStore>()
                .Scoped()
                .AsSelf()
                .AsImplementedInterfaces();

            services.Add<SqlChangeFeedStore>()
                .Scoped()
                .AsSelf()
                .AsImplementedInterfaces();

            services.Add<SqlExtendedQueryTagStoreV1>()
                .Scoped()
                .AsSelf()
                .AsImplementedInterfaces();
            services.Add<SqlExtendedQueryTagStoreV2>()
                .Scoped()
                .AsSelf()
                .AsImplementedInterfaces();
            services.Add<SqlExtendedQueryTagStoreV3>()
<<<<<<< HEAD
              .Scoped()
              .AsSelf()
              .AsImplementedInterfaces();
            services.Add<SqlExtendedQueryTagStoreV4>()
              .Scoped()
              .AsSelf()
              .AsImplementedInterfaces();
=======
                .Scoped()
                .AsSelf()
                .AsImplementedInterfaces();
>>>>>>> 175376f7
            services.Add<SqlStoreFactory<ISqlExtendedQueryTagStore, IExtendedQueryTagStore>>()
                .Scoped()
                .AsSelf()
                .AsImplementedInterfaces();

            return dicomServerBuilder;
        }
    }
}<|MERGE_RESOLUTION|>--- conflicted
+++ resolved
@@ -68,13 +68,10 @@
             services.Add<SqlIndexDataStoreV3>()
                 .Scoped()
                 .AsSelf()
-<<<<<<< HEAD
                 .AsImplementedInterfaces();
             services.Add<SqlIndexDataStoreV4>()
                 .Scoped()
                 .AsSelf()
-=======
->>>>>>> 175376f7
                 .AsImplementedInterfaces();
             services.Add<SqlStoreFactory<ISqlIndexDataStore, IIndexDataStore>>()
                 .Scoped()
@@ -110,7 +107,6 @@
                 .AsSelf()
                 .AsImplementedInterfaces();
             services.Add<SqlExtendedQueryTagStoreV3>()
-<<<<<<< HEAD
               .Scoped()
               .AsSelf()
               .AsImplementedInterfaces();
@@ -118,11 +114,6 @@
               .Scoped()
               .AsSelf()
               .AsImplementedInterfaces();
-=======
-                .Scoped()
-                .AsSelf()
-                .AsImplementedInterfaces();
->>>>>>> 175376f7
             services.Add<SqlStoreFactory<ISqlExtendedQueryTagStore, IExtendedQueryTagStore>>()
                 .Scoped()
                 .AsSelf()
