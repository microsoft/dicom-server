--- conflicted
+++ resolved
@@ -131,7 +131,9 @@
                 .Scoped()
                 .AsSelf()
                 .AsImplementedInterfaces();
-<<<<<<< HEAD
+                .Scoped()
+                .AsSelf()
+                .AsImplementedInterfaces();
 
             return services;
         }
@@ -159,8 +161,6 @@
             services.AddSingleton<ISqlConnectionStringProvider, DefaultSqlConnectionStringProvider>();
 
             services.AddSingleton<ISqlConnectionFactory, DefaultSqlConnectionFactory>();
-=======
->>>>>>> ea9fdd53
 
             return services;
         }
