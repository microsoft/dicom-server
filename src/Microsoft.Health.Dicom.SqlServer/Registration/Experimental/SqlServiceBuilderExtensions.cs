--- conflicted
+++ resolved
@@ -38,19 +38,6 @@
                 .AsSelf()
                 .AsImplementedInterfaces();
 
-<<<<<<< HEAD
-=======
-            services.Add<SqlIndexDataStoreV3>()
-                .Scoped()
-                .AsSelf()
-                .AsImplementedInterfaces();
-
-            services.Add<SqlIndexDataStoreV4>()
-               .Scoped()
-               .AsSelf()
-               .AsImplementedInterfaces();
-
->>>>>>> fcbd883a
             services.Add<SqlStoreFactory<ISqlIndexDataStore, IIndexDataStore>>()
                 .Scoped()
                 .AsSelf()
@@ -80,16 +67,6 @@
             IServiceCollection services = EnsureArg.IsNotNull(builder?.Services, nameof(builder));
 
             services.Add<SqlInstanceStoreV1>()
-                .Scoped()
-                .AsSelf()
-                .AsImplementedInterfaces();
-
-            services.Add<SqlInstanceStoreV2>()
-                .Scoped()
-                .AsSelf()
-                .AsImplementedInterfaces();
-
-            services.Add<SqlInstanceStoreV3>()
                 .Scoped()
                 .AsSelf()
                 .AsImplementedInterfaces();
