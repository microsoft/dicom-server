--- conflicted
+++ resolved
@@ -6,14 +6,6 @@
   <ItemGroup>
     <EmbeddedResource Include="Features\Schema\Migrations\1.sql" />
     <EmbeddedResource Include="Features\Schema\Migrations\2.diff.sql" />
-<<<<<<< HEAD
-    <EmbeddedResource Include="Features\Schema\Migrations\2.sql">
-      <InputToImmutableSqlGenerator>true</InputToImmutableSqlGenerator>
-      <InputToMutableSqlGenerator>true</InputToMutableSqlGenerator>
-      <MutableClassVersion>Latest</MutableClassVersion>
-    </EmbeddedResource>
-=======
->>>>>>> 98602fd6
     <EmbeddedResource Include="Features\Schema\Migrations\2.sql">
       <InputToImmutableSqlGenerator>true</InputToImmutableSqlGenerator>
       <InputToMutableSqlGenerator>true</InputToMutableSqlGenerator>
@@ -53,10 +45,7 @@
       <ImmutableSqlGeneratorInputs Include="@(EmbeddedResource)" Condition="'%(EmbeddedResource.InputToImmutableSqlGenerator)' == 'true'" />
 
       <!--We create this item group to that MSBuild can know when the GenerateFiles can be skipped.-->
-<<<<<<< HEAD
-=======
 
->>>>>>> 98602fd6
       <GenerateFilesInputs Include="@(MutableSqlGeneratorInputs);@(ImmutableSqlGeneratorInputs)" />
       <Generated Include="Features\Schema\Model\ImmutableTypes.Generated.cs">
         <Generator>ImmutableSqlModelGenerator</Generator>
