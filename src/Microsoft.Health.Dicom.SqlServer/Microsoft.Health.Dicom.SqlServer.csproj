﻿<Project Sdk="Microsoft.NET.Sdk">
  <PropertyGroup>
    <TargetFramework>netcoreapp3.1</TargetFramework>
    <RootNamespace>Microsoft.Health.Dicom.SqlServer</RootNamespace>
  </PropertyGroup>
  <ItemGroup>
    <EmbeddedResource Include="Features\Schema\Migrations\1.sql" />
    <EmbeddedResource Include="Features\Schema\Migrations\2.diff.sql" />
    <EmbeddedResource Include="Features\Schema\Migrations\2.sql">
      <InputToImmutableSqlGenerator>true</InputToImmutableSqlGenerator>
      <InputToMutableSqlGenerator>true</InputToMutableSqlGenerator>
      <MutableClassVersion>Latest</MutableClassVersion>
<<<<<<< HEAD
    </EmbeddedResource>
    <EmbeddedResource Include="Features\Schema\Migrations\2.sql">
      <InputToMutableSqlGenerator>true</InputToMutableSqlGenerator>
      <MutableClassVersion>2</MutableClassVersion>
=======
>>>>>>> 6fdbc219
    </EmbeddedResource>
  </ItemGroup>
  <ItemGroup>
    <FrameworkReference Include="Microsoft.AspNetCore.App" />
    <PackageReference Include="Ensure.That" Version="9.2.0" />
    <PackageReference Include="Microsoft.Extensions.Diagnostics.HealthChecks" Version="$(SdkPackageVersion)" />
    <PackageReference Include="Microsoft.Health.Abstractions" Version="$(HealthcareSharedPackageVersion)" />
    <PackageReference Include="Microsoft.Health.Extensions.BuildTimeCodeGenerator" Version="$(HealthcareSharedPackageVersion)" />
    <PackageReference Include="Microsoft.Health.SqlServer" Version="$(HealthcareSharedPackageVersion)" />
    <PackageReference Include="Microsoft.Health.SqlServer.Api" Version="$(HealthcareSharedPackageVersion)" />
    <PackageReference Include="System.Data.SqlClient" Version="4.8.2" />
  </ItemGroup>
  <ItemGroup>
    <ProjectReference Include="..\Microsoft.Health.Dicom.Core\Microsoft.Health.Dicom.Core.csproj" />
  </ItemGroup>
  <ItemGroup>
    <Compile Update="DicomSqlServerResource.Designer.cs">
      <DesignTime>True</DesignTime>
      <AutoGen>True</AutoGen>
      <DependentUpon>DicomSqlServerResource.resx</DependentUpon>
    </Compile>
  </ItemGroup>
  <ItemGroup>
    <EmbeddedResource Update="DicomSqlServerResource.resx">
      <Generator>ResXFileCodeGenerator</Generator>
      <LastGenOutput>DicomSqlServerResource.Designer.cs</LastGenOutput>
    </EmbeddedResource>
  </ItemGroup>

  <Target Name="ComputeGeneratorInputs" BeforeTargets="GenerateFiles">
    <ItemGroup>
      <MutableSqlGeneratorInputs Include="@(EmbeddedResource)" Condition="'%(EmbeddedResource.InputToMutableSqlGenerator)' == 'true'" />
      <ImmutableSqlGeneratorInputs Include="@(EmbeddedResource)" Condition="'%(EmbeddedResource.InputToImmutableSqlGenerator)' == 'true'" />

      <!--We create this item group to that MSBuild can know when the GenerateFiles can be skipped.-->
<<<<<<< HEAD
      <GenerateFilesInputs Include="@(MutableSqlGeneratorInputs)" />

=======
      <GenerateFilesInputs Include="@(MutableSqlGeneratorInputs);@(ImmutableSqlGeneratorInputs)" />
      <Generated Include="Features\Schema\Model\ImmutableTypes.Generated.cs">
        <Generator>ImmutableSqlModelGenerator</Generator>
        <Namespace>Microsoft.Health.Dicom.SqlServer.Features.Schema.Model</Namespace>
        <Args>@(ImmutableSqlGeneratorInputs->'"%(FullPath)"', ' ')</Args>
      </Generated>
>>>>>>> 6fdbc219
      <Generated Include="Features\Schema\Model\V%(MutableSqlGeneratorInputs.MutableClassVersion).Generated.cs">
        <Generator>MutableSqlModelGenerator</Generator>
        <Namespace>Microsoft.Health.Dicom.SqlServer.Features.Schema.Model</Namespace>
        <Args>@(MutableSqlGeneratorInputs->'"%(FullPath)"', ' ')</Args>
      </Generated>
    </ItemGroup>
  </Target>
</Project><|MERGE_RESOLUTION|>--- conflicted
+++ resolved
@@ -5,18 +5,14 @@
   </PropertyGroup>
   <ItemGroup>
     <EmbeddedResource Include="Features\Schema\Migrations\1.sql" />
+    <InputToMutableSqlGenerator>true</InputToMutableSqlGenerator>
+    <MutableClassVersion>Latest</MutableClassVersion>
+    </EmbeddedResource>
     <EmbeddedResource Include="Features\Schema\Migrations\2.diff.sql" />
     <EmbeddedResource Include="Features\Schema\Migrations\2.sql">
       <InputToImmutableSqlGenerator>true</InputToImmutableSqlGenerator>
       <InputToMutableSqlGenerator>true</InputToMutableSqlGenerator>
-      <MutableClassVersion>Latest</MutableClassVersion>
-<<<<<<< HEAD
-    </EmbeddedResource>
-    <EmbeddedResource Include="Features\Schema\Migrations\2.sql">
-      <InputToMutableSqlGenerator>true</InputToMutableSqlGenerator>
       <MutableClassVersion>2</MutableClassVersion>
-=======
->>>>>>> 6fdbc219
     </EmbeddedResource>
   </ItemGroup>
   <ItemGroup>
@@ -52,17 +48,12 @@
       <ImmutableSqlGeneratorInputs Include="@(EmbeddedResource)" Condition="'%(EmbeddedResource.InputToImmutableSqlGenerator)' == 'true'" />
 
       <!--We create this item group to that MSBuild can know when the GenerateFiles can be skipped.-->
-<<<<<<< HEAD
-      <GenerateFilesInputs Include="@(MutableSqlGeneratorInputs)" />
-
-=======
       <GenerateFilesInputs Include="@(MutableSqlGeneratorInputs);@(ImmutableSqlGeneratorInputs)" />
       <Generated Include="Features\Schema\Model\ImmutableTypes.Generated.cs">
         <Generator>ImmutableSqlModelGenerator</Generator>
         <Namespace>Microsoft.Health.Dicom.SqlServer.Features.Schema.Model</Namespace>
         <Args>@(ImmutableSqlGeneratorInputs->'"%(FullPath)"', ' ')</Args>
       </Generated>
->>>>>>> 6fdbc219
       <Generated Include="Features\Schema\Model\V%(MutableSqlGeneratorInputs.MutableClassVersion).Generated.cs">
         <Generator>MutableSqlModelGenerator</Generator>
         <Namespace>Microsoft.Health.Dicom.SqlServer.Features.Schema.Model</Namespace>
