--- conflicted
+++ resolved
@@ -7,11 +7,7 @@
 
   <!-- Properties used by sql task to generate full script-->
   <PropertyGroup>
-<<<<<<< HEAD
     <LatestSchemaVersion>13</LatestSchemaVersion>
-=======
-    <LatestSchemaVersion>12</LatestSchemaVersion>
->>>>>>> 73cc1626
     <GeneratedFullScriptPath>Features\Schema\Migrations\$(LatestSchemaVersion).sql</GeneratedFullScriptPath>
   </PropertyGroup>
 
