--- conflicted
+++ resolved
@@ -7,11 +7,7 @@
 
   <!-- Properties used by sql task to generate full script-->
   <PropertyGroup>
-<<<<<<< HEAD
     <LatestSchemaVersion>12</LatestSchemaVersion>
-=======
-    <LatestSchemaVersion>11</LatestSchemaVersion>
->>>>>>> fec06479
     <GeneratedFullScriptPath>Features\Schema\Migrations\$(LatestSchemaVersion).sql</GeneratedFullScriptPath>
   </PropertyGroup>
 
@@ -104,8 +100,4 @@
     </ItemGroup>
   </Target>
 
-  <ItemGroup>
-    <GenerateFullScriptsOutputs Remove="Features\Schema\Migrations\12.sql" />
-  </ItemGroup>
-
 </Project>