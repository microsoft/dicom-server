--- conflicted
+++ resolved
@@ -7,16 +7,12 @@
 
   <!-- Properties used by sql task to generate full script-->
   <PropertyGroup>
-<<<<<<< HEAD
-    <LatestSchemaVersion>14</LatestSchemaVersion>
-=======
     <LatestSchemaVersion>13</LatestSchemaVersion>
->>>>>>> 5a21dbf6
     <GeneratedFullScriptPath>Features\Schema\Migrations\$(LatestSchemaVersion).sql</GeneratedFullScriptPath>
   </PropertyGroup>
 
   <ItemGroup>
-	<PackageReference Include="Ensure.That" Version="10.1.0" />
+    <PackageReference Include="Ensure.That" Version="10.1.0" />
     <PackageReference Include="fo-dicom" Version="$(FoDicomVersion)" />
     <PackageReference Include="Microsoft.Data.SqlClient" Version="4.1.0" />
     <PackageReference Include="Microsoft.Extensions.Configuration.Abstractions" Version="$(SdkPackageVersion)" />
