<Project Sdk="Microsoft.NET.Sdk">

  <PropertyGroup>
    <Description>SQL Server extensions and utilities used by Microsoft's DICOMweb APIs.</Description>
    <TargetFrameworks>$(LibraryFrameworks)</TargetFrameworks>
  </PropertyGroup>

  <!-- Properties used by sql task to generate full script-->
  <PropertyGroup>
    <LatestSchemaVersion>33</LatestSchemaVersion>
    <GeneratedFullScriptPath>Features\Schema\Migrations\$(LatestSchemaVersion).sql</GeneratedFullScriptPath>
  </PropertyGroup>

  <ItemGroup>
    <PackageReference Include="Ensure.That" />
    <PackageReference Include="fo-dicom" />
    <PackageReference Include="Microsoft.Data.SqlClient" />
    <PackageReference Include="Microsoft.Extensions.Configuration.Abstractions" />
    <PackageReference Include="Microsoft.Extensions.Configuration.Binder" />
    <PackageReference Include="Microsoft.Extensions.DependencyInjection.Abstractions" />
    <PackageReference Include="Microsoft.Extensions.Logging.Abstractions" />
    <PackageReference Include="Microsoft.Health.Abstractions" />
    <PackageReference Include="Microsoft.Health.Extensions.BuildTimeCodeGenerator" PrivateAssets="All" />
    <PackageReference Include="Microsoft.Health.Extensions.DependencyInjection" />
    <PackageReference Include="Microsoft.Health.SqlServer" />
    <PackageReference Include="Microsoft.Health.SqlServer.Api" />
    <PackageReference Include="Microsoft.Health.Tools.Sql.Tasks" />
    <PackageReference Include="System.Drawing.Common" PrivateAssets="All" />
  </ItemGroup>

  <ItemGroup>
    <ProjectReference Include="..\Microsoft.Health.Dicom.Core\Microsoft.Health.Dicom.Core.csproj" />
  </ItemGroup>

  <ItemGroup>
    <Compile Update="DicomSqlServerResource.Designer.cs">
      <DesignTime>True</DesignTime>
      <AutoGen>True</AutoGen>
      <DependentUpon>DicomSqlServerResource.resx</DependentUpon>
    </Compile>
  </ItemGroup>
  <ItemGroup>
    <EmbeddedResource Update="DicomSqlServerResource.resx">
      <Generator>ResXFileCodeGenerator</Generator>
      <LastGenOutput>DicomSqlServerResource.Designer.cs</LastGenOutput>
    </EmbeddedResource>
  </ItemGroup>

  <ItemGroup>
    <EmbeddedResource Include="Features\Schema\Migrations\*.diff.sql" />
    <EmbeddedResource Include="Features\Schema\Migrations\*.sql" Exclude="Features\Schema\Migrations\*.diff.sql">
      <InputToImmutableSqlGenerator>true</InputToImmutableSqlGenerator>
      <InputToMutableSqlGenerator>true</InputToMutableSqlGenerator>
      <MutableClassVersion Condition="'%(Filename)' != '$(LatestSchemaVersion)'">%(Filename)</MutableClassVersion>
      <MutableClassVersion Condition="'%(Filename)' == '$(LatestSchemaVersion)'">Latest</MutableClassVersion>
    </EmbeddedResource>
  </ItemGroup>

  <!-- If this sql needs to be in a transaction, tag it TSqlScript otherwise use SqlScript -->
  <ItemGroup>
    <SqlScript Include="Features\Schema\Sql\Scripts\DatabaseSettings.sql" />
    <SqlScript Include="Features\Schema\Sql\Scripts\FullText.sql" />
    <SqlScript Include="Features\Schema\Sql\Sprocs\*.sql" />
    <SqlScript Include="Features\Schema\Sql\Views\*.sql" />
  </ItemGroup>

  <ItemGroup>
    <TSqlScript Include="Features\Schema\Sql\Scripts\Sequences.sql" />
    <TSqlScript Include="Features\Schema\Sql\Tables\*.sql" />
    <TSqlScript Include="Features\Schema\Sql\Types\*.sql" />
<<<<<<< HEAD
    <None Remove="features\schema\migrations\33.diff.sql" />
    <None Remove="Features\Schema\Sql\Sprocs\GetChangeFeedV33.sql" />
=======
    <None Remove="Features\Schema\Migrations\33.diff.sql" />
    <None Remove="Features\Schema\Sql\Sprocs\BeginUpdateInstanceV33.sql" />
>>>>>>> a6baec9b
    <TSqlScript Include="Features\Schema\Sql\Scripts\WorkitemQueryTag.sql" />
  </ItemGroup>

  <ItemGroup>
    <TInitSqlScript Include="Features\Schema\Sql\Scripts\TransactionCheck.sql" />
  </ItemGroup>

  <!-- Target contains sql build tasks -->
  <Import Project="$(NuGetPackageRoot)\microsoft.health.tools.sql.tasks\$(HealthcareSharedPackageVersion)\build\Sql.targets" />

  <Target Name="ComputeGeneratorInputs" BeforeTargets="GenerateFiles">
    <ItemGroup>
      <MutableSqlGeneratorInputs Include="@(EmbeddedResource)" Condition="'%(EmbeddedResource.InputToMutableSqlGenerator)' == 'true'" />
      <ImmutableSqlGeneratorInputs Include="@(EmbeddedResource)" Condition="'%(EmbeddedResource.InputToImmutableSqlGenerator)' == 'true'" />

      <!--We create this item group to that MSBuild can know when the GenerateFiles can be skipped.-->

      <GenerateFilesInputs Include="@(MutableSqlGeneratorInputs);@(ImmutableSqlGeneratorInputs)" />
      <Generated Include="Features\Schema\Model\ImmutableTypes.Generated.cs">
        <Generator>ImmutableSqlModelGenerator</Generator>
        <Namespace>Microsoft.Health.Dicom.SqlServer.Features.Schema.Model</Namespace>
        <Args>@(ImmutableSqlGeneratorInputs->'"%(FullPath)"', ' ')</Args>
      </Generated>
      <Generated Include="Features\Schema\Model\V%(MutableSqlGeneratorInputs.MutableClassVersion).Generated.cs">
        <Generator>MutableSqlModelGenerator</Generator>
        <Namespace>Microsoft.Health.Dicom.SqlServer.Features.Schema.Model</Namespace>
        <Args>@(MutableSqlGeneratorInputs->'"%(FullPath)"', ' ')</Args>
      </Generated>
    </ItemGroup>
  </Target>

</Project><|MERGE_RESOLUTION|>--- conflicted
+++ resolved
@@ -7,7 +7,7 @@
 
   <!-- Properties used by sql task to generate full script-->
   <PropertyGroup>
-    <LatestSchemaVersion>33</LatestSchemaVersion>
+    <LatestSchemaVersion>34</LatestSchemaVersion>
     <GeneratedFullScriptPath>Features\Schema\Migrations\$(LatestSchemaVersion).sql</GeneratedFullScriptPath>
   </PropertyGroup>
 
@@ -68,13 +68,6 @@
     <TSqlScript Include="Features\Schema\Sql\Scripts\Sequences.sql" />
     <TSqlScript Include="Features\Schema\Sql\Tables\*.sql" />
     <TSqlScript Include="Features\Schema\Sql\Types\*.sql" />
-<<<<<<< HEAD
-    <None Remove="features\schema\migrations\33.diff.sql" />
-    <None Remove="Features\Schema\Sql\Sprocs\GetChangeFeedV33.sql" />
-=======
-    <None Remove="Features\Schema\Migrations\33.diff.sql" />
-    <None Remove="Features\Schema\Sql\Sprocs\BeginUpdateInstanceV33.sql" />
->>>>>>> a6baec9b
     <TSqlScript Include="Features\Schema\Sql\Scripts\WorkitemQueryTag.sql" />
   </ItemGroup>
 
