--- conflicted
+++ resolved
@@ -7,11 +7,7 @@
 
   <!-- Properties used by sql task to generate full script-->
   <PropertyGroup>
-<<<<<<< HEAD
     <LatestSchemaVersion>34</LatestSchemaVersion>
-=======
-    <LatestSchemaVersion>33</LatestSchemaVersion>
->>>>>>> a6baec9b
     <GeneratedFullScriptPath>Features\Schema\Migrations\$(LatestSchemaVersion).sql</GeneratedFullScriptPath>
   </PropertyGroup>
 
