// -------------------------------------------------------------------------------------------------
// Copyright (c) Microsoft Corporation. All rights reserved.
// Licensed under the MIT License (MIT). See LICENSE in the repo root for license information.
// -------------------------------------------------------------------------------------------------

namespace Microsoft.Health.Dicom.SqlServer.Features.Schema;

public static class SchemaVersionConstants
{
<<<<<<< HEAD
    public const int Min = (int)SchemaVersion.V34;
    public const int Max = (int)SchemaVersion.V44;
    public const int SupportExtendedQueryTagSchemaVersion = (int)SchemaVersion.V4;
    public const int SupportDTAndTMInExtendedQueryTagSchemaVersion = (int)SchemaVersion.V5;
    public const int SupportDataPartitionSchemaVersion = (int)SchemaVersion.V6;
    public const int SupportUpsRsSchemaVersion = (int)SchemaVersion.V9;
=======
    public const int Min = (int)SchemaVersion.V37;
    public const int Max = (int)SchemaVersion.V43;
>>>>>>> 06c135c4
}<|MERGE_RESOLUTION|>--- conflicted
+++ resolved
@@ -7,15 +7,6 @@
 
 public static class SchemaVersionConstants
 {
-<<<<<<< HEAD
-    public const int Min = (int)SchemaVersion.V34;
+    public const int Min = (int)SchemaVersion.V37;
     public const int Max = (int)SchemaVersion.V44;
-    public const int SupportExtendedQueryTagSchemaVersion = (int)SchemaVersion.V4;
-    public const int SupportDTAndTMInExtendedQueryTagSchemaVersion = (int)SchemaVersion.V5;
-    public const int SupportDataPartitionSchemaVersion = (int)SchemaVersion.V6;
-    public const int SupportUpsRsSchemaVersion = (int)SchemaVersion.V9;
-=======
-    public const int Min = (int)SchemaVersion.V37;
-    public const int Max = (int)SchemaVersion.V43;
->>>>>>> 06c135c4
 }