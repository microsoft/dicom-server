--- conflicted
+++ resolved
@@ -7,10 +7,6 @@
 
 public static class SchemaVersionConstants
 {
-<<<<<<< HEAD
-    public const int Min = (int)SchemaVersion.V50;
-=======
     public const int Min = (int)SchemaVersion.V51;
->>>>>>> aeb9e660
-    public const int Max = (int)SchemaVersion.V55;
+    public const int Max = (int)SchemaVersion.V56;
 }