// -------------------------------------------------------------------------------------------------
// Copyright (c) Microsoft Corporation. All rights reserved.
// Licensed under the MIT License (MIT). See LICENSE in the repo root for license information.
// -------------------------------------------------------------------------------------------------

namespace Microsoft.Health.Dicom.SqlServer.Features.Schema;

public static class SchemaVersionConstants
{
<<<<<<< HEAD
    public const int Min = (int)SchemaVersion.V51;
=======
    public const int Min = (int)SchemaVersion.V54;
>>>>>>> 7d750be7
    public const int Max = (int)SchemaVersion.V57;
}<|MERGE_RESOLUTION|>--- conflicted
+++ resolved
@@ -7,10 +7,6 @@
 
 public static class SchemaVersionConstants
 {
-<<<<<<< HEAD
     public const int Min = (int)SchemaVersion.V51;
-=======
-    public const int Min = (int)SchemaVersion.V54;
->>>>>>> 7d750be7
-    public const int Max = (int)SchemaVersion.V57;
+    public const int Max = (int)SchemaVersion.V58;
 }