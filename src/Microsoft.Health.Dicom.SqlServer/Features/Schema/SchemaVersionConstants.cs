--- conflicted
+++ resolved
@@ -7,11 +7,7 @@
 
 public static class SchemaVersionConstants
 {
-<<<<<<< HEAD
-    public const int Min = (int)SchemaVersion.V20;
-=======
     public const int Min = (int)SchemaVersion.V16;
->>>>>>> 924e0d43
     public const int Max = (int)SchemaVersion.V22;
     public const int SupportExtendedQueryTagSchemaVersion = (int)SchemaVersion.V4;
     public const int SupportDTAndTMInExtendedQueryTagSchemaVersion = (int)SchemaVersion.V5;
