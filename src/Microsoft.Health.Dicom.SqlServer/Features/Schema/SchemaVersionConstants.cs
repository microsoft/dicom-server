﻿// -------------------------------------------------------------------------------------------------
// Copyright (c) Microsoft Corporation. All rights reserved.
// Licensed under the MIT License (MIT). See LICENSE in the repo root for license information.
// -------------------------------------------------------------------------------------------------

namespace Microsoft.Health.Dicom.SqlServer.Features.Schema
{
    public static class SchemaVersionConstants
    {
<<<<<<< HEAD
        public const int Min = (int)SchemaVersion.V3;
=======
        public const int Min = (int)SchemaVersion.V4;
>>>>>>> a8f2fc96
        public const int Max = (int)SchemaVersion.V5;
        public const int SupportExtendedQueryTagSchemaVersion = (int)SchemaVersion.V4;
        public const int SupportDTAndTMInExtendedQueryTagSchemaVersion = (int)SchemaVersion.V5;
    }
}<|MERGE_RESOLUTION|>--- conflicted
+++ resolved
@@ -7,11 +7,7 @@
 {
     public static class SchemaVersionConstants
     {
-<<<<<<< HEAD
-        public const int Min = (int)SchemaVersion.V3;
-=======
         public const int Min = (int)SchemaVersion.V4;
->>>>>>> a8f2fc96
         public const int Max = (int)SchemaVersion.V5;
         public const int SupportExtendedQueryTagSchemaVersion = (int)SchemaVersion.V4;
         public const int SupportDTAndTMInExtendedQueryTagSchemaVersion = (int)SchemaVersion.V5;
