--- conflicted
+++ resolved
@@ -55,12 +55,9 @@
         IF @status <> 1 -- Created
             THROW 50409, 'Instance has not yet been stored succssfully', 1
 
-<<<<<<< HEAD
-=======
         -- Insert Extended Query Tags
 
         -- String Key tags
->>>>>>> acf03bef
         BEGIN TRY
 
             EXEC dbo.IIndexInstanceCore
