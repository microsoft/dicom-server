/*************************************************************
    Instance Table
    Dicom instances with unique Partition Name, and Study, Series and Instance Uid
**************************************************************/
CREATE TABLE dbo.Instance (
    InstanceKey             BIGINT                     NOT NULL,            --PK
    SeriesKey               BIGINT                     NOT NULL,            --FK
    -- StudyKey needed to join directly from Study table to find a instance
    StudyKey                BIGINT                     NOT NULL,            --FK
    --instance keys used in WADO
    StudyInstanceUid        VARCHAR(64)                NOT NULL,
    SeriesInstanceUid       VARCHAR(64)                NOT NULL,
    SopInstanceUid          VARCHAR(64)                NOT NULL,
    --data consistency columns
    Watermark               BIGINT                     NOT NULL,
    Status                  TINYINT                    NOT NULL,
    LastStatusUpdatedDate   DATETIME2(7)               NOT NULL,
    --audit columns
    CreatedDate             DATETIME2(7)               NOT NULL,
    PartitionKey            INT                        NOT NULL DEFAULT 1,  --FK
) WITH (DATA_COMPRESSION = PAGE)

CREATE UNIQUE CLUSTERED INDEX IXC_Instance on dbo.Instance
(
    SeriesKey,
    InstanceKey
)

--Filter indexes
CREATE UNIQUE NONCLUSTERED INDEX IX_Instance_PartitionKey_StudyInstanceUid_SeriesInstanceUid_SopInstanceUid on dbo.Instance
(
    PartitionKey,
    StudyInstanceUid,
    SeriesInstanceUid,
    SopInstanceUid
)
INCLUDE
(
    Status,
    Watermark
)
WITH (DATA_COMPRESSION = PAGE)

CREATE NONCLUSTERED INDEX IX_Instance_PartitionKey_StudyInstanceUid_Status on dbo.Instance
(
    PartitionKey,
    StudyInstanceUid,
    Status
)
INCLUDE
(
    Watermark
)
WITH (DATA_COMPRESSION = PAGE)

CREATE NONCLUSTERED INDEX IX_Instance_PartitionKey_StudyInstanceUid_SeriesInstanceUid_Status on dbo.Instance
(
    PartitionKey,
    StudyInstanceUid,
    SeriesInstanceUid,
    Status
)
INCLUDE
(
    Watermark
)
WITH (DATA_COMPRESSION = PAGE)

CREATE NONCLUSTERED INDEX IX_Instance_PartitionKey_SopInstanceUid_Status on dbo.Instance
(
    PartitionKey,
    SopInstanceUid,
    Status
)
INCLUDE
(
    StudyInstanceUid,
    SeriesInstanceUid,
    Watermark
)
WITH (DATA_COMPRESSION = PAGE)

CREATE UNIQUE NONCLUSTERED INDEX IX_Instance_Watermark_Status on dbo.Instance
(
    Watermark,
    Status
)
INCLUDE
(
<<<<<<< HEAD
=======
    PartitionKey,
>>>>>>> acf03bef
    StudyInstanceUid,
    SeriesInstanceUid,
    SopInstanceUid
)
WITH (DATA_COMPRESSION = PAGE)

--Cross apply indexes
CREATE NONCLUSTERED INDEX IX_Instance_PartitionKey_SeriesKey_Status on dbo.Instance
(
    PartitionKey,
    SeriesKey,
    Status
)
INCLUDE
(
    StudyInstanceUid,
    SeriesInstanceUid,
    SopInstanceUid,
    Watermark
)
WITH (DATA_COMPRESSION = PAGE)

CREATE NONCLUSTERED INDEX IX_Instance_PartitionKey_StudyKey_Status on dbo.Instance
(
    PartitionKey,
    StudyKey,
    Status
)
INCLUDE
(
    StudyInstanceUid,
    SeriesInstanceUid,
    SopInstanceUid,
    Watermark
)
WITH (DATA_COMPRESSION = PAGE)<|MERGE_RESOLUTION|>--- conflicted
+++ resolved
@@ -87,10 +87,7 @@
 )
 INCLUDE
 (
-<<<<<<< HEAD
-=======
     PartitionKey,
->>>>>>> acf03bef
     StudyInstanceUid,
     SeriesInstanceUid,
     SopInstanceUid
