﻿
/*************************************************************
    Extended Query Tag Data Table for VR Types mapping to PersonName
    Note: Watermark is primarily used while re-indexing to determine which TagValue is latest.
            For example, with multiple instances in a series, while indexing a series level tag,
            the Watermark is used to ensure that if there are different values between instances,
            the value on the instance with the highest watermark wins.
    Note: The primary key is designed on the assumption that tags only occur once in an instance.
    
            This table includes tags used by both Image SOP instances and UPS SOP instances, which are distinguished by resource type column.
            - ResourceType = 0 means Image SOP instance, ResourceType = 1 means UPS SOP instance.
            - SopInstanceKey1 refers to either StudyKey or WorkItemKey.
            - SopInstanceKey2 refers to SeriesKey if ResourceType is Image else NULL.
            - SopInstanceKey3 refers to InstanceKey if ResourceType is Image else NULL.
**************************************************************/
CREATE TABLE dbo.ExtendedQueryTagPersonName (
    TagKey                  INT                  NOT NULL,              --FK
    TagValue                NVARCHAR(200)        COLLATE SQL_Latin1_General_CP1_CI_AI NOT NULL,
    SopInstanceKey1         BIGINT               NOT NULL,              --FK
    SopInstanceKey2         BIGINT               NULL,                  --FK
    SopInstanceKey3         BIGINT               NULL,                  --FK
    Watermark               BIGINT               NOT NULL,
    WatermarkAndTagKey      AS CONCAT(TagKey, '.', Watermark),          --PK
    TagValueWords           AS REPLACE(REPLACE(TagValue, '^', ' '), '=', ' ') PERSISTED,
    PartitionKey            INT                  NOT NULL DEFAULT 1,    --FK
    ResourceType            TINYINT              NOT NULL DEFAULT 0 
) WITH (DATA_COMPRESSION = PAGE)

-- Used in QIDO, PartitionKey is moved down to support cross partition query in future
CREATE UNIQUE CLUSTERED INDEX IXC_ExtendedQueryTagPersonName ON dbo.ExtendedQueryTagPersonName
(
    ResourceType,
    TagKey,
    TagValue,
    PartitionKey,
<<<<<<< HEAD
    ResourceType,
=======
>>>>>>> dd27a660
    SopInstanceKey1,
    SopInstanceKey2,
    SopInstanceKey3
)

-- Used in IIndexInstanceCore
CREATE UNIQUE NONCLUSTERED INDEX IX_ExtendedQueryTagPersonName_TagKey_PartitionKey_ResourceType_SopInstanceKey1_SopInstanceKey2_SopInstanceKey3 on dbo.ExtendedQueryTagPersonName
(
    ResourceType,
    TagKey,
    PartitionKey,
<<<<<<< HEAD
    ResourceType,
=======
>>>>>>> dd27a660
    SopInstanceKey1,
    SopInstanceKey2,
    SopInstanceKey3
)
INCLUDE
(
    Watermark
)
WITH (DATA_COMPRESSION = PAGE)

-- Used in DeleteInstance
CREATE NONCLUSTERED INDEX IX_ExtendedQueryTagPersonName_PartitionKey_ResourceType_SopInstanceKey1_SopInstanceKey2_SopInstanceKey3 on dbo.ExtendedQueryTagPersonName
(
    ResourceType,
    PartitionKey,
<<<<<<< HEAD
    ResourceType,
=======
>>>>>>> dd27a660
    SopInstanceKey1,
    SopInstanceKey2,
    SopInstanceKey3
)
WITH (DATA_COMPRESSION = PAGE)

CREATE UNIQUE NONCLUSTERED INDEX IXC_ExtendedQueryTagPersonName_WatermarkAndTagKey ON dbo.ExtendedQueryTagPersonName
(
    WatermarkAndTagKey
)
WITH (DATA_COMPRESSION = PAGE)<|MERGE_RESOLUTION|>--- conflicted
+++ resolved
@@ -33,10 +33,6 @@
     TagKey,
     TagValue,
     PartitionKey,
-<<<<<<< HEAD
-    ResourceType,
-=======
->>>>>>> dd27a660
     SopInstanceKey1,
     SopInstanceKey2,
     SopInstanceKey3
@@ -48,10 +44,6 @@
     ResourceType,
     TagKey,
     PartitionKey,
-<<<<<<< HEAD
-    ResourceType,
-=======
->>>>>>> dd27a660
     SopInstanceKey1,
     SopInstanceKey2,
     SopInstanceKey3
@@ -67,10 +59,6 @@
 (
     ResourceType,
     PartitionKey,
-<<<<<<< HEAD
-    ResourceType,
-=======
->>>>>>> dd27a660
     SopInstanceKey1,
     SopInstanceKey2,
     SopInstanceKey3
