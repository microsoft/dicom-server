--- conflicted
+++ resolved
@@ -29,10 +29,6 @@
     TagKey,
     TagValue,
     PartitionKey,
-<<<<<<< HEAD
-    ResourceType,
-=======
->>>>>>> dd27a660
     SopInstanceKey1,
     SopInstanceKey2,
     SopInstanceKey3
@@ -44,10 +40,6 @@
     ResourceType,
     TagKey,
     PartitionKey,
-<<<<<<< HEAD
-    ResourceType,
-=======
->>>>>>> dd27a660
     SopInstanceKey1,
     SopInstanceKey2,
     SopInstanceKey3
@@ -63,10 +55,6 @@
 (
     ResourceType,
     PartitionKey,
-<<<<<<< HEAD
-    ResourceType,
-=======
->>>>>>> dd27a660
     SopInstanceKey1,
     SopInstanceKey2,
     SopInstanceKey3
