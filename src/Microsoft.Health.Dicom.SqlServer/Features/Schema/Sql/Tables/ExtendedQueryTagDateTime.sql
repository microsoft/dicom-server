﻿
/*************************************************************
    Extended Query Tag Data Table for VR Types mapping to DateTime
    Note: Watermark is primarily used while re-indexing to determine which TagValue is latest.
            For example, with multiple instances in a series, while indexing a series level tag,
            the Watermark is used to ensure that if there are different values between instances,
            the value on the instance with the highest watermark wins.

            This table includes tags used by both Image SOP instances and UPS SOP instances, which are distinguished by resource type column.
            - ResourceType = 0 means Image SOP instance, ResourceType = 1 means UPS SOP instance.
            - SopInstanceKey1 refers to either StudyKey or WorkItemKey.
            - SopInstanceKey2 refers to SeriesKey if ResourceType is Image else NULL.
            - SopInstanceKey3 refers to InstanceKey if ResourceType is Image else NULL.
**************************************************************/
CREATE TABLE dbo.ExtendedQueryTagDateTime (
    TagKey                  INT                  NOT NULL,              --PK
    TagValue                DATETIME2(7)         NOT NULL,
    SopInstanceKey1         BIGINT               NOT NULL,              --FK
    SopInstanceKey2         BIGINT               NULL,                  --FK
    SopInstanceKey3         BIGINT               NULL,                  --FK
    Watermark               BIGINT               NOT NULL,
    TagValueUtc             DATETIME2(7)         NULL,
    PartitionKey            INT                  NOT NULL DEFAULT 1,    --FK
    ResourceType            TINYINT              NOT NULL DEFAULT 0     
) WITH (DATA_COMPRESSION = PAGE)

-- Used in QIDO, PartitionKey is moved down to support cross partition query in future
CREATE UNIQUE CLUSTERED INDEX IXC_ExtendedQueryTagDateTime ON dbo.ExtendedQueryTagDateTime
(
    ResourceType,
    TagKey,
    TagValue,
    PartitionKey,
<<<<<<< HEAD
    ResourceType,
=======
>>>>>>> dd27a660
    SopInstanceKey1,
    SopInstanceKey2,
    SopInstanceKey3
)

-- Used in IIndexInstanceCore
CREATE UNIQUE NONCLUSTERED INDEX IX_ExtendedQueryTagDateTime_TagKey_PartitionKey_ResourceType_SopInstanceKey1_SopInstanceKey2_SopInstanceKey3 on dbo.ExtendedQueryTagDateTime
(
    ResourceType,
    TagKey,
    PartitionKey,
<<<<<<< HEAD
    ResourceType,
=======
>>>>>>> dd27a660
    SopInstanceKey1,
    SopInstanceKey2,
    SopInstanceKey3
)
INCLUDE
(
    Watermark
)
WITH (DATA_COMPRESSION = PAGE)

-- Used in DeleteInstance
CREATE NONCLUSTERED INDEX IX_ExtendedQueryTagDateTime_PartitionKey_ResourceType_SopInstanceKey1_SopInstanceKey2_SopInstanceKey3 on dbo.ExtendedQueryTagDateTime
(
    ResourceType,
    PartitionKey,
<<<<<<< HEAD
    ResourceType,
=======
>>>>>>> dd27a660
    SopInstanceKey1,
    SopInstanceKey2,
    SopInstanceKey3
)
WITH (DATA_COMPRESSION = PAGE)<|MERGE_RESOLUTION|>--- conflicted
+++ resolved
@@ -31,10 +31,6 @@
     TagKey,
     TagValue,
     PartitionKey,
-<<<<<<< HEAD
-    ResourceType,
-=======
->>>>>>> dd27a660
     SopInstanceKey1,
     SopInstanceKey2,
     SopInstanceKey3
@@ -46,10 +42,6 @@
     ResourceType,
     TagKey,
     PartitionKey,
-<<<<<<< HEAD
-    ResourceType,
-=======
->>>>>>> dd27a660
     SopInstanceKey1,
     SopInstanceKey2,
     SopInstanceKey3
@@ -65,10 +57,6 @@
 (
     ResourceType,
     PartitionKey,
-<<<<<<< HEAD
-    ResourceType,
-=======
->>>>>>> dd27a660
     SopInstanceKey1,
     SopInstanceKey2,
     SopInstanceKey3
