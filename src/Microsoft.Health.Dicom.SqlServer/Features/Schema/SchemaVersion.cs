--- conflicted
+++ resolved
@@ -48,19 +48,7 @@
     V35 = 35,
     V36 = 36,
     V37 = 37,
-<<<<<<< Updated upstream
-    V38 = 38,
-    V39 = 39,
-<<<<<<< HEAD
-=======
-<<<<<<< Updated upstream
-    V38 = 38
-=======
     V38 = 38,
     V39 = 39,
     V40 = 40,
->>>>>>> Stashed changes
->>>>>>> Stashed changes
-=======
->>>>>>> 01aca289
 }