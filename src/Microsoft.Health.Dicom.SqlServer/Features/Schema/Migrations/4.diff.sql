--- conflicted
+++ resolved
@@ -210,98 +210,6 @@
 
 /***************************************************************************************/
 -- STORED PROCEDURE
-<<<<<<< HEAD
---     AssignReindexingOperation
---
--- DESCRIPTION
---    Assigns the given operation ID to the set of extended query tags, if possible.
---
--- PARAMETERS
---     @extendedQueryTagKeys
---         * The list of extended query tag keys
---     @operationId
---         * The ID for the re-indexing operation
---     @returnIfCompleted
---         * Indicates whether completed tags should also be returned
---
--- RETURN VALUE
---     The subset of keys whose operation was successfully assigned.
-/***************************************************************************************/
-CREATE OR ALTER PROCEDURE dbo.AssignReindexingOperation (
-    @extendedQueryTagKeys dbo.ExtendedQueryTagKeyTableType_1 READONLY,
-    @operationId VARCHAR(32),
-    @returnIfCompleted BIT = 0
-)
-AS
-    SET NOCOUNT     ON
-    SET XACT_ABORT  ON
-
-    BEGIN TRANSACTION
-
-        MERGE INTO dbo.ExtendedQueryTagOperation AS XQTO
-        USING
-        (
-            SELECT input.TagKey
-            FROM @extendedQueryTagKeys AS input
-            INNER JOIN dbo.ExtendedQueryTag AS XQT WITH(HOLDLOCK) ON input.TagKey = XQT.TagKey
-            WHERE TagStatus = 0
-        ) AS tags
-        ON XQTO.TagKey = tags.TagKey
-        WHEN NOT MATCHED THEN
-            INSERT (TagKey, OperationId)
-            VALUES (tags.TagKey, @operationId);
-
-        SELECT XQT.*
-        FROM @extendedQueryTagKeys AS input
-        INNER JOIN dbo.ExtendedQueryTag AS XQT WITH(HOLDLOCK) ON input.TagKey = XQT.TagKey
-        LEFT OUTER JOIN dbo.ExtendedQueryTagOperation AS XQTO WITH(HOLDLOCK) ON XQT.TagKey = XQTO.TagKey
-        WHERE (@returnIfCompleted = 1 AND TagStatus = 1) OR (OperationId = @operationId AND TagStatus = 0)
-
-    COMMIT TRANSACTION
-GO
-
-/***************************************************************************************/
--- STORED PROCEDURE
---     CompleteReindexing
---
--- DESCRIPTION
---    Annotates each of the specified tags as "completed" by updating their tag statuses and
---    removing their association to the re-indexing operation
---
--- PARAMETERS
---     @extendedQueryTagKeys
---         * The list of extended query tag keys
---
--- RETURN VALUE
---     The keys for the completed tags
-/***************************************************************************************/
-CREATE OR ALTER PROCEDURE dbo.CompleteReindexing (
-    @extendedQueryTagKeys dbo.ExtendedQueryTagKeyTableType_1 READONLY
-)
-AS
-    SET NOCOUNT     ON
-    SET XACT_ABORT  ON
-
-    BEGIN TRANSACTION
-
-        DECLARE @updatedKeys AS dbo.ExtendedQueryTagKeyTableType_1
-
-        -- Update the TagStatus of all rows to Completed (1)
-        UPDATE XQT
-        SET TagStatus = 1
-        OUTPUT INSERTED.TagKey
-        INTO @updatedKeys
-        FROM dbo.ExtendedQueryTag AS XQT
-        INNER JOIN @extendedQueryTagKeys AS input ON XQT.TagKey = input.TagKey
-        INNER JOIN dbo.ExtendedQueryTagOperation AS XQTO ON input.TagKey = XQTO.TagKey
-        WHERE TagStatus = 0
-
-        -- Delete their corresponding operations
-        DELETE XQTO
-        OUTPUT DELETED.TagKey
-        FROM dbo.ExtendedQueryTagOperation AS XQTO
-        INNER JOIN @updatedKeys AS uk ON XQTO.TagKey = uk.TagKey
-=======
 --    Reindex instance
 --
 -- DESCRIPTION
@@ -530,7 +438,102 @@
                     @watermark
                 );        
         END
->>>>>>> f7e5ac54
+
+    COMMIT TRANSACTION
+GO
+
+/***************************************************************************************/
+-- STORED PROCEDURE
+--     AssignReindexingOperation
+--
+-- DESCRIPTION
+--    Assigns the given operation ID to the set of extended query tags, if possible.
+--
+-- PARAMETERS
+--     @extendedQueryTagKeys
+--         * The list of extended query tag keys
+--     @operationId
+--         * The ID for the re-indexing operation
+--     @returnIfCompleted
+--         * Indicates whether completed tags should also be returned
+--
+-- RETURN VALUE
+--     The subset of keys whose operation was successfully assigned.
+/***************************************************************************************/
+CREATE OR ALTER PROCEDURE dbo.AssignReindexingOperation (
+    @extendedQueryTagKeys dbo.ExtendedQueryTagKeyTableType_1 READONLY,
+    @operationId VARCHAR(32),
+    @returnIfCompleted BIT = 0
+)
+AS
+    SET NOCOUNT     ON
+    SET XACT_ABORT  ON
+
+    BEGIN TRANSACTION
+
+        MERGE INTO dbo.ExtendedQueryTagOperation AS XQTO
+        USING
+        (
+            SELECT input.TagKey
+            FROM @extendedQueryTagKeys AS input
+            INNER JOIN dbo.ExtendedQueryTag AS XQT WITH(HOLDLOCK) ON input.TagKey = XQT.TagKey
+            WHERE TagStatus = 0
+        ) AS tags
+        ON XQTO.TagKey = tags.TagKey
+        WHEN NOT MATCHED THEN
+            INSERT (TagKey, OperationId)
+            VALUES (tags.TagKey, @operationId);
+
+        SELECT XQT.*
+        FROM @extendedQueryTagKeys AS input
+        INNER JOIN dbo.ExtendedQueryTag AS XQT WITH(HOLDLOCK) ON input.TagKey = XQT.TagKey
+        LEFT OUTER JOIN dbo.ExtendedQueryTagOperation AS XQTO WITH(HOLDLOCK) ON XQT.TagKey = XQTO.TagKey
+        WHERE (@returnIfCompleted = 1 AND TagStatus = 1) OR (OperationId = @operationId AND TagStatus = 0)
+
+    COMMIT TRANSACTION
+GO
+
+/***************************************************************************************/
+-- STORED PROCEDURE
+--     CompleteReindexing
+--
+-- DESCRIPTION
+--    Annotates each of the specified tags as "completed" by updating their tag statuses and
+--    removing their association to the re-indexing operation
+--
+-- PARAMETERS
+--     @extendedQueryTagKeys
+--         * The list of extended query tag keys
+--
+-- RETURN VALUE
+--     The keys for the completed tags
+/***************************************************************************************/
+CREATE OR ALTER PROCEDURE dbo.CompleteReindexing (
+    @extendedQueryTagKeys dbo.ExtendedQueryTagKeyTableType_1 READONLY
+)
+AS
+    SET NOCOUNT     ON
+    SET XACT_ABORT  ON
+
+    BEGIN TRANSACTION
+
+        DECLARE @updatedKeys AS dbo.ExtendedQueryTagKeyTableType_1
+
+        -- Update the TagStatus of all rows to Completed (1)
+        UPDATE XQT
+        SET TagStatus = 1
+        OUTPUT INSERTED.TagKey
+        INTO @updatedKeys
+        FROM dbo.ExtendedQueryTag AS XQT
+        INNER JOIN @extendedQueryTagKeys AS input ON XQT.TagKey = input.TagKey
+        INNER JOIN dbo.ExtendedQueryTagOperation AS XQTO ON input.TagKey = XQTO.TagKey
+        WHERE TagStatus = 0
+
+        -- Delete their corresponding operations
+        DELETE XQTO
+        OUTPUT DELETED.TagKey
+        FROM dbo.ExtendedQueryTagOperation AS XQTO
+        INNER JOIN @updatedKeys AS uk ON XQTO.TagKey = uk.TagKey
 
     COMMIT TRANSACTION
 GO
