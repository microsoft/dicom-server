--- conflicted
+++ resolved
@@ -113,29 +113,6 @@
         ADD PartitionKey    INT             NOT NULL DEFAULT 1
 END
 
-IF NOT EXISTS
-(
-    SELECT *
-    FROM sys.indexes
-    WHERE name='IX_Instance_Watermark_Status' AND object_id = OBJECT_ID('dbo.Instance')
-)
-BEGIN
-    DROP INDEX IF EXISTS IX_Instance_Watermark on dbo.Instance
-    CREATE UNIQUE NONCLUSTERED INDEX IX_Instance_Watermark_Status on dbo.Instance
-    (
-        Watermark,
-        Status
-    )
-    INCLUDE
-    (
-        PartitionKey,
-        StudyInstanceUid,
-        SeriesInstanceUid,
-        SopInstanceUid
-    )
-    WITH (DATA_COMPRESSION = PAGE)
-END
-
 /*************************************************************
     ChangeFeed Table
     Add PartitionKey column and update indexes.
@@ -184,28 +161,6 @@
         ADD PartitionKey INT NOT NULL DEFAULT 1
 END
 
-IF NOT EXISTS
-(
-    SELECT *
-    FROM sys.indexes
-    WHERE name='IX_ExtendedQueryTagDateTime_TagKey_PartitionKey_StudyKey_SeriesKey_InstanceKey' AND object_id = OBJECT_ID('dbo.ExtendedQueryTagDateTime')
-)
-BEGIN
-    CREATE UNIQUE NONCLUSTERED INDEX IX_ExtendedQueryTagDateTime_TagKey_PartitionKey_StudyKey_SeriesKey_InstanceKey on dbo.ExtendedQueryTagDateTime
-    (
-        TagKey,
-        PartitionKey,
-        StudyKey,
-        SeriesKey,
-        InstanceKey
-    )
-    INCLUDE
-    (
-        Watermark
-    )
-    WITH (DATA_COMPRESSION = PAGE)
-END
-
 /*************************************************************
     ExtendedQueryTagDouble Table
     Add PartitionKey column and update indexes.
@@ -222,28 +177,6 @@
         ADD PartitionKey INT NOT NULL DEFAULT 1
 END
 
-IF NOT EXISTS
-(
-    SELECT *
-    FROM sys.indexes
-    WHERE name='IX_ExtendedQueryTagDouble_TagKey_PartitionKey_StudyKey_SeriesKey_InstanceKey' AND object_id = OBJECT_ID('dbo.ExtendedQueryTagDouble')
-)
-BEGIN
-    CREATE UNIQUE NONCLUSTERED INDEX IX_ExtendedQueryTagDouble_TagKey_PartitionKey_StudyKey_SeriesKey_InstanceKey on dbo.ExtendedQueryTagDouble
-    (
-        TagKey,
-        PartitionKey,
-        StudyKey,
-        SeriesKey,
-        InstanceKey
-    )
-    INCLUDE
-    (
-        Watermark
-    )
-    WITH (DATA_COMPRESSION = PAGE)
-END
-
 /*************************************************************
     ExtendedQueryTagLong Table
     Add PartitionKey column and update indexes.
@@ -260,28 +193,6 @@
         ADD PartitionKey INT NOT NULL DEFAULT 1
 END
 
-IF NOT EXISTS
-(
-    SELECT *
-    FROM sys.indexes
-    WHERE name='IX_ExtendedQueryTagLong_TagKey_PartitionKey_StudyKey_SeriesKey_InstanceKey' AND object_id = OBJECT_ID('dbo.ExtendedQueryTagLong')
-)
-BEGIN
-    CREATE UNIQUE NONCLUSTERED INDEX IX_ExtendedQueryTagLong_TagKey_PartitionKey_StudyKey_SeriesKey_InstanceKey on dbo.ExtendedQueryTagLong
-    (
-        TagKey,
-        PartitionKey,
-        StudyKey,
-        SeriesKey,
-        InstanceKey
-    )
-    INCLUDE
-    (
-        Watermark
-    )
-    WITH (DATA_COMPRESSION = PAGE)
-END
-
 /*************************************************************
     ExtendedQueryTagPersonName Table
     Add PartitionKey column and update indexes.
@@ -298,40 +209,6 @@
         ADD PartitionKey INT NOT NULL DEFAULT 1
 END
 
-IF NOT EXISTS
-(
-    SELECT *
-    FROM sys.indexes
-    WHERE name='IX_ExtendedQueryTagPersonName_TagKey_PartitionKey_StudyKey_SeriesKey_InstanceKey' AND object_id = OBJECT_ID('dbo.ExtendedQueryTagPersonName')
-)
-BEGIN
-    CREATE UNIQUE NONCLUSTERED INDEX IX_ExtendedQueryTagPersonName_TagKey_PartitionKey_StudyKey_SeriesKey_InstanceKey on dbo.ExtendedQueryTagPersonName
-    (
-        TagKey,
-        PartitionKey,
-        StudyKey,
-        SeriesKey,
-        InstanceKey
-    )
-    INCLUDE
-    (
-        Watermark
-    )
-    WITH (DATA_COMPRESSION = PAGE)
-END
-
-IF 'PAGE' != (
-    SELECT data_compression_desc
-    FROM sys.partitions p
-    INNER JOIN sys.indexes i
-    ON p.object_id = i.object_id AND p.index_id = i.index_id
-    WHERE i.name='IXC_ExtendedQueryTagPersonName_WatermarkAndTagKey' AND i.object_id = OBJECT_ID('dbo.ExtendedQueryTagPersonName'))
-BEGIN
-    ALTER INDEX IXC_ExtendedQueryTagPersonName_WatermarkAndTagKey ON dbo.ExtendedQueryTagPersonName
-    REBUILD
-    WITH (DATA_COMPRESSION = PAGE)
-END
-
 /*************************************************************
     ExtendedQueryTagString Table
     Add PartitionKey column and update indexes.
@@ -347,33 +224,12 @@
     ALTER TABLE dbo.ExtendedQueryTagString 
         ADD PartitionKey INT NOT NULL DEFAULT 1
 END
-
-IF NOT EXISTS
-(
-    SELECT *
-    FROM sys.indexes
-    WHERE name='IX_ExtendedQueryTagString_TagKey_PartitionKey_StudyKey_SeriesKey_InstanceKey' AND object_id = OBJECT_ID('dbo.ExtendedQueryTagString')
-)
-BEGIN
-    CREATE UNIQUE NONCLUSTERED INDEX IX_ExtendedQueryTagString_TagKey_PartitionKey_StudyKey_SeriesKey_InstanceKey on dbo.ExtendedQueryTagString
-    (
-        TagKey,
-        PartitionKey,
-        StudyKey,
-        SeriesKey,
-        InstanceKey
-    )
-    INCLUDE
-    (
-        Watermark
-    )
-    WITH (DATA_COMPRESSION = PAGE)
-END
-GO
+GO
+
 
 /*************************************************************
-    Unnecessary Stored Procedures
-**************************************************************/
+    Stored procedures that are no longer necessary
+*************************************************************/
 DROP PROCEDURE IF EXISTS dbo.BeginAddInstance, dbo.EndAddInstance
 GO
 
@@ -603,402 +459,6 @@
 GO
 
 /*************************************************************
-<<<<<<< HEAD
-    Stored procedures that are no longer necessary
-*************************************************************/
-DROP PROCEDURE IF EXISTS dbo.BeginAddInstance, dbo.EndAddInstance
-GO
-
-/***************************************************************************************/
--- STORED PROCEDURE
---    Index instance Core
---
--- DESCRIPTION
---    Adds or updates the various extended query tag indices for a given DICOM instance
---    Unlike IndexInstance, IndexInstanceCore is not wrapped in a transaction and may be re-used by other
---    stored procedures whose logic may vary.
---
--- PARAMETERS
---     @studyKey
---         * The internal key for the study
---     @seriesKey
---         * The internal key for the series
---     @instanceKey
---         * The internal key for the instance
---     @watermark
---         * The DICOM instance watermark
-=======
-    Stored procedures for adding an instance.
-**************************************************************/
---
--- STORED PROCEDURE
---     AddInstanceV2
---
--- DESCRIPTION
---     Adds a DICOM instance.
---
--- PARAMETERS
---     @studyInstanceUid
---         * The study instance UID.
---     @seriesInstanceUid
---         * The series instance UID.
---     @sopInstanceUid
---         * The SOP instance UID.
---     @patientId
---         * The Id of the patient.
---     @patientName
---         * The name of the patient.
---     @referringPhysicianName
---         * The referring physician name.
---     @studyDate
---         * The study date.
---     @studyDescription
---         * The study description.
---     @accessionNumber
---         * The accession number associated for the study.
---     @modality
---         * The modality associated for the series.
---     @performedProcedureStepStartDate
---         * The date when the procedure for the series was performed.
->>>>>>> acf03bef
---     @stringExtendedQueryTags
---         * String extended query tag data
---     @longExtendedQueryTags
---         * Long extended query tag data
---     @doubleExtendedQueryTags
---         * Double extended query tag data
---     @dateTimeExtendedQueryTags
---         * DateTime extended query tag data
---     @personNameExtendedQueryTags
---         * PersonName extended query tag data
--- RETURN VALUE
-<<<<<<< HEAD
---     None
-/***************************************************************************************/
-CREATE OR ALTER PROCEDURE dbo.IIndexInstanceCore
-    @partitionKey                                                                INT,
-    @studyKey                                                                    BIGINT,
-    @seriesKey                                                                   BIGINT,
-    @instanceKey                                                                 BIGINT,
-    @watermark                                                                   BIGINT,
-    @stringExtendedQueryTags dbo.InsertStringExtendedQueryTagTableType_1         READONLY,
-    @longExtendedQueryTags dbo.InsertLongExtendedQueryTagTableType_1             READONLY,
-    @doubleExtendedQueryTags dbo.InsertDoubleExtendedQueryTagTableType_1         READONLY,
-    @dateTimeExtendedQueryTags dbo.InsertDateTimeExtendedQueryTagTableType_2     READONLY,
-    @personNameExtendedQueryTags dbo.InsertPersonNameExtendedQueryTagTableType_1 READONLY
-AS
-BEGIN
-    -- String Key tags
-    IF EXISTS (SELECT 1 FROM @stringExtendedQueryTags)
-    BEGIN
-        MERGE INTO dbo.ExtendedQueryTagString WITH (HOLDLOCK) AS T
-        USING
-        (
-            -- Locks tags in dbo.ExtendedQueryTag
-            SELECT input.TagKey, input.TagValue, input.TagLevel
-            FROM @stringExtendedQueryTags input
-            INNER JOIN dbo.ExtendedQueryTag WITH (REPEATABLEREAD)
-            ON dbo.ExtendedQueryTag.TagKey = input.TagKey
-            -- Only merge on extended query tag which is being adding.
-            AND dbo.ExtendedQueryTag.TagStatus <> 2
-        ) AS S
-        ON T.TagKey = S.TagKey
-            AND T.PartitionKey = @partitionKey
-            AND T.StudyKey = @studyKey
-            -- Null SeriesKey indicates a Study level tag, no need to compare SeriesKey
-            AND ISNULL(T.SeriesKey, @seriesKey) = @seriesKey
-            -- Null InstanceKey indicates a Study/Series level tag, no to compare InstanceKey
-            AND ISNULL(T.InstanceKey, @instanceKey) = @instanceKey
-        WHEN MATCHED AND @watermark > T.Watermark THEN
-            -- When index already exist, update only when watermark is newer
-            UPDATE SET T.Watermark = @watermark, T.TagValue = S.TagValue
-        WHEN NOT MATCHED THEN
-            INSERT (TagKey, TagValue, PartitionKey, StudyKey, SeriesKey, InstanceKey, Watermark)
-            VALUES
-            (
-                S.TagKey,
-                S.TagValue,
-                @partitionKey,
-                @studyKey,
-                -- When TagLevel is not Study, we should fill SeriesKey
-                (CASE WHEN S.TagLevel <> 2 THEN @seriesKey ELSE NULL END),
-                -- When TagLevel is Instance, we should fill InstanceKey
-                (CASE WHEN S.TagLevel = 0 THEN @instanceKey ELSE NULL END),
-                @watermark
-            );
-    END
-
-    -- Long Key tags
-    IF EXISTS (SELECT 1 FROM @longExtendedQueryTags)
-    BEGIN
-        MERGE INTO dbo.ExtendedQueryTagLong WITH (HOLDLOCK) AS T
-        USING
-        (
-            SELECT input.TagKey, input.TagValue, input.TagLevel
-            FROM @longExtendedQueryTags input
-            INNER JOIN dbo.ExtendedQueryTag WITH (REPEATABLEREAD)
-            ON dbo.ExtendedQueryTag.TagKey = input.TagKey
-            AND dbo.ExtendedQueryTag.TagStatus <> 2
-        ) AS S
-        ON T.TagKey = S.TagKey
-            AND T.PartitionKey = @partitionKey
-            AND T.StudyKey = @studyKey
-            AND ISNULL(T.SeriesKey, @seriesKey) = @seriesKey
-            AND ISNULL(T.InstanceKey, @instanceKey) = @instanceKey
-        WHEN MATCHED AND @watermark > T.Watermark THEN
-            -- When index already exist, update only when watermark is newer
-            UPDATE SET T.Watermark = @watermark, T.TagValue = S.TagValue
-        WHEN NOT MATCHED THEN
-            INSERT (TagKey, TagValue, PartitionKey, StudyKey, SeriesKey, InstanceKey, Watermark)
-            VALUES
-            (
-                S.TagKey,
-                S.TagValue,
-                @partitionKey,
-                @studyKey,
-                (CASE WHEN S.TagLevel <> 2 THEN @seriesKey ELSE NULL END),
-                (CASE WHEN S.TagLevel = 0 THEN @instanceKey ELSE NULL END),
-                @watermark
-            );
-    END
-
-    -- Double Key tags
-    IF EXISTS (SELECT 1 FROM @doubleExtendedQueryTags)
-    BEGIN
-        MERGE INTO dbo.ExtendedQueryTagDouble WITH (HOLDLOCK) AS T
-        USING
-        (
-            SELECT input.TagKey, input.TagValue, input.TagLevel
-            FROM @doubleExtendedQueryTags input
-            INNER JOIN dbo.ExtendedQueryTag WITH (REPEATABLEREAD)
-            ON dbo.ExtendedQueryTag.TagKey = input.TagKey
-            AND dbo.ExtendedQueryTag.TagStatus <> 2
-        ) AS S
-        ON T.TagKey = S.TagKey
-            AND T.PartitionKey = @partitionKey
-            AND T.StudyKey = @studyKey
-            AND ISNULL(T.SeriesKey, @seriesKey) = @seriesKey
-            AND ISNULL(T.InstanceKey, @instanceKey) = @instanceKey
-        WHEN MATCHED AND @watermark > T.Watermark THEN
-            -- When index already exist, update only when watermark is newer
-            UPDATE SET T.Watermark = @watermark, T.TagValue = S.TagValue
-        WHEN NOT MATCHED THEN
-            INSERT (TagKey, TagValue, PartitionKey, StudyKey, SeriesKey, InstanceKey, Watermark)
-            VALUES
-            (
-                S.TagKey,
-                S.TagValue,
-                @partitionKey,
-                @studyKey,
-                (CASE WHEN S.TagLevel <> 2 THEN @seriesKey ELSE NULL END),
-                (CASE WHEN S.TagLevel = 0 THEN @instanceKey ELSE NULL END),
-                @watermark
-            );
-    END
-
-    -- DateTime Key tags
-    IF EXISTS (SELECT 1 FROM @dateTimeExtendedQueryTags)
-    BEGIN
-        MERGE INTO dbo.ExtendedQueryTagDateTime WITH (HOLDLOCK) AS T
-        USING
-        (
-            SELECT input.TagKey, input.TagValue, input.TagValueUtc, input.TagLevel
-            FROM @dateTimeExtendedQueryTags input
-            INNER JOIN dbo.ExtendedQueryTag WITH (REPEATABLEREAD)
-            ON dbo.ExtendedQueryTag.TagKey = input.TagKey
-            AND dbo.ExtendedQueryTag.TagStatus <> 2
-        ) AS S
-        ON T.TagKey = S.TagKey
-            AND T.PartitionKey = @partitionKey
-            AND T.StudyKey = @studyKey
-            AND ISNULL(T.SeriesKey, @seriesKey) = @seriesKey
-            AND ISNULL(T.InstanceKey, @instanceKey) = @instanceKey
-        WHEN MATCHED AND @watermark > T.Watermark THEN
-            -- When index already exist, update only when watermark is newer
-            UPDATE SET T.Watermark = @watermark, T.TagValue = S.TagValue, T.TagValueUtc = S.TagValueUtc
-        WHEN NOT MATCHED THEN
-            INSERT (TagKey, TagValue, PartitionKey, StudyKey, SeriesKey, InstanceKey, Watermark, TagValueUtc)
-            VALUES
-            (
-                S.TagKey,
-                S.TagValue,
-                @partitionKey,
-                @studyKey,
-                (CASE WHEN S.TagLevel <> 2 THEN @seriesKey ELSE NULL END),
-                (CASE WHEN S.TagLevel = 0 THEN @instanceKey ELSE NULL END),
-                @watermark,
-                S.TagValueUtc
-            );
-    END
-
-    -- PersonName Key tags
-    IF EXISTS (SELECT 1 FROM @personNameExtendedQueryTags)
-    BEGIN
-        MERGE INTO dbo.ExtendedQueryTagPersonName WITH (HOLDLOCK) AS T
-        USING
-        (
-            SELECT input.TagKey, input.TagValue, input.TagLevel
-            FROM @personNameExtendedQueryTags input
-            INNER JOIN dbo.ExtendedQueryTag WITH (REPEATABLEREAD)
-            ON dbo.ExtendedQueryTag.TagKey = input.TagKey
-            AND dbo.ExtendedQueryTag.TagStatus <> 2
-        ) AS S
-        ON T.TagKey = S.TagKey
-            AND T.PartitionKey = @partitionKey
-            AND T.StudyKey = @studyKey
-            AND ISNULL(T.SeriesKey, @seriesKey) = @seriesKey
-            AND ISNULL(T.InstanceKey, @instanceKey) = @instanceKey
-        WHEN MATCHED AND @watermark > T.Watermark THEN
-            -- When index already exist, update only when watermark is newer
-            UPDATE SET T.Watermark = @watermark, T.TagValue = S.TagValue
-        WHEN NOT MATCHED THEN
-            INSERT (TagKey, TagValue, PartitionKey, StudyKey, SeriesKey, InstanceKey, Watermark)
-            VALUES
-            (
-                S.TagKey,
-                S.TagValue,
-                @partitionKey,
-                @studyKey,
-                (CASE WHEN S.TagLevel <> 2 THEN @seriesKey ELSE NULL END),
-                (CASE WHEN S.TagLevel = 0 THEN @instanceKey ELSE NULL END),
-                @watermark
-            );
-    END
-END
-GO
-
-/*************************************************************
-=======
---     The watermark (version).
-------------------------------------------------------------------------
-CREATE OR ALTER PROCEDURE dbo.AddInstanceV2
-    @studyInstanceUid                   VARCHAR(64),
-    @seriesInstanceUid                  VARCHAR(64),
-    @sopInstanceUid                     VARCHAR(64),
-    @patientId                          NVARCHAR(64),
-    @patientName                        NVARCHAR(325) = NULL,
-    @referringPhysicianName             NVARCHAR(325) = NULL,
-    @studyDate                          DATE = NULL,
-    @studyDescription                   NVARCHAR(64) = NULL,
-    @accessionNumber                    NVARCHAR(64) = NULL,
-    @modality                           NVARCHAR(16) = NULL,
-    @performedProcedureStepStartDate    DATE = NULL,
-    @patientBirthDate                   DATE = NULL,
-    @manufacturerModelName              NVARCHAR(64) = NULL,
-    @stringExtendedQueryTags dbo.InsertStringExtendedQueryTagTableType_1 READONLY,
-    @longExtendedQueryTags dbo.InsertLongExtendedQueryTagTableType_1 READONLY,
-    @doubleExtendedQueryTags dbo.InsertDoubleExtendedQueryTagTableType_1 READONLY,
-    @dateTimeExtendedQueryTags dbo.InsertDateTimeExtendedQueryTagTableType_2 READONLY,
-    @personNameExtendedQueryTags dbo.InsertPersonNameExtendedQueryTagTableType_1 READONLY,
-    @initialStatus                      TINYINT
-AS
-BEGIN
-    SET NOCOUNT    ON
-    SET XACT_ABORT ON
-    BEGIN TRANSACTION
-
-    DECLARE @currentDate DATETIME2(7) = SYSUTCDATETIME()
-    DECLARE @existingStatus TINYINT
-    DECLARE @newWatermark BIGINT
-    DECLARE @studyKey BIGINT
-    DECLARE @seriesKey BIGINT
-    DECLARE @instanceKey BIGINT
-
-    SELECT @existingStatus = Status
-    FROM dbo.Instance
-    WHERE StudyInstanceUid = @studyInstanceUid
-        AND SeriesInstanceUid = @seriesInstanceUid
-        AND SopInstanceUid = @sopInstanceUid
-
-    IF @@ROWCOUNT <> 0
-        -- The instance already exists. Set the state = @existingStatus to indicate what state it is in.
-        THROW 50409, 'Instance already exists', @existingStatus;
-
-    -- The instance does not exist, insert it.
-    SET @newWatermark = NEXT VALUE FOR dbo.WatermarkSequence
-    SET @instanceKey = NEXT VALUE FOR dbo.InstanceKeySequence
-
-    -- Insert Study
-    SELECT @studyKey = StudyKey
-    FROM dbo.Study WITH(UPDLOCK)
-    WHERE StudyInstanceUid = @studyInstanceUid
-
-    IF @@ROWCOUNT = 0
-    BEGIN
-        SET @studyKey = NEXT VALUE FOR dbo.StudyKeySequence
-
-        INSERT INTO dbo.Study
-            (StudyKey, StudyInstanceUid, PatientId, PatientName, PatientBirthDate, ReferringPhysicianName, StudyDate, StudyDescription, AccessionNumber)
-        VALUES
-            (@studyKey, @studyInstanceUid, @patientId, @patientName, @patientBirthDate, @referringPhysicianName, @studyDate, @studyDescription, @accessionNumber)
-    END
-    ELSE
-    BEGIN
-        -- Latest wins
-        UPDATE dbo.Study
-        SET PatientId = @patientId, PatientName = @patientName, PatientBirthDate = @patientBirthDate, ReferringPhysicianName = @referringPhysicianName, StudyDate = @studyDate, StudyDescription = @studyDescription, AccessionNumber = @accessionNumber
-        WHERE StudyKey = @studyKey
-    END
-
-    -- Insert Series
-    SELECT @seriesKey = SeriesKey
-    FROM dbo.Series WITH(UPDLOCK)
-    WHERE StudyKey = @studyKey
-    AND SeriesInstanceUid = @seriesInstanceUid
-
-    IF @@ROWCOUNT = 0
-    BEGIN
-        SET @seriesKey = NEXT VALUE FOR dbo.SeriesKeySequence
-
-        INSERT INTO dbo.Series
-            (StudyKey, SeriesKey, SeriesInstanceUid, Modality, PerformedProcedureStepStartDate, ManufacturerModelName)
-        VALUES
-            (@studyKey, @seriesKey, @seriesInstanceUid, @modality, @performedProcedureStepStartDate, @manufacturerModelName)
-    END
-    ELSE
-    BEGIN
-        -- Latest wins
-        UPDATE dbo.Series
-        SET Modality = @modality, PerformedProcedureStepStartDate = @performedProcedureStepStartDate, ManufacturerModelName = @manufacturerModelName
-        WHERE SeriesKey = @seriesKey
-        AND StudyKey = @studyKey
-    END
-
-    -- Insert Instance
-    INSERT INTO dbo.Instance
-        (StudyKey, SeriesKey, InstanceKey, StudyInstanceUid, SeriesInstanceUid, SopInstanceUid, Watermark, Status, LastStatusUpdatedDate, CreatedDate)
-    VALUES
-        (@studyKey, @seriesKey, @instanceKey, @studyInstanceUid, @seriesInstanceUid, @sopInstanceUid, @newWatermark, @initialStatus, @currentDate, @currentDate)
-
-    BEGIN TRY
-
-        EXEC dbo.IIndexInstanceCore
-            0,
-            @studyKey,
-            @seriesKey,
-            @instanceKey,
-            @newWatermark,
-            @stringExtendedQueryTags,
-            @longExtendedQueryTags,
-            @doubleExtendedQueryTags,
-            @dateTimeExtendedQueryTags,
-            @personNameExtendedQueryTags
-
-    END TRY
-    BEGIN CATCH
-
-        THROW
-
-    END CATCH
-
-    SELECT @newWatermark
-
-    COMMIT TRANSACTION
-END
-GO
-
- /*************************************************************
->>>>>>> acf03bef
     Stored procedure for adding an instance.
 **************************************************************/
 --
@@ -1171,7 +631,8 @@
         (PartitionKey, StudyKey, SeriesKey, InstanceKey, StudyInstanceUid, SeriesInstanceUid, SopInstanceUid, Watermark, Status, LastStatusUpdatedDate, CreatedDate)
     VALUES
         (@partitionKey, @studyKey, @seriesKey, @instanceKey, @studyInstanceUid, @seriesInstanceUid, @sopInstanceUid, @newWatermark, @initialStatus, @currentDate, @currentDate)
-<<<<<<< HEAD
+
+    -- Insert Extended Query Tags
 
     BEGIN TRY
 
@@ -1393,33 +854,6 @@
 AS
 BEGIN
     SET NOCOUNT ON
-=======
-
-    -- Insert Extended Query Tags
-
-    BEGIN TRY
-
-        EXEC dbo.IIndexInstanceCore
-            @partitionKey,
-            @studyKey,
-            @seriesKey,
-            @instanceKey,
-            @newWatermark,
-            @stringExtendedQueryTags,
-            @longExtendedQueryTags,
-            @doubleExtendedQueryTags,
-            @dateTimeExtendedQueryTags,
-            @personNameExtendedQueryTags
-
-    END TRY
-    BEGIN CATCH
-
-        THROW
-
-    END CATCH
-
-    SELECT @newWatermark
->>>>>>> acf03bef
 
     SELECT
         MIN(Watermark) AS MinWatermark,
@@ -2065,8 +1499,8 @@
 --     Increments the retryCount of and retryAfter of a deleted instance
 --
 -- PARAMETERS
---     @partitionKey
---         * The Partition key
+--     @partitionName
+--         * The client-provided data partition name.
 --     @studyInstanceUid
 --         * The study instance UID.
 --     @seriesInstanceUid
@@ -2111,177 +1545,6 @@
 
 /***************************************************************************************/
 -- STORED PROCEDURE
-<<<<<<< HEAD
-=======
---    Index instance V2
---
--- DESCRIPTION
---    Adds or updates the various extended query tag indices for a given DICOM instance.
---
--- PARAMETERS
---     @watermark
---         * The Dicom instance watermark.
---     @stringExtendedQueryTags
---         * String extended query tag data
---     @longExtendedQueryTags
---         * Long extended query tag data
---     @doubleExtendedQueryTags
---         * Double extended query tag data
---     @dateTimeExtendedQueryTags
---         * DateTime extended query tag data
---     @personNameExtendedQueryTags
---         * PersonName extended query tag data
--- RETURN VALUE
---     None
-/***************************************************************************************/
-CREATE OR ALTER PROCEDURE dbo.IndexInstanceV2
-    @watermark                                                                   BIGINT,
-    @stringExtendedQueryTags dbo.InsertStringExtendedQueryTagTableType_1         READONLY,
-    @longExtendedQueryTags dbo.InsertLongExtendedQueryTagTableType_1             READONLY,
-    @doubleExtendedQueryTags dbo.InsertDoubleExtendedQueryTagTableType_1         READONLY,
-    @dateTimeExtendedQueryTags dbo.InsertDateTimeExtendedQueryTagTableType_2     READONLY,
-    @personNameExtendedQueryTags dbo.InsertPersonNameExtendedQueryTagTableType_1 READONLY
-AS
-BEGIN
-    SET NOCOUNT    ON
-    SET XACT_ABORT ON
-    BEGIN TRANSACTION
-
-        DECLARE @studyKey BIGINT
-        DECLARE @seriesKey BIGINT
-        DECLARE @instanceKey BIGINT
-
-        -- Add lock so that the instance cannot be removed
-        DECLARE @status TINYINT
-        SELECT
-            @studyKey = StudyKey,
-            @seriesKey = SeriesKey,
-            @instanceKey = InstanceKey,
-            @status = Status
-        FROM dbo.Instance WITH (HOLDLOCK)
-        WHERE Watermark = @watermark
-
-        IF @@ROWCOUNT = 0
-            THROW 50404, 'Instance does not exists', 1
-        IF @status <> 1 -- Created
-            THROW 50409, 'Instance has not yet been stored succssfully', 1
-
-        BEGIN TRY
-
-            EXEC dbo.IIndexInstanceCore
-                0,
-                @studyKey,
-                @seriesKey,
-                @instanceKey,
-                @watermark,
-                @stringExtendedQueryTags,
-                @longExtendedQueryTags,
-                @doubleExtendedQueryTags,
-                @dateTimeExtendedQueryTags,
-                @personNameExtendedQueryTags
-
-        END TRY
-        BEGIN CATCH
-
-            THROW
-
-        END CATCH
-
-    COMMIT TRANSACTION
-END
-GO
-
-/***************************************************************************************/
--- STORED PROCEDURE
---    Index instance V3
---
--- FIRST SCHEMA VERSION
---     6
---
--- DESCRIPTION
---    Adds or updates the various extended query tag indices for a given DICOM instance.
---
--- PARAMETERS
---     @watermark
---         * The Dicom instance watermark.
---     @stringExtendedQueryTags
---         * String extended query tag data
---     @longExtendedQueryTags
---         * Long extended query tag data
---     @doubleExtendedQueryTags
---         * Double extended query tag data
---     @dateTimeExtendedQueryTags
---         * DateTime extended query tag data
---     @personNameExtendedQueryTags
---         * PersonName extended query tag data
--- RETURN VALUE
---     None
-/***************************************************************************************/
-CREATE OR ALTER PROCEDURE dbo.IndexInstanceV3
-    @watermark                                                                   BIGINT,
-    @stringExtendedQueryTags dbo.InsertStringExtendedQueryTagTableType_1         READONLY,
-    @longExtendedQueryTags dbo.InsertLongExtendedQueryTagTableType_1             READONLY,
-    @doubleExtendedQueryTags dbo.InsertDoubleExtendedQueryTagTableType_1         READONLY,
-    @dateTimeExtendedQueryTags dbo.InsertDateTimeExtendedQueryTagTableType_2     READONLY,
-    @personNameExtendedQueryTags dbo.InsertPersonNameExtendedQueryTagTableType_1 READONLY
-AS
-BEGIN
-    SET NOCOUNT    ON
-    SET XACT_ABORT ON
-    BEGIN TRANSACTION
-
-        DECLARE @partitionKey INT
-        DECLARE @studyKey BIGINT
-        DECLARE @seriesKey BIGINT
-        DECLARE @instanceKey BIGINT
-
-        -- Add lock so that the instance cannot be removed
-        DECLARE @status TINYINT
-        SELECT
-            @partitionKey = PartitionKey,
-            @studyKey = StudyKey,
-            @seriesKey = SeriesKey,
-            @instanceKey = InstanceKey,
-            @status = Status
-        FROM dbo.Instance WITH (HOLDLOCK)
-        WHERE Watermark = @watermark
-
-        IF @@ROWCOUNT = 0
-            THROW 50404, 'Instance does not exists', 1
-        IF @status <> 1 -- Created
-            THROW 50409, 'Instance has not yet been stored succssfully', 1
-
-        -- Insert Extended Query Tags
-
-        -- String Key tags
-        BEGIN TRY
-
-            EXEC dbo.IIndexInstanceCore
-                @partitionKey,
-                @studyKey,
-                @seriesKey,
-                @instanceKey,
-                @watermark,
-                @stringExtendedQueryTags,
-                @longExtendedQueryTags,
-                @doubleExtendedQueryTags,
-                @dateTimeExtendedQueryTags,
-                @personNameExtendedQueryTags
-
-        END TRY
-        BEGIN CATCH
-
-            THROW
-
-        END CATCH
-
-    COMMIT TRANSACTION
-END
-GO
-
-/***************************************************************************************/
--- STORED PROCEDURE
->>>>>>> acf03bef
 --     RetrieveDeletedInstanceV2
 --
 -- FIRST SCHEMA VERSION
@@ -2310,171 +1573,6 @@
 END
 GO
 
-<<<<<<< HEAD
-=======
-/*************************************************************
-    Stored procedures for updating an instance status.
-**************************************************************/
---
--- STORED PROCEDURE
---     UpdateInstanceStatus
---
--- DESCRIPTION
---     Updates a DICOM instance status.
---
--- PARAMETERS
---     @studyInstanceUid
---         * The study instance UID.
---     @seriesInstanceUid
---         * The series instance UID.
---     @sopInstanceUid
---         * The SOP instance UID.
---     @watermark
---         * The watermark.
---     @status
---         * The new status to update to.
---     @maxTagKey
---         * Optional max ExtendedQueryTag key
---
--- RETURN VALUE
---     None
---
-CREATE OR ALTER PROCEDURE dbo.UpdateInstanceStatus
-    @studyInstanceUid  VARCHAR(64),
-    @seriesInstanceUid VARCHAR(64),
-    @sopInstanceUid    VARCHAR(64),
-    @watermark         BIGINT,
-    @status            TINYINT,
-    @maxTagKey         INT = NULL
-AS
-BEGIN
-    SET NOCOUNT    ON
-    SET XACT_ABORT ON
-    BEGIN TRANSACTION
-
-    -- This check ensures the client is not potentially missing 1 or more query tags that may need to be indexed.
-    -- Note that if @maxTagKey is NULL, < will always return UNKNOWN.
-    IF @maxTagKey < (SELECT ISNULL(MAX(TagKey), 0) FROM dbo.ExtendedQueryTag WITH (HOLDLOCK))
-        THROW 50409, 'Max extended query tag key does not match', 10
-
-    DECLARE @currentDate DATETIME2(7) = SYSUTCDATETIME()
-
-    UPDATE dbo.Instance
-    SET Status = @status, LastStatusUpdatedDate = @currentDate
-    WHERE StudyInstanceUid = @studyInstanceUid
-        AND SeriesInstanceUid = @seriesInstanceUid
-        AND SopInstanceUid = @sopInstanceUid
-        AND Watermark = @watermark
-
-    IF @@ROWCOUNT = 0
-        -- The instance does not exist. Perhaps it was deleted?
-        THROW 50404, 'Instance does not exist', 1;
-
-    -- Insert to change feed.
-    -- Currently this procedure is used only updating the status to created
-    -- If that changes an if condition is needed.
-    INSERT INTO dbo.ChangeFeed
-        (Timestamp, Action, StudyInstanceUid, SeriesInstanceUid, SopInstanceUid, OriginalWatermark)
-    VALUES
-        (@currentDate, 0, @studyInstanceUid, @seriesInstanceUid, @sopInstanceUid, @watermark)
-
-    -- Update existing instance currentWatermark to latest
-    UPDATE dbo.ChangeFeed
-    SET CurrentWatermark      = @watermark
-    WHERE StudyInstanceUid    = @studyInstanceUid
-        AND SeriesInstanceUid = @seriesInstanceUid
-        AND SopInstanceUid    = @sopInstanceUid
-
-    COMMIT TRANSACTION
-END
-GO
-
-/*************************************************************
-    Stored procedures for updating an instance status.
-**************************************************************/
---
--- STORED PROCEDURE
---     UpdateInstanceStatusV2
---
--- FIRST SCHEMA VERSION
---     6
---
--- DESCRIPTION
---     Updates a DICOM instance status.
---
--- PARAMETERS
---     @partitionName
---         * The client-provided data partition name.
---     @studyInstanceUid
---         * The study instance UID.
---     @seriesInstanceUid
---         * The series instance UID.
---     @sopInstanceUid
---         * The SOP instance UID.
---     @watermark
---         * The watermark.
---     @status
---         * The new status to update to.
---     @maxTagKey
---         * Optional max ExtendedQueryTag key
---
--- RETURN VALUE
---     None
---
-CREATE OR ALTER PROCEDURE dbo.UpdateInstanceStatusV2
-    @partitionKey       INT,
-    @studyInstanceUid   VARCHAR(64),
-    @seriesInstanceUid  VARCHAR(64),
-    @sopInstanceUid     VARCHAR(64),
-    @watermark          BIGINT,
-    @status             TINYINT,
-    @maxTagKey          INT = NULL
-AS
-BEGIN
-    SET NOCOUNT    ON
-    SET XACT_ABORT ON
-    BEGIN TRANSACTION
-
-    -- This check ensures the client is not potentially missing 1 or more query tags that may need to be indexed.
-    -- Note that if @maxTagKey is NULL, < will always return UNKNOWN.
-    IF @maxTagKey < (SELECT ISNULL(MAX(TagKey), 0) FROM dbo.ExtendedQueryTag WITH (HOLDLOCK))
-        THROW 50409, 'Max extended query tag key does not match', 10
-
-    DECLARE @currentDate DATETIME2(7) = SYSUTCDATETIME()
-
-    UPDATE dbo.Instance
-    SET Status = @status, LastStatusUpdatedDate = @currentDate
-    WHERE PartitionKey = @partitionKey
-        AND StudyInstanceUid = @studyInstanceUid
-        AND SeriesInstanceUid = @seriesInstanceUid
-        AND SopInstanceUid = @sopInstanceUid
-        AND Watermark = @watermark
-
-    IF @@ROWCOUNT = 0
-        -- The instance does not exist. Perhaps it was deleted?
-        THROW 50404, 'Instance does not exist', 1;
-
-    -- Insert to change feed.
-    -- Currently this procedure is used only updating the status to created
-    -- If that changes an if condition is needed.
-    INSERT INTO dbo.ChangeFeed
-        (Timestamp, Action, PartitionKey, StudyInstanceUid, SeriesInstanceUid, SopInstanceUid, OriginalWatermark)
-    VALUES
-        (@currentDate, 0, @partitionKey, @studyInstanceUid, @seriesInstanceUid, @sopInstanceUid, @watermark)
-
-    -- Update existing instance currentWatermark to latest
-    UPDATE dbo.ChangeFeed
-    SET CurrentWatermark      = @watermark
-    WHERE PartitionKey = @partitionKey
-        AND StudyInstanceUid    = @studyInstanceUid
-        AND SeriesInstanceUid = @seriesInstanceUid
-        AND SopInstanceUid    = @sopInstanceUid
-
-    COMMIT TRANSACTION
-END
-GO
-
->>>>>>> acf03bef
 COMMIT TRANSACTION
 
 /*************************************************************
