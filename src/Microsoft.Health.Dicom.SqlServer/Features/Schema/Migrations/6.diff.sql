/****************************************************************************************
Guidelines to create migration scripts - https://github.com/microsoft/healthcare-shared-components/tree/master/src/Microsoft.Health.SqlServer/SqlSchemaScriptsGuidelines.md

This diff is broken up into several sections:
 - The first transaction contains changes to tables and stored procedures.
 - The second transaction contains updates to indexes.
 - After the second transaction, there's an update to a full-text index which cannot be in a transaction.
******************************************************************************************/
SET XACT_ABORT ON

BEGIN TRANSACTION

<<<<<<< HEAD
/*************************************************************
    Partition Sequence
    Create sequence for partition key, with default value 1 reserved.
**************************************************************/
IF NOT EXISTS
(
    SELECT * FROM sys.sequences
    WHERE Name = 'PartitionKeySequence'
)
BEGIN
    CREATE SEQUENCE dbo.PartitionKeySequence
    AS INT
    START WITH 2    -- skipping the default partition
    INCREMENT BY 1
    MINVALUE 1
    NO CYCLE
    CACHE 10000
END

/*************************************************************
    Partition Table
    Create table containing data partitions for light-weight multitenancy.
**************************************************************/
IF NOT EXISTS 
(
    SELECT *
    FROM    sys.tables
    WHERE   Name = 'Partition'
)
BEGIN
    CREATE TABLE dbo.Partition (
        PartitionKey                INT             NOT NULL, --PK  System-generated sequence
        PartitionName               VARCHAR(64)     NOT NULL, --Client-generated unique name. Length allows GUID or UID.
        -- audit columns
        CreatedDate                 DATETIME2(7)    NOT NULL
    )

    CREATE UNIQUE CLUSTERED INDEX IXC_Partition ON dbo.Partition
    (
        PartitionKey
    )

    CREATE UNIQUE NONCLUSTERED INDEX IX_Partition_PartitionKey_PartitionName ON dbo.Partition
    (
        PartitionKey,
        PartitionName
    )

    -- Add default partition values
    INSERT INTO dbo.Partition
        (PartitionKey, PartitionName, CreatedDate)
    VALUES
        (1, 'Microsoft.Default', SYSUTCDATETIME())
END

/*************************************************************
    Study Table
    Add PartitionKey column and update indexes.
**************************************************************/
IF NOT EXISTS 
(
    SELECT *
    FROM    sys.columns
    WHERE   NAME = 'PartitionKey'
        AND Object_id = OBJECT_ID('dbo.Study')
)
BEGIN
    ALTER TABLE dbo.Study
        ADD PartitionKey INT NOT NULL DEFAULT 1
END

/*************************************************************
    Series Table
    Add PartitionKey column and update indexes.
**************************************************************/
IF NOT EXISTS 
(
    SELECT *
    FROM    sys.columns
    WHERE   NAME = 'PartitionKey'
        AND Object_id = OBJECT_ID('dbo.Series')
)
BEGIN
    ALTER TABLE dbo.Series
        ADD PartitionKey INT NOT NULL DEFAULT 1
END

/*************************************************************
    Instance Table
    Add PartitionKey column and update indexes.
**************************************************************/
IF NOT EXISTS 
(
    SELECT *
    FROM    sys.columns
    WHERE   NAME = 'PartitionKey'
        AND Object_id = OBJECT_ID('dbo.Instance')
)
BEGIN
    ALTER TABLE dbo.Instance
        ADD PartitionKey    INT             NOT NULL DEFAULT 1
END

/*************************************************************
    ChangeFeed Table
    Add PartitionKey column and update indexes.
**************************************************************/
IF NOT EXISTS 
(
    SELECT *
    FROM    sys.columns
    WHERE   NAME = 'PartitionKey'
        AND Object_id = OBJECT_ID('dbo.ChangeFeed')
)
BEGIN
    ALTER TABLE dbo.ChangeFeed
        ADD PartitionKey    INT             NOT NULL DEFAULT 1
END

/*************************************************************
    DeletedInstance Table
    Add PartitionKey column and update indexes.
**************************************************************/
IF NOT EXISTS 
(
    SELECT *
    FROM    sys.columns
    WHERE   NAME = 'PartitionKey'
        AND Object_id = OBJECT_ID('dbo.DeletedInstance')
)
BEGIN
    ALTER TABLE dbo.DeletedInstance
        ADD PartitionKey    INT             NOT NULL DEFAULT 1
END

/*************************************************************
    ExtendedQueryTagDateTime Table
    Add PartitionKey column and update indexes.
**************************************************************/
IF NOT EXISTS 
(
    SELECT *
    FROM    sys.columns
    WHERE   NAME = 'PartitionKey'
        AND Object_id = OBJECT_ID('dbo.ExtendedQueryTagDateTime ')
)
BEGIN
    ALTER TABLE dbo.ExtendedQueryTagDateTime 
        ADD PartitionKey INT NOT NULL DEFAULT 1
END

/*************************************************************
    ExtendedQueryTagDouble Table
    Add PartitionKey column and update indexes.
**************************************************************/
IF NOT EXISTS 
(
    SELECT *
    FROM    sys.columns
    WHERE   NAME = 'PartitionKey'
        AND Object_id = OBJECT_ID('dbo.ExtendedQueryTagDouble')
)
BEGIN
    ALTER TABLE dbo.ExtendedQueryTagDouble 
        ADD PartitionKey INT NOT NULL DEFAULT 1
END

/*************************************************************
    ExtendedQueryTagLong Table
    Add PartitionKey column and update indexes.
**************************************************************/
IF NOT EXISTS 
(
    SELECT *
    FROM    sys.columns
    WHERE   NAME = 'PartitionKey'
        AND Object_id = OBJECT_ID('dbo.ExtendedQueryTagLong')
)
BEGIN
    ALTER TABLE dbo.ExtendedQueryTagLong 
        ADD PartitionKey INT NOT NULL DEFAULT 1
END

/*************************************************************
    ExtendedQueryTagPersonName Table
    Add PartitionKey column and update indexes.
**************************************************************/
IF NOT EXISTS 
(
    SELECT *
    FROM    sys.columns
    WHERE   NAME = 'PartitionKey'
        AND Object_id = OBJECT_ID('dbo.ExtendedQueryTagPersonName')
)
BEGIN
    ALTER TABLE dbo.ExtendedQueryTagPersonName 
        ADD PartitionKey INT NOT NULL DEFAULT 1
END

/*************************************************************
    ExtendedQueryTagString Table
    Add PartitionKey column and update indexes.
**************************************************************/
IF NOT EXISTS 
(
    SELECT *
    FROM    sys.columns
    WHERE   NAME = 'PartitionKey'
        AND Object_id = OBJECT_ID('dbo.ExtendedQueryTagString')
)
BEGIN
    ALTER TABLE dbo.ExtendedQueryTagString 
        ADD PartitionKey INT NOT NULL DEFAULT 1
END
GO


/*************************************************************
    Stored procedure for adding an instance.
**************************************************************/
--
-- STORED PROCEDURE
--     AddInstanceV3
--
-- FIRST SCHEMA VERSION
--     6
--
-- DESCRIPTION
--     Adds a DICOM instance, now with partition.
--
-- PARAMETERS
--     @partitionKey
--         * The Partition key
=======
IF NOT EXISTS (
    SELECT *
    FROM sys.indexes
    WHERE name='IX_Instance_Watermark_Status' AND object_id = OBJECT_ID('dbo.Instance'))
BEGIN
    DROP INDEX IF EXISTS IX_Instance_Watermark on dbo.Instance
    CREATE UNIQUE NONCLUSTERED INDEX IX_Instance_Watermark_Status on dbo.Instance
    (
        Watermark,
        Status
    )
    INCLUDE
    (
        StudyInstanceUid,
        SeriesInstanceUid,
        SopInstanceUid
    )
    WITH (DATA_COMPRESSION = PAGE)
END
GO

IF NOT EXISTS (
    SELECT *
    FROM sys.indexes
    WHERE name='IX_ExtendedQueryTagDateTime_TagKey_StudyKey_SeriesKey_InstanceKey' AND object_id = OBJECT_ID('dbo.ExtendedQueryTagDateTime'))
BEGIN
    CREATE UNIQUE NONCLUSTERED INDEX IX_ExtendedQueryTagDateTime_TagKey_StudyKey_SeriesKey_InstanceKey on dbo.ExtendedQueryTagDateTime
    (
        TagKey,
        StudyKey,
        SeriesKey,
        InstanceKey
    )
    INCLUDE
    (
        Watermark
    )
    WITH (DATA_COMPRESSION = PAGE)
END
GO

IF NOT EXISTS (
    SELECT *
    FROM sys.indexes
    WHERE name='IX_ExtendedQueryTagDouble_TagKey_StudyKey_SeriesKey_InstanceKey' AND object_id = OBJECT_ID('dbo.ExtendedQueryTagDouble'))
BEGIN
    CREATE UNIQUE NONCLUSTERED INDEX IX_ExtendedQueryTagDouble_TagKey_StudyKey_SeriesKey_InstanceKey on dbo.ExtendedQueryTagDouble
    (
        TagKey,
        StudyKey,
        SeriesKey,
        InstanceKey
    )
    INCLUDE
    (
        Watermark
    )
    WITH (DATA_COMPRESSION = PAGE)
END
GO

IF NOT EXISTS (
    SELECT *
    FROM sys.indexes
    WHERE name='IX_ExtendedQueryTagLong_TagKey_StudyKey_SeriesKey_InstanceKey' AND object_id = OBJECT_ID('dbo.ExtendedQueryTagLong'))
BEGIN
    CREATE UNIQUE NONCLUSTERED INDEX IX_ExtendedQueryTagLong_TagKey_StudyKey_SeriesKey_InstanceKey on dbo.ExtendedQueryTagLong
    (
        TagKey,
        StudyKey,
        SeriesKey,
        InstanceKey
    )
    INCLUDE
    (
        Watermark
    )
    WITH (DATA_COMPRESSION = PAGE)
END
GO

IF NOT EXISTS (
    SELECT *
    FROM sys.indexes
    WHERE name='IX_ExtendedQueryTagPersonName_TagKey_StudyKey_SeriesKey_InstanceKey' AND object_id = OBJECT_ID('dbo.ExtendedQueryTagPersonName'))
BEGIN
    CREATE UNIQUE NONCLUSTERED INDEX IX_ExtendedQueryTagPersonName_TagKey_StudyKey_SeriesKey_InstanceKey on dbo.ExtendedQueryTagPersonName
    (
        TagKey,
        StudyKey,
        SeriesKey,
        InstanceKey
    )
    INCLUDE
    (
        Watermark
    )
    WITH (DATA_COMPRESSION = PAGE)
END
GO

IF 'PAGE' != (
    SELECT data_compression_desc
    FROM sys.partitions p
    INNER JOIN sys.indexes i
    ON p.object_id = i.object_id AND p.index_id = i.index_id
    WHERE i.name='IXC_ExtendedQueryTagPersonName_WatermarkAndTagKey' AND i.object_id = OBJECT_ID('dbo.ExtendedQueryTagPersonName'))
BEGIN
    ALTER INDEX IXC_ExtendedQueryTagPersonName_WatermarkAndTagKey ON dbo.ExtendedQueryTagPersonName
    REBUILD
    WITH (DATA_COMPRESSION = PAGE)
END
GO

IF NOT EXISTS (
    SELECT *
    FROM sys.indexes
    WHERE name='IX_ExtendedQueryTagString_TagKey_StudyKey_SeriesKey_InstanceKey' AND object_id = OBJECT_ID('dbo.ExtendedQueryTagString'))
BEGIN
    CREATE UNIQUE NONCLUSTERED INDEX IX_ExtendedQueryTagString_TagKey_StudyKey_SeriesKey_InstanceKey on dbo.ExtendedQueryTagString
    (
        TagKey,
        StudyKey,
        SeriesKey,
        InstanceKey
    )
    INCLUDE
    (
        Watermark
    )
    WITH (DATA_COMPRESSION = PAGE)
END
GO

/*************************************************************
    Stored procedures that are no longer necessary
*************************************************************/
DROP PROCEDURE IF EXISTS dbo.BeginAddInstance, dbo.EndAddInstance
GO

/***************************************************************************************/
-- STORED PROCEDURE
--    Index instance Core
--
-- DESCRIPTION
--    Adds or updates the various extended query tag indices for a given DICOM instance
--    Unlike IndexInstance, IndexInstanceCore is not wrapped in a transaction and may be re-used by other
--    stored procedures whose logic may vary.
--
-- PARAMETERS
--     @studyKey
--         * The internal key for the study
--     @seriesKey
--         * The internal key for the series
--     @instanceKey
--         * The internal key for the instance
--     @watermark
--         * The DICOM instance watermark
--     @stringExtendedQueryTags
--         * String extended query tag data
--     @longExtendedQueryTags
--         * Long extended query tag data
--     @doubleExtendedQueryTags
--         * Double extended query tag data
--     @dateTimeExtendedQueryTags
--         * DateTime extended query tag data
--     @personNameExtendedQueryTags
--         * PersonName extended query tag data
-- RETURN VALUE
--     None
/***************************************************************************************/
CREATE OR ALTER PROCEDURE dbo.IIndexInstanceCore
    @studyKey                                                                    BIGINT,
    @seriesKey                                                                   BIGINT,
    @instanceKey                                                                 BIGINT,
    @watermark                                                                   BIGINT,
    @stringExtendedQueryTags dbo.InsertStringExtendedQueryTagTableType_1         READONLY,
    @longExtendedQueryTags dbo.InsertLongExtendedQueryTagTableType_1             READONLY,
    @doubleExtendedQueryTags dbo.InsertDoubleExtendedQueryTagTableType_1         READONLY,
    @dateTimeExtendedQueryTags dbo.InsertDateTimeExtendedQueryTagTableType_2     READONLY,
    @personNameExtendedQueryTags dbo.InsertPersonNameExtendedQueryTagTableType_1 READONLY
AS
BEGIN
    -- String Key tags
    IF EXISTS (SELECT 1 FROM @stringExtendedQueryTags)
    BEGIN
        MERGE INTO dbo.ExtendedQueryTagString WITH (HOLDLOCK) AS T
        USING
        (
            -- Locks tags in dbo.ExtendedQueryTag
            SELECT input.TagKey, input.TagValue, input.TagLevel
            FROM @stringExtendedQueryTags input
            INNER JOIN dbo.ExtendedQueryTag WITH (REPEATABLEREAD)
            ON dbo.ExtendedQueryTag.TagKey = input.TagKey
            -- Only merge on extended query tag which is being adding.
            AND dbo.ExtendedQueryTag.TagStatus <> 2
        ) AS S
        ON T.TagKey = S.TagKey
            AND T.StudyKey = @studyKey
            -- Null SeriesKey indicates a Study level tag, no need to compare SeriesKey
            AND ISNULL(T.SeriesKey, @seriesKey) = @seriesKey
            -- Null InstanceKey indicates a Study/Series level tag, no to compare InstanceKey
            AND ISNULL(T.InstanceKey, @instanceKey) = @instanceKey
        WHEN MATCHED AND @watermark > T.Watermark THEN
            -- When index already exist, update only when watermark is newer
            UPDATE SET T.Watermark = @watermark, T.TagValue = S.TagValue
        WHEN NOT MATCHED THEN
            INSERT (TagKey, TagValue, StudyKey, SeriesKey, InstanceKey, Watermark)
            VALUES
            (
                S.TagKey,
                S.TagValue,
                @studyKey,
                -- When TagLevel is not Study, we should fill SeriesKey
                (CASE WHEN S.TagLevel <> 2 THEN @seriesKey ELSE NULL END),
                -- When TagLevel is Instance, we should fill InstanceKey
                (CASE WHEN S.TagLevel = 0 THEN @instanceKey ELSE NULL END),
                @watermark
            );
    END

    -- Long Key tags
    IF EXISTS (SELECT 1 FROM @longExtendedQueryTags)
    BEGIN
        MERGE INTO dbo.ExtendedQueryTagLong WITH (HOLDLOCK) AS T
        USING
        (
            SELECT input.TagKey, input.TagValue, input.TagLevel
            FROM @longExtendedQueryTags input
            INNER JOIN dbo.ExtendedQueryTag WITH (REPEATABLEREAD)
            ON dbo.ExtendedQueryTag.TagKey = input.TagKey
            AND dbo.ExtendedQueryTag.TagStatus <> 2
        ) AS S
        ON T.TagKey = S.TagKey
            AND T.StudyKey = @studyKey
            AND ISNULL(T.SeriesKey, @seriesKey) = @seriesKey
            AND ISNULL(T.InstanceKey, @instanceKey) = @instanceKey
        WHEN MATCHED AND @watermark > T.Watermark THEN
            -- When index already exist, update only when watermark is newer
            UPDATE SET T.Watermark = @watermark, T.TagValue = S.TagValue
        WHEN NOT MATCHED THEN
            INSERT (TagKey, TagValue, StudyKey, SeriesKey, InstanceKey, Watermark)
            VALUES
            (
                S.TagKey,
                S.TagValue,
                @studyKey,
                (CASE WHEN S.TagLevel <> 2 THEN @seriesKey ELSE NULL END),
                (CASE WHEN S.TagLevel = 0 THEN @instanceKey ELSE NULL END),
                @watermark
            );
    END

    -- Double Key tags
    IF EXISTS (SELECT 1 FROM @doubleExtendedQueryTags)
    BEGIN
        MERGE INTO dbo.ExtendedQueryTagDouble WITH (HOLDLOCK) AS T
        USING
        (
            SELECT input.TagKey, input.TagValue, input.TagLevel
            FROM @doubleExtendedQueryTags input
            INNER JOIN dbo.ExtendedQueryTag WITH (REPEATABLEREAD)
            ON dbo.ExtendedQueryTag.TagKey = input.TagKey
            AND dbo.ExtendedQueryTag.TagStatus <> 2
        ) AS S
        ON T.TagKey = S.TagKey
            AND T.StudyKey = @studyKey
            AND ISNULL(T.SeriesKey, @seriesKey) = @seriesKey
            AND ISNULL(T.InstanceKey, @instanceKey) = @instanceKey
        WHEN MATCHED AND @watermark > T.Watermark THEN
            -- When index already exist, update only when watermark is newer
            UPDATE SET T.Watermark = @watermark, T.TagValue = S.TagValue
        WHEN NOT MATCHED THEN
            INSERT (TagKey, TagValue, StudyKey, SeriesKey, InstanceKey, Watermark)
            VALUES
            (
                S.TagKey,
                S.TagValue,
                @studyKey,
                (CASE WHEN S.TagLevel <> 2 THEN @seriesKey ELSE NULL END),
                (CASE WHEN S.TagLevel = 0 THEN @instanceKey ELSE NULL END),
                @watermark
            );
    END

    -- DateTime Key tags
    IF EXISTS (SELECT 1 FROM @dateTimeExtendedQueryTags)
    BEGIN
        MERGE INTO dbo.ExtendedQueryTagDateTime WITH (HOLDLOCK) AS T
        USING
        (
            SELECT input.TagKey, input.TagValue, input.TagValueUtc, input.TagLevel
            FROM @dateTimeExtendedQueryTags input
            INNER JOIN dbo.ExtendedQueryTag WITH (REPEATABLEREAD)
            ON dbo.ExtendedQueryTag.TagKey = input.TagKey
            AND dbo.ExtendedQueryTag.TagStatus <> 2
        ) AS S
        ON T.TagKey = S.TagKey
            AND T.StudyKey = @studyKey
            AND ISNULL(T.SeriesKey, @seriesKey) = @seriesKey
            AND ISNULL(T.InstanceKey, @instanceKey) = @instanceKey
        WHEN MATCHED AND @watermark > T.Watermark THEN
            -- When index already exist, update only when watermark is newer
            UPDATE SET T.Watermark = @watermark, T.TagValue = S.TagValue, T.TagValueUtc = S.TagValueUtc
        WHEN NOT MATCHED THEN
            INSERT (TagKey, TagValue, StudyKey, SeriesKey, InstanceKey, Watermark, TagValueUtc)
            VALUES
            (
                S.TagKey,
                S.TagValue,
                @studyKey,
                (CASE WHEN S.TagLevel <> 2 THEN @seriesKey ELSE NULL END),
                (CASE WHEN S.TagLevel = 0 THEN @instanceKey ELSE NULL END),
                @watermark,
                S.TagValueUtc
            );
    END

    -- PersonName Key tags
    IF EXISTS (SELECT 1 FROM @personNameExtendedQueryTags)
    BEGIN
        MERGE INTO dbo.ExtendedQueryTagPersonName WITH (HOLDLOCK) AS T
        USING
        (
            SELECT input.TagKey, input.TagValue, input.TagLevel
            FROM @personNameExtendedQueryTags input
            INNER JOIN dbo.ExtendedQueryTag WITH (REPEATABLEREAD)
            ON dbo.ExtendedQueryTag.TagKey = input.TagKey
            AND dbo.ExtendedQueryTag.TagStatus <> 2
        ) AS S
        ON T.TagKey = S.TagKey
            AND T.StudyKey = @studyKey
            AND ISNULL(T.SeriesKey, @seriesKey) = @seriesKey
            AND ISNULL(T.InstanceKey, @instanceKey) = @instanceKey
        WHEN MATCHED AND @watermark > T.Watermark THEN
            -- When index already exist, update only when watermark is newer
            UPDATE SET T.Watermark = @watermark, T.TagValue = S.TagValue
        WHEN NOT MATCHED THEN
            INSERT (TagKey, TagValue, StudyKey, SeriesKey, InstanceKey, Watermark)
            VALUES
            (
                S.TagKey,
                S.TagValue,
                @studyKey,
                (CASE WHEN S.TagLevel <> 2 THEN @seriesKey ELSE NULL END),
                (CASE WHEN S.TagLevel = 0 THEN @instanceKey ELSE NULL END),
                @watermark
            );
    END
END
GO

/*************************************************************
    Stored procedures for adding an instance.
**************************************************************/
--
-- STORED PROCEDURE
--     AddInstanceV2
--
-- DESCRIPTION
--     Adds a DICOM instance.
--
-- PARAMETERS
>>>>>>> 36aed022
--     @studyInstanceUid
--         * The study instance UID.
--     @seriesInstanceUid
--         * The series instance UID.
--     @sopInstanceUid
--         * The SOP instance UID.
--     @patientId
--         * The Id of the patient.
--     @patientName
--         * The name of the patient.
--     @referringPhysicianName
--         * The referring physician name.
--     @studyDate
--         * The study date.
--     @studyDescription
--         * The study description.
--     @accessionNumber
--         * The accession number associated for the study.
--     @modality
--         * The modality associated for the series.
--     @performedProcedureStepStartDate
--         * The date when the procedure for the series was performed.
--     @stringExtendedQueryTags
--         * String extended query tag data
--     @longExtendedQueryTags
--         * Long extended query tag data
--     @doubleExtendedQueryTags
--         * Double extended query tag data
--     @dateTimeExtendedQueryTags
--         * DateTime extended query tag data
--     @personNameExtendedQueryTags
--         * PersonName extended query tag data
<<<<<<< HEAD
--     @initialStatus
--         * The initial status of the instance (0 | 1 | 2)
-- RETURN VALUE
--     The watermark (version).
------------------------------------------------------------------------
CREATE OR ALTER PROCEDURE dbo.AddInstanceV3
    @partitionName                      VARCHAR(64),
=======
-- RETURN VALUE
--     The watermark (version).
------------------------------------------------------------------------
CREATE OR ALTER PROCEDURE dbo.AddInstanceV2
>>>>>>> 36aed022
    @studyInstanceUid                   VARCHAR(64),
    @seriesInstanceUid                  VARCHAR(64),
    @sopInstanceUid                     VARCHAR(64),
    @patientId                          NVARCHAR(64),
    @patientName                        NVARCHAR(325) = NULL,
    @referringPhysicianName             NVARCHAR(325) = NULL,
    @studyDate                          DATE = NULL,
    @studyDescription                   NVARCHAR(64) = NULL,
    @accessionNumber                    NVARCHAR(64) = NULL,
    @modality                           NVARCHAR(16) = NULL,
    @performedProcedureStepStartDate    DATE = NULL,
    @patientBirthDate                   DATE = NULL,
    @manufacturerModelName              NVARCHAR(64) = NULL,
    @stringExtendedQueryTags dbo.InsertStringExtendedQueryTagTableType_1 READONLY,
    @longExtendedQueryTags dbo.InsertLongExtendedQueryTagTableType_1 READONLY,
    @doubleExtendedQueryTags dbo.InsertDoubleExtendedQueryTagTableType_1 READONLY,
    @dateTimeExtendedQueryTags dbo.InsertDateTimeExtendedQueryTagTableType_2 READONLY,
    @personNameExtendedQueryTags dbo.InsertPersonNameExtendedQueryTagTableType_1 READONLY,
    @initialStatus                      TINYINT
AS
BEGIN
<<<<<<< HEAD
    SET NOCOUNT ON

=======
    SET NOCOUNT    ON
>>>>>>> 36aed022
    SET XACT_ABORT ON
    BEGIN TRANSACTION

    DECLARE @currentDate DATETIME2(7) = SYSUTCDATETIME()
    DECLARE @existingStatus TINYINT
    DECLARE @newWatermark BIGINT
<<<<<<< HEAD
    DECLARE @partitionKey INT
=======
>>>>>>> 36aed022
    DECLARE @studyKey BIGINT
    DECLARE @seriesKey BIGINT
    DECLARE @instanceKey BIGINT

<<<<<<< HEAD
    SELECT @partitionKey = PartitionKey
    FROM dbo.Partition
    WHERE PartitionName = @partitionName

     -- Insert Partition
    IF @@ROWCOUNT = 0
    BEGIN
        SET @partitionKey = NEXT VALUE FOR dbo.PartitionKeySequence

        INSERT INTO dbo.Partition
            (PartitionKey, PartitionName, CreatedDate)
        VALUES
            (@partitionKey, @partitionName, @currentDate)
    END

    SELECT @existingStatus = Status
    FROM dbo.Instance
    WHERE PartitionKey = @partitionKey
        AND StudyInstanceUid = @studyInstanceUid
=======
    SELECT @existingStatus = Status
    FROM dbo.Instance
    WHERE StudyInstanceUid = @studyInstanceUid
>>>>>>> 36aed022
        AND SeriesInstanceUid = @seriesInstanceUid
        AND SopInstanceUid = @sopInstanceUid

    IF @@ROWCOUNT <> 0
        -- The instance already exists. Set the state = @existingStatus to indicate what state it is in.
        THROW 50409, 'Instance already exists', @existingStatus;

    -- The instance does not exist, insert it.
    SET @newWatermark = NEXT VALUE FOR dbo.WatermarkSequence
    SET @instanceKey = NEXT VALUE FOR dbo.InstanceKeySequence

    -- Insert Study
    SELECT @studyKey = StudyKey
    FROM dbo.Study WITH(UPDLOCK)
<<<<<<< HEAD
    WHERE PartitionKey = @partitionKey
        AND StudyInstanceUid = @studyInstanceUid
=======
    WHERE StudyInstanceUid = @studyInstanceUid
>>>>>>> 36aed022

    IF @@ROWCOUNT = 0
    BEGIN
        SET @studyKey = NEXT VALUE FOR dbo.StudyKeySequence

        INSERT INTO dbo.Study
<<<<<<< HEAD
            (PartitionKey, StudyKey, StudyInstanceUid, PatientId, PatientName, PatientBirthDate, ReferringPhysicianName, StudyDate, StudyDescription, AccessionNumber)
        VALUES
            (@partitionKey, @studyKey, @studyInstanceUid, @patientId, @patientName, @patientBirthDate, @referringPhysicianName, @studyDate, @studyDescription, @accessionNumber)
=======
            (StudyKey, StudyInstanceUid, PatientId, PatientName, PatientBirthDate, ReferringPhysicianName, StudyDate, StudyDescription, AccessionNumber)
        VALUES
            (@studyKey, @studyInstanceUid, @patientId, @patientName, @patientBirthDate, @referringPhysicianName, @studyDate, @studyDescription, @accessionNumber)
>>>>>>> 36aed022
    END
    ELSE
    BEGIN
        -- Latest wins
        UPDATE dbo.Study
        SET PatientId = @patientId, PatientName = @patientName, PatientBirthDate = @patientBirthDate, ReferringPhysicianName = @referringPhysicianName, StudyDate = @studyDate, StudyDescription = @studyDescription, AccessionNumber = @accessionNumber
        WHERE StudyKey = @studyKey
    END

    -- Insert Series
    SELECT @seriesKey = SeriesKey
    FROM dbo.Series WITH(UPDLOCK)
    WHERE StudyKey = @studyKey
    AND SeriesInstanceUid = @seriesInstanceUid
<<<<<<< HEAD
    AND PartitionKey = @partitionKey
=======
>>>>>>> 36aed022

    IF @@ROWCOUNT = 0
    BEGIN
        SET @seriesKey = NEXT VALUE FOR dbo.SeriesKeySequence

        INSERT INTO dbo.Series
<<<<<<< HEAD
            (PartitionKey, StudyKey, SeriesKey, SeriesInstanceUid, Modality, PerformedProcedureStepStartDate, ManufacturerModelName)
        VALUES
            (@partitionKey, @studyKey, @seriesKey, @seriesInstanceUid, @modality, @performedProcedureStepStartDate, @manufacturerModelName)
=======
            (StudyKey, SeriesKey, SeriesInstanceUid, Modality, PerformedProcedureStepStartDate, ManufacturerModelName)
        VALUES
            (@studyKey, @seriesKey, @seriesInstanceUid, @modality, @performedProcedureStepStartDate, @manufacturerModelName)
>>>>>>> 36aed022
    END
    ELSE
    BEGIN
        -- Latest wins
        UPDATE dbo.Series
        SET Modality = @modality, PerformedProcedureStepStartDate = @performedProcedureStepStartDate, ManufacturerModelName = @manufacturerModelName
        WHERE SeriesKey = @seriesKey
        AND StudyKey = @studyKey
<<<<<<< HEAD
        AND PartitionKey = @partitionKey
=======
>>>>>>> 36aed022
    END

    -- Insert Instance
    INSERT INTO dbo.Instance
<<<<<<< HEAD
        (PartitionKey, StudyKey, SeriesKey, InstanceKey, StudyInstanceUid, SeriesInstanceUid, SopInstanceUid, Watermark, Status, LastStatusUpdatedDate, CreatedDate)
    VALUES
        (@partitionKey, @studyKey, @seriesKey, @instanceKey, @studyInstanceUid, @seriesInstanceUid, @sopInstanceUid, @newWatermark, @initialStatus, @currentDate, @currentDate)

    -- Insert Extended Query Tags

    -- String Key tags
    IF EXISTS (SELECT 1 FROM @stringExtendedQueryTags)
    BEGIN
        MERGE INTO dbo.ExtendedQueryTagString AS T
        USING
        (
            SELECT input.TagKey, input.TagValue, input.TagLevel
            FROM @stringExtendedQueryTags input
            INNER JOIN dbo.ExtendedQueryTag WITH (REPEATABLEREAD)
            ON dbo.ExtendedQueryTag.TagKey = input.TagKey
            -- Not merge on extended query tag which is being deleted.
            AND dbo.ExtendedQueryTag.TagStatus <> 2
        ) AS S
        ON T.TagKey = S.TagKey
            AND T.PartitionKey = @partitionKey
            AND T.StudyKey = @studyKey
            -- Null SeriesKey indicates a Study level tag, no need to compare SeriesKey
            AND ISNULL(T.SeriesKey, @seriesKey) = @seriesKey
            -- Null InstanceKey indicates a Study/Series level tag, no to compare InstanceKey
            AND ISNULL(T.InstanceKey, @instanceKey) = @instanceKey
        WHEN MATCHED THEN
            UPDATE SET T.Watermark = @newWatermark, T.TagValue = S.TagValue
        WHEN NOT MATCHED THEN
            INSERT (TagKey, TagValue, PartitionKey, StudyKey, SeriesKey, InstanceKey, Watermark)
            VALUES(
            S.TagKey,
            S.TagValue,
            @partitionKey,
            @studyKey,
            -- When TagLevel is not Study, we should fill SeriesKey
            (CASE WHEN S.TagLevel <> 2 THEN @seriesKey ELSE NULL END),
            -- When TagLevel is Instance, we should fill InstanceKey
            (CASE WHEN S.TagLevel = 0 THEN @instanceKey ELSE NULL END),
            @newWatermark);
    END

    -- Long Key tags
    IF EXISTS (SELECT 1 FROM @longExtendedQueryTags)
    BEGIN
        MERGE INTO dbo.ExtendedQueryTagLong AS T
        USING
        (
            SELECT input.TagKey, input.TagValue, input.TagLevel
            FROM @longExtendedQueryTags input
            INNER JOIN dbo.ExtendedQueryTag WITH (REPEATABLEREAD)
            ON dbo.ExtendedQueryTag.TagKey = input.TagKey
            AND dbo.ExtendedQueryTag.TagStatus <> 2
        ) AS S
        ON T.TagKey = S.TagKey
            AND T.PartitionKey = @partitionKey
            AND T.StudyKey = @studyKey
            AND ISNULL(T.SeriesKey, @seriesKey) = @seriesKey
            AND ISNULL(T.InstanceKey, @instanceKey) = @instanceKey
        WHEN MATCHED THEN
            UPDATE SET T.Watermark = @newWatermark, T.TagValue = S.TagValue
        WHEN NOT MATCHED THEN
            INSERT (TagKey, TagValue, PartitionKey, StudyKey, SeriesKey, InstanceKey, Watermark)
            VALUES(
            S.TagKey,
            S.TagValue,
            @partitionKey,
            @studyKey,
            (CASE WHEN S.TagLevel <> 2 THEN @seriesKey ELSE NULL END),
            (CASE WHEN S.TagLevel = 0 THEN @instanceKey ELSE NULL END),
            @newWatermark);
    END

    -- Double Key tags
    IF EXISTS (SELECT 1 FROM @doubleExtendedQueryTags)
    BEGIN
        MERGE INTO dbo.ExtendedQueryTagDouble AS T
        USING
        (
            SELECT input.TagKey, input.TagValue, input.TagLevel
            FROM @doubleExtendedQueryTags input
            INNER JOIN dbo.ExtendedQueryTag WITH (REPEATABLEREAD)
            ON dbo.ExtendedQueryTag.TagKey = input.TagKey
            AND dbo.ExtendedQueryTag.TagStatus <> 2
        ) AS S
        ON T.TagKey = S.TagKey
            AND T.PartitionKey = @partitionKey
            AND T.StudyKey = @studyKey
            AND ISNULL(T.SeriesKey, @seriesKey) = @seriesKey
            AND ISNULL(T.InstanceKey, @instanceKey) = @instanceKey
        WHEN MATCHED THEN
            UPDATE SET T.Watermark = @newWatermark, T.TagValue = S.TagValue
        WHEN NOT MATCHED THEN
            INSERT (TagKey, TagValue, PartitionKey, StudyKey, SeriesKey, InstanceKey, Watermark)
            VALUES(
            S.TagKey,
            S.TagValue,
            @partitionKey,
            @studyKey,
            (CASE WHEN S.TagLevel <> 2 THEN @seriesKey ELSE NULL END),
            (CASE WHEN S.TagLevel = 0 THEN @instanceKey ELSE NULL END),
            @newWatermark);
    END

    -- DateTime Key tags
    IF EXISTS (SELECT 1 FROM @dateTimeExtendedQueryTags)
    BEGIN
        MERGE INTO dbo.ExtendedQueryTagDateTime AS T
        USING
        (
            SELECT input.TagKey, input.TagValue, input.TagValueUtc, input.TagLevel
            FROM @dateTimeExtendedQueryTags input
            INNER JOIN dbo.ExtendedQueryTag WITH (REPEATABLEREAD)
            ON dbo.ExtendedQueryTag.TagKey = input.TagKey
            AND dbo.ExtendedQueryTag.TagStatus <> 2
        ) AS S
        ON T.TagKey = S.TagKey
            AND T.PartitionKey = @partitionKey
            AND T.StudyKey = @studyKey
            AND ISNULL(T.SeriesKey, @seriesKey) = @seriesKey
            AND ISNULL(T.InstanceKey, @instanceKey) = @instanceKey
        WHEN MATCHED THEN
            UPDATE SET T.Watermark = @newWatermark, T.TagValue = S.TagValue
        WHEN NOT MATCHED THEN
            INSERT (TagKey, TagValue, PartitionKey, StudyKey, SeriesKey, InstanceKey, Watermark, TagValueUtc)
            VALUES(
            S.TagKey,
            S.TagValue,
            @partitionKey,
            @studyKey,
            (CASE WHEN S.TagLevel <> 2 THEN @seriesKey ELSE NULL END),
            (CASE WHEN S.TagLevel = 0 THEN @instanceKey ELSE NULL END),
            @newWatermark,
            S.TagValueUtc);
    END

    -- PersonName Key tags
    IF EXISTS (SELECT 1 FROM @personNameExtendedQueryTags)
    BEGIN
        MERGE INTO dbo.ExtendedQueryTagPersonName AS T
        USING
        (
            SELECT input.TagKey, input.TagValue, input.TagLevel
            FROM @personNameExtendedQueryTags input
            INNER JOIN dbo.ExtendedQueryTag WITH (REPEATABLEREAD)
            ON dbo.ExtendedQueryTag.TagKey = input.TagKey
            AND dbo.ExtendedQueryTag.TagStatus <> 2
        ) AS S
        ON T.TagKey = S.TagKey
            AND T.PartitionKey = @partitionKey
            AND T.StudyKey = @studyKey
            AND ISNULL(T.SeriesKey, @seriesKey) = @seriesKey
            AND ISNULL(T.InstanceKey, @instanceKey) = @instanceKey
        WHEN MATCHED THEN
            UPDATE SET T.Watermark = @newWatermark, T.TagValue = S.TagValue
        WHEN NOT MATCHED THEN
            INSERT (TagKey, TagValue, PartitionKey, StudyKey, SeriesKey, InstanceKey, Watermark)
            VALUES(
            S.TagKey,
            S.TagValue,
            @partitionKey,
            @studyKey,
            (CASE WHEN S.TagLevel <> 2 THEN @seriesKey ELSE NULL END),
            (CASE WHEN S.TagLevel = 0 THEN @instanceKey ELSE NULL END),
            @newWatermark);
    END
=======
        (StudyKey, SeriesKey, InstanceKey, StudyInstanceUid, SeriesInstanceUid, SopInstanceUid, Watermark, Status, LastStatusUpdatedDate, CreatedDate)
    VALUES
        (@studyKey, @seriesKey, @instanceKey, @studyInstanceUid, @seriesInstanceUid, @sopInstanceUid, @newWatermark, @initialStatus, @currentDate, @currentDate)

    BEGIN TRY

        EXEC dbo.IIndexInstanceCore
            @studyKey,
            @seriesKey,
            @instanceKey,
            @newWatermark,
            @stringExtendedQueryTags,
            @longExtendedQueryTags,
            @doubleExtendedQueryTags,
            @dateTimeExtendedQueryTags,
            @personNameExtendedQueryTags

    END TRY
    BEGIN CATCH

        THROW

    END CATCH
>>>>>>> 36aed022

    SELECT @newWatermark

    COMMIT TRANSACTION
END
GO

/***************************************************************************************/
-- STORED PROCEDURE
<<<<<<< HEAD
--     BeginAddInstanceV2
--
-- FIRST SCHEMA VERSION
--     6
--
-- DESCRIPTION
--     Begins the addition of a DICOM instance, now with partition.
--
-- PARAMETERS
--     @partitionKey
--         * The Partition key.
--     @studyInstanceUid
--         * The study instance UID.
--     @seriesInstanceUid
--         * The series instance UID.
--     @sopInstanceUid
--         * The SOP instance UID.
--     @patientId
--         * The Id of the patient.
--     @patientName
--         * The name of the patient.
--     @referringPhysicianName
--         * The referring physician name.
--     @studyDate
--         * The study date.
--     @studyDescription
--         * The study description.
--     @accessionNumber
--         * The accession number associated for the study.
--     @modality
--         * The modality associated for the series.
--     @performedProcedureStepStartDate
--         * The date when the procedure for the series was performed.
=======
--    Index instance V2
--
-- DESCRIPTION
--    Adds or updates the various extended query tag indices for a given DICOM instance.
--
-- PARAMETERS
--     @watermark
--         * The Dicom instance watermark.
>>>>>>> 36aed022
--     @stringExtendedQueryTags
--         * String extended query tag data
--     @longExtendedQueryTags
--         * Long extended query tag data
--     @doubleExtendedQueryTags
--         * Double extended query tag data
--     @dateTimeExtendedQueryTags
--         * DateTime extended query tag data
--     @personNameExtendedQueryTags
--         * PersonName extended query tag data
-- RETURN VALUE
<<<<<<< HEAD
--     The watermark (version).
/***************************************************************************************/
CREATE OR ALTER PROCEDURE dbo.BeginAddInstanceV2
    @partitionName                      VARCHAR(64),
    @studyInstanceUid                   VARCHAR(64),
    @seriesInstanceUid                  VARCHAR(64),
    @sopInstanceUid                     VARCHAR(64),
    @patientId                          NVARCHAR(64),
    @patientName                        NVARCHAR(325) = NULL,
    @referringPhysicianName             NVARCHAR(325) = NULL,
    @studyDate                          DATE = NULL,
    @studyDescription                   NVARCHAR(64) = NULL,
    @accessionNumber                    NVARCHAR(64) = NULL,
    @modality                           NVARCHAR(16) = NULL,
    @performedProcedureStepStartDate    DATE = NULL,
    @patientBirthDate                   DATE = NULL,
    @manufacturerModelName              NVARCHAR(64) = NULL
AS
BEGIN
    SET NOCOUNT ON
    SET XACT_ABORT ON
    BEGIN TRANSACTION

    DECLARE @currentDate DATETIME2(7) = SYSUTCDATETIME()
    DECLARE @existingStatus TINYINT
    DECLARE @newWatermark BIGINT
    DECLARE @partitionKey INT
    DECLARE @studyKey BIGINT
    DECLARE @seriesKey BIGINT
    DECLARE @instanceKey BIGINT

    SELECT @partitionKey = PartitionKey
    FROM dbo.Partition
    WHERE PartitionName = @partitionName

     -- Insert Partition
    IF @@ROWCOUNT = 0
    BEGIN
        SET @partitionKey = NEXT VALUE FOR dbo.PartitionKeySequence

        INSERT INTO dbo.Partition
            (PartitionKey, PartitionName, CreatedDate)
        VALUES
            (@partitionKey, @partitionName, @currentDate)
    END

    SELECT @existingStatus = Status
    FROM dbo.Instance WITH(HOLDLOCK)
    WHERE PartitionKey = @partitionKey
        AND StudyInstanceUid = @studyInstanceUid
        AND SeriesInstanceUid = @seriesInstanceUid
        AND SopInstanceUid = @sopInstanceUid

    IF @@ROWCOUNT <> 0
        -- The instance already exists. Set the state = @existingStatus to indicate what state it is in.
        THROW 50409, 'Instance already exists', @existingStatus;

    -- Insert Study
    SELECT @studyKey = StudyKey
    FROM dbo.Study WITH(HOLDLOCK)
    WHERE PartitionKey = @partitionKey
        AND StudyInstanceUid = @studyInstanceUid

    IF @@ROWCOUNT = 0
    BEGIN
        SET @studyKey = NEXT VALUE FOR dbo.StudyKeySequence

        INSERT INTO dbo.Study
            (PartitionKey, StudyKey, StudyInstanceUid, PatientId, PatientName, PatientBirthDate, ReferringPhysicianName, StudyDate, StudyDescription, AccessionNumber)
        VALUES
            (@partitionKey, @studyKey, @studyInstanceUid, @patientId, @patientName, @patientBirthDate, @referringPhysicianName, @studyDate, @studyDescription, @accessionNumber)
    END
    ELSE
    BEGIN
        -- Latest wins
        UPDATE dbo.Study
        SET PatientId = @patientId, PatientName = @patientName, PatientBirthDate = @patientBirthDate, ReferringPhysicianName = @referringPhysicianName, StudyDate = @studyDate, StudyDescription = @studyDescription, AccessionNumber = @accessionNumber
        WHERE StudyKey = @studyKey
    END

    -- Insert Series
    SELECT @seriesKey = SeriesKey
    FROM dbo.Series WITH(HOLDLOCK)
    WHERE StudyKey = @studyKey
    AND SeriesInstanceUid = @seriesInstanceUid

    IF @@ROWCOUNT = 0
    BEGIN
        SET @seriesKey = NEXT VALUE FOR dbo.SeriesKeySequence

        INSERT INTO dbo.Series
            (PartitionKey, StudyKey, SeriesKey, SeriesInstanceUid, Modality, PerformedProcedureStepStartDate, ManufacturerModelName)
        VALUES
            (@partitionKey, @studyKey, @seriesKey, @seriesInstanceUid, @modality, @performedProcedureStepStartDate, @manufacturerModelName)
    END
    ELSE
    BEGIN
        -- Latest wins
        UPDATE dbo.Series
        SET Modality = @modality, PerformedProcedureStepStartDate = @performedProcedureStepStartDate, ManufacturerModelName = @manufacturerModelName
        WHERE SeriesKey = @seriesKey
        AND StudyKey = @studyKey
        AND PartitionKey = @partitionKey
    END

    -- Insert Instance
    INSERT INTO dbo.Instance
        (PartitionKey, StudyKey, SeriesKey, InstanceKey, StudyInstanceUid, SeriesInstanceUid, SopInstanceUid, Watermark, Status, LastStatusUpdatedDate, CreatedDate)
    VALUES
        (@partitionKey, @studyKey, @seriesKey, @instanceKey, @studyInstanceUid, @seriesInstanceUid, @sopInstanceUid, @newWatermark, 0, @currentDate, @currentDate)

    SELECT @newWatermark
=======
--     None
/***************************************************************************************/
CREATE OR ALTER PROCEDURE dbo.IndexInstanceV2
    @watermark                                                                   BIGINT,
    @stringExtendedQueryTags dbo.InsertStringExtendedQueryTagTableType_1         READONLY,
    @longExtendedQueryTags dbo.InsertLongExtendedQueryTagTableType_1             READONLY,
    @doubleExtendedQueryTags dbo.InsertDoubleExtendedQueryTagTableType_1         READONLY,
    @dateTimeExtendedQueryTags dbo.InsertDateTimeExtendedQueryTagTableType_2     READONLY,
    @personNameExtendedQueryTags dbo.InsertPersonNameExtendedQueryTagTableType_1 READONLY
AS
BEGIN
    SET NOCOUNT    ON
    SET XACT_ABORT ON
    BEGIN TRANSACTION

        DECLARE @studyKey BIGINT
        DECLARE @seriesKey BIGINT
        DECLARE @instanceKey BIGINT

        -- Add lock so that the instance cannot be removed
        DECLARE @status TINYINT
        SELECT
            @studyKey = StudyKey,
            @seriesKey = SeriesKey,
            @instanceKey = InstanceKey,
            @status = Status
        FROM dbo.Instance WITH (HOLDLOCK)
        WHERE Watermark = @watermark

        IF @@ROWCOUNT = 0
            THROW 50404, 'Instance does not exists', 1
        IF @status <> 1 -- Created
            THROW 50409, 'Instance has not yet been stored succssfully', 1

        BEGIN TRY

            EXEC dbo.IIndexInstanceCore
                @studyKey,
                @seriesKey,
                @instanceKey,
                @watermark,
                @stringExtendedQueryTags,
                @longExtendedQueryTags,
                @doubleExtendedQueryTags,
                @dateTimeExtendedQueryTags,
                @personNameExtendedQueryTags

        END TRY
        BEGIN CATCH

            THROW

        END CATCH
>>>>>>> 36aed022

    COMMIT TRANSACTION
END
GO

<<<<<<< HEAD
/***************************************************************************************/
-- STORED PROCEDURE
--     EndAddInstanceV2
--
-- FIRST SCHEMA VERSION
--     6
--
-- DESCRIPTION
--     Completes the addition of a DICOM instance.
--
-- PARAMETERS
--     @partitionName
--         * The client-provided data partition name.
=======
/*************************************************************
    Stored procedures for updating an instance status.
**************************************************************/
--
-- STORED PROCEDURE
--     UpdateInstanceStatus
--
-- DESCRIPTION
--     Updates a DICOM instance status.
--
-- PARAMETERS
>>>>>>> 36aed022
--     @studyInstanceUid
--         * The study instance UID.
--     @seriesInstanceUid
--         * The series instance UID.
--     @sopInstanceUid
--         * The SOP instance UID.
--     @watermark
--         * The watermark.
<<<<<<< HEAD
--     @maxTagKey
--         * Max ExtendedQueryTag key
--     @stringExtendedQueryTags
--         * String extended query tag data
--     @longExtendedQueryTags
--         * Long extended query tag data
--     @doubleExtendedQueryTags
--         * Double extended query tag data
--     @dateTimeExtendedQueryTags
--         * DateTime extended query tag data
--     @personNameExtendedQueryTags
--         * PersonName extended query tag data
-- RETURN VALUE
--     None
/***************************************************************************************/
CREATE OR ALTER PROCEDURE dbo.EndAddInstanceV2
    @partitionKey      INT,
=======
--     @status
--         * The new status to update to.
--     @maxTagKey
--         * Optional max ExtendedQueryTag key
--
-- RETURN VALUE
--     None
--
CREATE OR ALTER PROCEDURE dbo.UpdateInstanceStatus
>>>>>>> 36aed022
    @studyInstanceUid  VARCHAR(64),
    @seriesInstanceUid VARCHAR(64),
    @sopInstanceUid    VARCHAR(64),
    @watermark         BIGINT,
<<<<<<< HEAD
    @maxTagKey         INT = NULL,
    @stringExtendedQueryTags dbo.InsertStringExtendedQueryTagTableType_1         READONLY,
    @longExtendedQueryTags dbo.InsertLongExtendedQueryTagTableType_1             READONLY,
    @doubleExtendedQueryTags dbo.InsertDoubleExtendedQueryTagTableType_1         READONLY,
    @dateTimeExtendedQueryTags dbo.InsertDateTimeExtendedQueryTagTableType_1     READONLY,
    @personNameExtendedQueryTags dbo.InsertPersonNameExtendedQueryTagTableType_1 READONLY
AS
BEGIN
    SET NOCOUNT ON

    SET XACT_ABORT ON
    BEGIN TRANSACTION

        -- This check ensures the client is not potentially missing 1 or more query tags that may need to be indexed.
        -- Note that if @maxTagKey is NULL, < will always return UNKNOWN.
        IF @maxTagKey < (SELECT ISNULL(MAX(TagKey), 0) FROM dbo.ExtendedQueryTag WITH (HOLDLOCK))
            THROW 50409, 'Max extended query tag key does not match', 10

        DECLARE @currentDate DATETIME2(7) = SYSUTCDATETIME()

        UPDATE dbo.Instance
        SET Status = 1, LastStatusUpdatedDate = @currentDate
        WHERE PartitionKey = @partitionKey
            AND StudyInstanceUid = @studyInstanceUid
            AND SeriesInstanceUid = @seriesInstanceUid
            AND SopInstanceUid = @sopInstanceUid
            AND Watermark = @watermark

        IF @@ROWCOUNT = 0
            THROW 50404, 'Instance does not exist', 1 -- The instance does not exist. Perhaps it was deleted?

        EXEC dbo.IndexInstance
            @watermark,
            @stringExtendedQueryTags,
            @longExtendedQueryTags,
            @doubleExtendedQueryTags,
            @dateTimeExtendedQueryTags,
            @personNameExtendedQueryTags

        -- Insert to change feed.
        -- Currently this procedure is used only updating the status to created
        -- If that changes an if condition is needed.
        INSERT INTO dbo.ChangeFeed
            (Timestamp, Action, PartitionKey, StudyInstanceUid, SeriesInstanceUid, SopInstanceUid, OriginalWatermark)
        VALUES
            (@currentDate, 0, @partitionKey, @studyInstanceUid, @seriesInstanceUid, @sopInstanceUid, @watermark)

        -- Update existing instance currentWatermark to latest
        UPDATE dbo.ChangeFeed
        SET CurrentWatermark      = @watermark
        WHERE PartitionKey = @partitionKey
            AND StudyInstanceUid = @studyInstanceUid
            AND SeriesInstanceUid = @seriesInstanceUid
            AND SopInstanceUid = @sopInstanceUid

    COMMIT TRANSACTION
END
GO

/***************************************************************************************/
-- STORED PROCEDURE
--     DeleteDeletedInstanceV2
--
-- FIRST SCHEMA VERSION
--     6
--
-- DESCRIPTION
--     Removes a deleted instance from the DeletedInstance table
--
-- PARAMETERS
--     @partitionKey
--         * The Partition key
--     @studyInstanceUid
--         * The study instance UID.
--     @seriesInstanceUid
--         * The series instance UID.
--     @sopInstanceUid
--         * The SOP instance UID.
--     @watermark
--         * The watermark of the entry
/***************************************************************************************/
CREATE OR ALTER PROCEDURE dbo.DeleteDeletedInstanceV2(
    @partitionKey       INT,
    @studyInstanceUid   VARCHAR(64),
    @seriesInstanceUid  VARCHAR(64),
    @sopInstanceUid     VARCHAR(64),
    @watermark          BIGINT
)
AS
BEGIN
    SET NOCOUNT ON

    DELETE
    FROM    dbo.DeletedInstance
    WHERE   PartitionKey = @partitionKey
        AND     StudyInstanceUid = @studyInstanceUid
        AND     SeriesInstanceUid = @seriesInstanceUid
        AND     SopInstanceUid = @sopInstanceUid
        AND     Watermark = @watermark
END
GO

/***************************************************************************************/
-- STORED PROCEDURE
--     DeleteInstanceV2
--
-- FIRST SCHEMA VERSION
--     6
--
-- DESCRIPTION
--     Removes the specified instance(s) and places them in the DeletedInstance table for later removal
--
-- PARAMETERS
--     @partitionKey
--         * The Partition key
--     @cleanupAfter
--         * The date time offset that the instance can be cleaned up.
--     @createdStatus
--         * Status value representing the created state.
--     @studyInstanceUid
--         * The study instance UID.
--     @seriesInstanceUid
--         * The series instance UID.
--     @sopInstanceUid
--         * The SOP instance UID.
/***************************************************************************************/
CREATE OR ALTER PROCEDURE dbo.DeleteInstanceV2
    @cleanupAfter       DATETIMEOFFSET(0),
    @createdStatus      TINYINT,
    @partitionKey       INT,
    @studyInstanceUid   VARCHAR(64),
    @seriesInstanceUid  VARCHAR(64) = null,
    @sopInstanceUid     VARCHAR(64) = null
AS
BEGIN
    SET NOCOUNT ON
    SET XACT_ABORT ON

    BEGIN TRANSACTION

    DECLARE @deletedInstances AS TABLE
           (PartitionKey INT,
            StudyInstanceUid VARCHAR(64),
            SeriesInstanceUid VARCHAR(64),
            SopInstanceUid VARCHAR(64),
            Status TINYINT,
            Watermark BIGINT)

    DECLARE @studyKey BIGINT
    DECLARE @seriesKey BIGINT
    DECLARE @instanceKey BIGINT
    DECLARE @deletedDate DATETIME2 = SYSUTCDATETIME()

    -- Get the study, series and instance PK
    SELECT  @studyKey = StudyKey,
    @seriesKey = CASE @seriesInstanceUid WHEN NULL THEN NULL ELSE SeriesKey END,
    @instanceKey = CASE @sopInstanceUid WHEN NULL THEN NULL ELSE InstanceKey END
    FROM    dbo.Instance
    WHERE   PartitionKey = @partitionKey
        AND     StudyInstanceUid = @studyInstanceUid
        AND     SeriesInstanceUid = ISNULL(@seriesInstanceUid, SeriesInstanceUid)
        AND     SopInstanceUid = ISNULL(@sopInstanceUid, SopInstanceUid)

    -- Delete the instance and insert the details into DeletedInstance and ChangeFeed
    DELETE  dbo.Instance
        OUTPUT deleted.PartitionKey, deleted.StudyInstanceUid, deleted.SeriesInstanceUid, deleted.SopInstanceUid, deleted.Status, deleted.Watermark
        INTO @deletedInstances
    WHERE   PartitionKey = @partitionKey
        AND     StudyInstanceUid = @studyInstanceUid
        AND     SeriesInstanceUid = ISNULL(@seriesInstanceUid, SeriesInstanceUid)
        AND     SopInstanceUid = ISNULL(@sopInstanceUid, SopInstanceUid)

    IF @@ROWCOUNT = 0
        THROW 50404, 'Instance not found', 1

    -- Deleting tag errors
    DECLARE @deletedTags AS TABLE
    (
        TagKey BIGINT
    )
    DELETE XQTE
        OUTPUT deleted.TagKey
        INTO @deletedTags
    FROM dbo.ExtendedQueryTagError as XQTE
    INNER JOIN @deletedInstances as d
    ON XQTE.Watermark = d.Watermark

    -- Update error count
    IF EXISTS (SELECT * FROM @deletedTags)
    BEGIN
        DECLARE @deletedTagCounts AS TABLE
        (
            TagKey BIGINT,
            ErrorCount INT
        )

        -- Calculate error count
        INSERT INTO @deletedTagCounts
            (TagKey, ErrorCount)
        SELECT TagKey, COUNT(1)
        FROM @deletedTags
        GROUP BY TagKey

        UPDATE XQT
        SET XQT.ErrorCount = XQT.ErrorCount - DTC.ErrorCount
        FROM dbo.ExtendedQueryTag AS XQT
        INNER JOIN @deletedTagCounts AS DTC
        ON XQT.TagKey = DTC.TagKey
    END

    -- Deleting indexed instance tags
    DELETE
    FROM    dbo.ExtendedQueryTagString
    WHERE   StudyKey = @studyKey
    AND     SeriesKey = ISNULL(@seriesKey, SeriesKey)
    AND     InstanceKey = ISNULL(@instanceKey, InstanceKey)

    DELETE
    FROM    dbo.ExtendedQueryTagLong
    WHERE   StudyKey = @studyKey
    AND     SeriesKey = ISNULL(@seriesKey, SeriesKey)
    AND     InstanceKey = ISNULL(@instanceKey, InstanceKey)

    DELETE
    FROM    dbo.ExtendedQueryTagDouble
    WHERE   StudyKey = @studyKey
    AND     SeriesKey = ISNULL(@seriesKey, SeriesKey)
    AND     InstanceKey = ISNULL(@instanceKey, InstanceKey)

    DELETE
    FROM    dbo.ExtendedQueryTagDateTime
    WHERE   StudyKey = @studyKey
    AND     SeriesKey = ISNULL(@seriesKey, SeriesKey)
    AND     InstanceKey = ISNULL(@instanceKey, InstanceKey)

    DELETE
    FROM    dbo.ExtendedQueryTagPersonName
    WHERE   StudyKey = @studyKey
    AND     SeriesKey = ISNULL(@seriesKey, SeriesKey)
    AND     InstanceKey = ISNULL(@instanceKey, InstanceKey)

    INSERT INTO dbo.DeletedInstance
    (PartitionKey, StudyInstanceUid, SeriesInstanceUid, SopInstanceUid, Watermark, DeletedDateTime, RetryCount, CleanupAfter)
    SELECT PartitionKey, StudyInstanceUid, SeriesInstanceUid, SopInstanceUid, Watermark, @deletedDate, 0 , @cleanupAfter
    FROM @deletedInstances

    INSERT INTO dbo.ChangeFeed
    (TimeStamp, Action, PartitionKey, StudyInstanceUid, SeriesInstanceUid, SopInstanceUid, OriginalWatermark)
    SELECT @deletedDate, 1, PartitionKey, StudyInstanceUid, SeriesInstanceUid, SopInstanceUid, Watermark
    FROM @deletedInstances
    WHERE Status = @createdStatus

    UPDATE cf
    SET cf.CurrentWatermark = NULL
    FROM dbo.ChangeFeed cf WITH(FORCESEEK)
    JOIN @deletedInstances d
    ON cf.PartitionKey = d.PartitionKey
        AND cf.StudyInstanceUid = d.StudyInstanceUid
        AND cf.SeriesInstanceUid = d.SeriesInstanceUid
        AND cf.SopInstanceUid = d.SopInstanceUid

    -- If this is the last instance for a series, remove the series
    IF NOT EXISTS ( SELECT  *
                    FROM    dbo.Instance WITH(HOLDLOCK, UPDLOCK)
                    WHERE   StudyKey = @studyKey
                    AND     SeriesInstanceUid = ISNULL(@seriesInstanceUid, SeriesInstanceUid))
    BEGIN
        DELETE
        FROM    dbo.Series
        WHERE   StudyKey = @studyKey
        AND     SeriesInstanceUid = ISNULL(@seriesInstanceUid, SeriesInstanceUid)

        -- Deleting indexed series tags
        DELETE
        FROM    dbo.ExtendedQueryTagString
        WHERE   StudyKey = @studyKey
        AND     SeriesKey = ISNULL(@seriesKey, SeriesKey)

        DELETE
        FROM    dbo.ExtendedQueryTagLong
        WHERE   StudyKey = @studyKey
        AND     SeriesKey = ISNULL(@seriesKey, SeriesKey)

        DELETE
        FROM    dbo.ExtendedQueryTagDouble
        WHERE   StudyKey = @studyKey
        AND     SeriesKey = ISNULL(@seriesKey, SeriesKey)

        DELETE
        FROM    dbo.ExtendedQueryTagDateTime
        WHERE   StudyKey = @studyKey
        AND     SeriesKey = ISNULL(@seriesKey, SeriesKey)

        DELETE
        FROM    dbo.ExtendedQueryTagPersonName
        WHERE   StudyKey = @studyKey
        AND     SeriesKey = ISNULL(@seriesKey, SeriesKey)
    END

    -- If we've removing the series, see if it's the last for a study and if so, remove the study
    IF NOT EXISTS ( SELECT  *
                    FROM    dbo.Series WITH(HOLDLOCK, UPDLOCK)
                    WHERE   Studykey = @studyKey)
    BEGIN
        DELETE
        FROM    dbo.Study
        WHERE   StudyKey = @studyKey

        -- Deleting indexed study tags
        DELETE
        FROM    dbo.ExtendedQueryTagString
        WHERE   StudyKey = @studyKey

        DELETE
        FROM    dbo.ExtendedQueryTagLong
        WHERE   StudyKey = @studyKey

        DELETE
        FROM    dbo.ExtendedQueryTagDouble
        WHERE   StudyKey = @studyKey

        DELETE
        FROM    dbo.ExtendedQueryTagDateTime
        WHERE   StudyKey = @studyKey

        DELETE
        FROM    dbo.ExtendedQueryTagPersonName
        WHERE   StudyKey = @studyKey
    END
=======
    @status            TINYINT,
    @maxTagKey         INT = NULL
AS
BEGIN
    SET NOCOUNT    ON
    SET XACT_ABORT ON
    BEGIN TRANSACTION

    -- This check ensures the client is not potentially missing 1 or more query tags that may need to be indexed.
    -- Note that if @maxTagKey is NULL, < will always return UNKNOWN.
    IF @maxTagKey < (SELECT ISNULL(MAX(TagKey), 0) FROM dbo.ExtendedQueryTag WITH (HOLDLOCK))
        THROW 50409, 'Max extended query tag key does not match', 10

    DECLARE @currentDate DATETIME2(7) = SYSUTCDATETIME()

    UPDATE dbo.Instance
    SET Status = @status, LastStatusUpdatedDate = @currentDate
    WHERE StudyInstanceUid = @studyInstanceUid
        AND SeriesInstanceUid = @seriesInstanceUid
        AND SopInstanceUid = @sopInstanceUid
        AND Watermark = @watermark

    -- The instance does not exist. Perhaps it was deleted?
    IF @@ROWCOUNT = 0
        THROW 50404, 'Instance does not exist', 1

    -- Insert to change feed.
    -- Currently this procedure is used only updating the status to created
    -- If that changes an if condition is needed.
    INSERT INTO dbo.ChangeFeed
        (Timestamp, Action, StudyInstanceUid, SeriesInstanceUid, SopInstanceUid, OriginalWatermark)
    VALUES
        (@currentDate, 0, @studyInstanceUid, @seriesInstanceUid, @sopInstanceUid, @watermark)

    -- Update existing instance currentWatermark to latest
    UPDATE dbo.ChangeFeed
    SET CurrentWatermark      = @watermark
    WHERE StudyInstanceUid    = @studyInstanceUid
        AND SeriesInstanceUid = @seriesInstanceUid
        AND SopInstanceUid    = @sopInstanceUid
>>>>>>> 36aed022

    COMMIT TRANSACTION
END
GO

/***************************************************************************************/
-- STORED PROCEDURE
<<<<<<< HEAD
--     GetChangeFeedLatestV2
--
-- FIRST SCHEMA VERSION
--     6
--
-- DESCRIPTION
--     Gets the latest dicom change
/***************************************************************************************/
CREATE OR ALTER PROCEDURE dbo.GetChangeFeedLatestV2
AS
BEGIN
    SET NOCOUNT     ON
    SET XACT_ABORT  ON

    SELECT  TOP(1)
            Sequence,
            Timestamp,
            Action,
            PartitionName,
            StudyInstanceUid,
            SeriesInstanceUid,
            SopInstanceUid,
            OriginalWatermark,
            CurrentWatermark
    FROM    dbo.ChangeFeed c
    INNER JOIN dbo.Partition p
    ON p.PartitionKey = c.PartitionKey
    ORDER BY Sequence DESC
END
GO

/***************************************************************************************/
-- STORED PROCEDURE
--     GetChangeFeedV2
--
-- FIRST SCHEMA VERSION
--     6
--
-- DESCRIPTION
--     Gets a stream of dicom changes (instance adds and deletes)
--
-- PARAMETERS
--     @limit
--         * Max rows to return
--     @offet
--         * Rows to skip
/***************************************************************************************/
CREATE OR ALTER PROCEDURE dbo.GetChangeFeedV2 (
    @limit      INT,
    @offset     BIGINT)
AS
BEGIN
    SET NOCOUNT     ON
    SET XACT_ABORT  ON

    SELECT  Sequence,
            Timestamp,
            Action,
            PartitionName,
            StudyInstanceUid,
            SeriesInstanceUid,
            SopInstanceUid,
            OriginalWatermark,
            CurrentWatermark
    FROM    dbo.ChangeFeed c
    INNER JOIN dbo.Partition p
    ON p.PartitionKey = c.PartitionKey
    WHERE   Sequence BETWEEN @offset+1 AND @offset+@limit
    ORDER BY Sequence
END
GO

/***************************************************************************************/
-- STORED PROCEDURE
--     GetExtendedQueryTagErrorsV2
--
-- FIRST SCHEMA VERSION
--     6
--
-- DESCRIPTION
--     Gets the extended query tag errors by tag path.
--
-- PARAMETERS
--     @tagPath
--         * The TagPath for the extended query tag for which we retrieve error(s).
--     @limit
--         * The maximum number of results to retrieve.
--     @offset
--         * The offset from which to retrieve paginated results.
--
-- RETURN VALUE
--     The tag error fields and the corresponding instance UIDs.
/***************************************************************************************/
CREATE OR ALTER PROCEDURE dbo.GetExtendedQueryTagErrorsV2
    @tagPath VARCHAR(64),
    @limit   INT,
    @offset  INT
AS
BEGIN
    SET NOCOUNT     ON
    SET XACT_ABORT  ON

    DECLARE @tagKey INT
    SELECT @tagKey = TagKey
    FROM dbo.ExtendedQueryTag WITH(HOLDLOCK)
    WHERE dbo.ExtendedQueryTag.TagPath = @tagPath

    -- Check existence
    IF (@@ROWCOUNT = 0)
        THROW 50404, 'extended query tag not found', 1

    SELECT
        TagKey,
        ErrorCode,
        CreatedTime,
        PartitionKey,
        StudyInstanceUid,
        SeriesInstanceUid,
        SopInstanceUid
    FROM dbo.ExtendedQueryTagError AS XQTE
    INNER JOIN dbo.Instance AS I
    ON XQTE.Watermark = I.Watermark
    WHERE XQTE.TagKey = @tagKey
    ORDER BY CreatedTime ASC, XQTE.Watermark ASC, TagKey ASC
    OFFSET @offset ROWS
    FETCH NEXT @limit ROWS ONLY
END
GO

/***************************************************************************************/
-- STORED PROCEDURE
--     GetInstanceV2
--
-- FIRST SCHEMA VERSION
--     6
--
-- DESCRIPTION
--     Gets valid dicom instances at study/series/instance level
--
-- PARAMETERS
--     @invalidStatus
--         * Filter criteria to search only valid instances
--     @partitionKey
--         * The Partition key
--     @studyInstanceUid
--         * The study instance UID.
--     @seriesInstanceUid
--         * The series instance UID.
--     @sopInstanceUid
--         * The SOP instance UID.
/***************************************************************************************/
CREATE OR ALTER PROCEDURE dbo.GetInstanceV2 (
    @validStatus        TINYINT,
    @partitionKey       INT,
    @studyInstanceUid   VARCHAR(64),
    @seriesInstanceUid  VARCHAR(64) = NULL,
    @sopInstanceUid     VARCHAR(64) = NULL
)
AS
BEGIN
    SET NOCOUNT     ON
    SET XACT_ABORT  ON


    SELECT  PartitionKey,
            StudyInstanceUid,
            SeriesInstanceUid,
            SopInstanceUid,
            Watermark
    FROM    dbo.Instance
    WHERE   PartitionKey            = @partitionKey
            AND StudyInstanceUid    = @studyInstanceUid
            AND SeriesInstanceUid   = ISNULL(@seriesInstanceUid, SeriesInstanceUid)
            AND SopInstanceUid      = ISNULL(@sopInstanceUid, SopInstanceUid)
            AND Status              = @validStatus

END
GO

/**************************************************************/
--
-- STORED PROCEDURE
--     GetInstancesByWatermarkRangeV2
--
-- FIRST SCHEMA VERSION
--     6
--
-- DESCRIPTION
--     Get instances by given watermark range.
--
-- PARAMETERS
--     @startWatermark
--         * The inclusive start watermark.
--     @endWatermark
--         * The inclusive end watermark.
--     @status
--         * The instance status.
-- RETURN VALUE
--     The instance identifiers.
------------------------------------------------------------------------
CREATE OR ALTER PROCEDURE dbo.GetInstancesByWatermarkRangeV2
    @startWatermark BIGINT,
    @endWatermark BIGINT,
    @status TINYINT
AS
BEGIN
    SET NOCOUNT ON
    SET XACT_ABORT ON
    SELECT PartitionKey,
           StudyInstanceUid,
           SeriesInstanceUid,
           SopInstanceUid,
           Watermark
    FROM dbo.Instance
    WHERE Watermark BETWEEN @startWatermark AND @endWatermark
          AND Status = @status
END
GO

/***************************************************************************************/
-- STORED PROCEDURE
--     GetPartitions
--
-- FIRST SCHEMA VERSION
--     6
--
-- DESCRIPTION
--     Gets all data partitions (except the default partition)
--
-- PARAMETERS
--
/***************************************************************************************/
CREATE OR ALTER PROCEDURE dbo.GetPartitions AS
BEGIN
    SET NOCOUNT     ON
    SET XACT_ABORT  ON

    SELECT  PartitionKey,
            PartitionName,
            CreatedDate
    FROM    dbo.Partition
    WHERE PartitionKey > 1

END
GO

/***************************************************************************************/
-- STORED PROCEDURE
--     GetPartition
--
-- FIRST SCHEMA VERSION
--     6
--
-- DESCRIPTION
--     Gets the partition for the specified name
--
-- PARAMETERS
--     @partitionName
--         * Client provided partition name
/***************************************************************************************/
CREATE OR ALTER PROCEDURE dbo.GetPartition (
    @partitionName   VARCHAR(64)
) AS
BEGIN
    SET NOCOUNT     ON
    SET XACT_ABORT  ON

    SELECT  PartitionKey,
            PartitionName,
            CreatedDate
    FROM    dbo.Partition
    WHERE PartitionName = @partitionName
END
GO

/***************************************************************************************/
-- STORED PROCEDURE
--     IncrementDeletedInstanceRetryV2
--
-- FIRST SCHEMA VERSION
--     6
--
-- DESCRIPTION
--     Increments the retryCount of and retryAfter of a deleted instance
--
-- PARAMETERS
--     @partitionKey
--         * The Partition key
--     @studyInstanceUid
--         * The study instance UID.
--     @seriesInstanceUid
--         * The series instance UID.
--     @sopInstanceUid
--         * The SOP instance UID.
--     @watermark
--         * The watermark of the entry
--     @cleanupAfter
--         * The next date time to attempt cleanup
--
-- RETURN VALUE
--     The retry count.
--
/***************************************************************************************/
CREATE OR ALTER PROCEDURE dbo.IncrementDeletedInstanceRetryV2(
    @partitionKey       INT,
    @studyInstanceUid   VARCHAR(64),
    @seriesInstanceUid  VARCHAR(64),
    @sopInstanceUid     VARCHAR(64),
    @watermark          BIGINT,
    @cleanupAfter       DATETIMEOFFSET(0)
)
=======
--     GetInstanceBatches
--
-- DESCRIPTION
--     Divides up the instances into a configurable number of batches.
--
-- PARAMETERS
--     @batchSize
--         * The desired number of instances per batch. Actual number may be smaller.
--     @batchCount
--         * The desired number of batches. Actual number may be smaller.
--     @status
--         * The instance status.
--     @maxWatermark
--         * The optional inclusive maximum watermark.
--
-- RETURN VALUE
--     The batches as defined by their inclusive minimum and maximum values.
/***************************************************************************************/
CREATE OR ALTER PROCEDURE dbo.GetInstanceBatches
    @batchSize INT,
    @batchCount INT,
    @status TINYINT,
    @maxWatermark BIGINT = NULL
>>>>>>> 36aed022
AS
BEGIN
    SET NOCOUNT ON

<<<<<<< HEAD
    DECLARE @retryCount INT

    UPDATE  dbo.DeletedInstance
    SET     @retryCount = RetryCount = RetryCount + 1,
            CleanupAfter = @cleanupAfter
    WHERE   PartitionKey = @partitionKey
        AND     StudyInstanceUid = @studyInstanceUid
        AND     SeriesInstanceUid = @seriesInstanceUid
        AND     SopInstanceUid = @sopInstanceUid
        AND     Watermark = @watermark

    SELECT @retryCount
END
GO

/***************************************************************************************/
-- STORED PROCEDURE
--    Index instance V3
--
-- FIRST SCHEMA VERSION
--     6
--
-- DESCRIPTION
--    Adds or updates the various extended query tag indices for a given DICOM instance.
--
-- PARAMETERS
--     @watermark
--         * The Dicom instance watermark.
--     @stringExtendedQueryTags
--         * String extended query tag data
--     @longExtendedQueryTags
--         * Long extended query tag data
--     @doubleExtendedQueryTags
--         * Double extended query tag data
--     @dateTimeExtendedQueryTags
--         * DateTime extended query tag data
--     @personNameExtendedQueryTags
--         * PersonName extended query tag data
-- RETURN VALUE
--     None
/***************************************************************************************/
CREATE OR ALTER PROCEDURE dbo.IndexInstanceV3
    @watermark                                                                   BIGINT,
    @stringExtendedQueryTags dbo.InsertStringExtendedQueryTagTableType_1         READONLY,
    @longExtendedQueryTags dbo.InsertLongExtendedQueryTagTableType_1             READONLY,
    @doubleExtendedQueryTags dbo.InsertDoubleExtendedQueryTagTableType_1         READONLY,
    @dateTimeExtendedQueryTags dbo.InsertDateTimeExtendedQueryTagTableType_2     READONLY,
    @personNameExtendedQueryTags dbo.InsertPersonNameExtendedQueryTagTableType_1 READONLY
AS
BEGIN
    SET NOCOUNT    ON
    SET XACT_ABORT ON
    BEGIN TRANSACTION

        DECLARE @partitionKey INT
        DECLARE @studyKey BIGINT
        DECLARE @seriesKey BIGINT
        DECLARE @instanceKey BIGINT

        -- Add lock so that the instance cannot be removed
        DECLARE @status TINYINT
        SELECT
            @partitionKey = PartitionKey,
            @studyKey = StudyKey,
            @seriesKey = SeriesKey,
            @instanceKey = InstanceKey,
            @status = Status
        FROM dbo.Instance WITH (HOLDLOCK)
        WHERE Watermark = @watermark

        IF @@ROWCOUNT = 0
            THROW 50404, 'Instance does not exists', 1
        IF @status <> 1 -- Created
            THROW 50409, 'Instance has not yet been stored succssfully', 1

        -- Insert Extended Query Tags

        -- String Key tags
        IF EXISTS (SELECT 1 FROM @stringExtendedQueryTags)
        BEGIN
            MERGE INTO dbo.ExtendedQueryTagString WITH (HOLDLOCK) AS T
            USING
            (
                -- Locks tags in dbo.ExtendedQueryTag
                SELECT input.TagKey, input.TagValue, input.TagLevel
                FROM @stringExtendedQueryTags input
                INNER JOIN dbo.ExtendedQueryTag WITH (REPEATABLEREAD)
                ON dbo.ExtendedQueryTag.TagKey = input.TagKey
                -- Only merge on extended query tag which is being adding.
                AND dbo.ExtendedQueryTag.TagStatus <> 2
            ) AS S
            ON T.TagKey = S.TagKey
                AND T.PartitionKey = @partitionKey
                AND T.StudyKey = @studyKey
                -- Null SeriesKey indicates a Study level tag, no need to compare SeriesKey
                AND ISNULL(T.SeriesKey, @seriesKey) = @seriesKey
                -- Null InstanceKey indicates a Study/Series level tag, no to compare InstanceKey
                AND ISNULL(T.InstanceKey, @instanceKey) = @instanceKey
            WHEN MATCHED THEN
                -- When index already exist, update only when watermark is newer
                UPDATE SET T.Watermark = IIF(@watermark > T.Watermark, @watermark, T.Watermark), T.TagValue = IIF(@watermark > T.Watermark, S.TagValue, T.TagValue)
            WHEN NOT MATCHED THEN
                INSERT (TagKey, TagValue, PartitionKey, StudyKey, SeriesKey, InstanceKey, Watermark)
                VALUES
                (
                    S.TagKey,
                    S.TagValue,
                    @partitionKey,
                    @studyKey,
                    -- When TagLevel is not Study, we should fill SeriesKey
                    (CASE WHEN S.TagLevel <> 2 THEN @seriesKey ELSE NULL END),
                    -- When TagLevel is Instance, we should fill InstanceKey
                    (CASE WHEN S.TagLevel = 0 THEN @instanceKey ELSE NULL END),
                    @watermark
                );
        END

        -- Long Key tags
        IF EXISTS (SELECT 1 FROM @longExtendedQueryTags)
        BEGIN
            MERGE INTO dbo.ExtendedQueryTagLong WITH (HOLDLOCK) AS T
            USING
            (
                SELECT input.TagKey, input.TagValue, input.TagLevel
                FROM @longExtendedQueryTags input
                INNER JOIN dbo.ExtendedQueryTag WITH (REPEATABLEREAD)
                ON dbo.ExtendedQueryTag.TagKey = input.TagKey
                AND dbo.ExtendedQueryTag.TagStatus <> 2
            ) AS S
            ON T.TagKey = S.TagKey
                AND T.PartitionKey = @partitionKey
                AND T.StudyKey = @studyKey
                AND ISNULL(T.SeriesKey, @seriesKey) = @seriesKey
                AND ISNULL(T.InstanceKey, @instanceKey) = @instanceKey
            WHEN MATCHED THEN
                 -- When index already exist, update only when watermark is newer
                UPDATE SET T.Watermark = IIF(@watermark > T.Watermark, @watermark, T.Watermark), T.TagValue = IIF(@watermark > T.Watermark, S.TagValue, T.TagValue)
            WHEN NOT MATCHED THEN
                INSERT (TagKey, TagValue, PartitionKey, StudyKey, SeriesKey, InstanceKey, Watermark)
                VALUES
                (
                    S.TagKey,
                    S.TagValue,
                    @partitionKey,
                    @studyKey,
                    (CASE WHEN S.TagLevel <> 2 THEN @seriesKey ELSE NULL END),
                    (CASE WHEN S.TagLevel = 0 THEN @instanceKey ELSE NULL END),
                    @watermark
                );
        END

        -- Double Key tags
        IF EXISTS (SELECT 1 FROM @doubleExtendedQueryTags)
        BEGIN
            MERGE INTO dbo.ExtendedQueryTagDouble WITH (HOLDLOCK) AS T
            USING
            (
                SELECT input.TagKey, input.TagValue, input.TagLevel
                FROM @doubleExtendedQueryTags input
                INNER JOIN dbo.ExtendedQueryTag WITH (REPEATABLEREAD)
                ON dbo.ExtendedQueryTag.TagKey = input.TagKey
                AND dbo.ExtendedQueryTag.TagStatus <> 2
            ) AS S
            ON T.TagKey = S.TagKey
                AND T.PartitionKey = @partitionKey
                AND T.StudyKey = @studyKey
                AND ISNULL(T.SeriesKey, @seriesKey) = @seriesKey
                AND ISNULL(T.InstanceKey, @instanceKey) = @instanceKey
            WHEN MATCHED THEN
                -- When index already exist, update only when watermark is newer
                UPDATE SET T.Watermark = IIF(@watermark > T.Watermark, @watermark, T.Watermark), T.TagValue = IIF(@watermark > T.Watermark, S.TagValue, T.TagValue)
            WHEN NOT MATCHED THEN
              INSERT (TagKey, TagValue, PartitionKey, StudyKey, SeriesKey, InstanceKey, Watermark)
                VALUES
                (
                    S.TagKey,
                    S.TagValue,
                    @partitionKey,
                    @studyKey,
                    (CASE WHEN S.TagLevel <> 2 THEN @seriesKey ELSE NULL END),
                    (CASE WHEN S.TagLevel = 0 THEN @instanceKey ELSE NULL END),
                    @watermark
                );
        END

        -- DateTime Key tags
        IF EXISTS (SELECT 1 FROM @dateTimeExtendedQueryTags)
        BEGIN
            MERGE INTO dbo.ExtendedQueryTagDateTime WITH (HOLDLOCK) AS T
            USING
            (
                SELECT input.TagKey, input.TagValue, input.TagValueUtc, input.TagLevel
                FROM @dateTimeExtendedQueryTags input
                INNER JOIN dbo.ExtendedQueryTag WITH (REPEATABLEREAD)
                ON dbo.ExtendedQueryTag.TagKey = input.TagKey
                AND dbo.ExtendedQueryTag.TagStatus <> 2
            ) AS S
            ON T.TagKey = S.TagKey
                AND T.PartitionKey = @partitionKey
                AND T.StudyKey = @studyKey
                AND ISNULL(T.SeriesKey, @seriesKey) = @seriesKey
                AND ISNULL(T.InstanceKey, @instanceKey) = @instanceKey
            WHEN MATCHED THEN
                 -- When index already exist, update only when watermark is newer
                UPDATE SET T.Watermark = IIF(@watermark > T.Watermark, @watermark, T.Watermark), T.TagValue = IIF(@watermark > T.Watermark, S.TagValue, T.TagValue)
            WHEN NOT MATCHED THEN
               INSERT (TagKey, TagValue, PartitionKey, StudyKey, SeriesKey, InstanceKey, Watermark, TagValueUtc)
                VALUES
                (
                    S.TagKey,
                    S.TagValue,
                    @partitionKey,
                    @studyKey,
                    (CASE WHEN S.TagLevel <> 2 THEN @seriesKey ELSE NULL END),
                    (CASE WHEN S.TagLevel = 0 THEN @instanceKey ELSE NULL END),
                    @watermark,
                    S.TagValueUtc
                );
        END

        -- PersonName Key tags
        IF EXISTS (SELECT 1 FROM @personNameExtendedQueryTags)
        BEGIN
            MERGE INTO dbo.ExtendedQueryTagPersonName WITH (HOLDLOCK) AS T
            USING
            (
                SELECT input.TagKey, input.TagValue, input.TagLevel
                FROM @personNameExtendedQueryTags input
                INNER JOIN dbo.ExtendedQueryTag WITH (REPEATABLEREAD)
                ON dbo.ExtendedQueryTag.TagKey = input.TagKey
                AND dbo.ExtendedQueryTag.TagStatus <> 2
            ) AS S
            ON T.TagKey = S.TagKey
                AND T.PartitionKey = @partitionKey
                AND T.StudyKey = @studyKey
                AND ISNULL(T.SeriesKey, @seriesKey) = @seriesKey
                AND ISNULL(T.InstanceKey, @instanceKey) = @instanceKey
            WHEN MATCHED THEN
                -- When index already exist, update only when watermark is newer
                UPDATE SET T.Watermark = IIF(@watermark > T.Watermark, @watermark, T.Watermark), T.TagValue = IIF(@watermark > T.Watermark, S.TagValue, T.TagValue)
            WHEN NOT MATCHED THEN
               INSERT (TagKey, TagValue, PartitionKey, StudyKey, SeriesKey, InstanceKey, Watermark)
                VALUES
                (
                    S.TagKey,
                    S.TagValue,
                    @partitionKey,
                    @studyKey,
                    (CASE WHEN S.TagLevel <> 2 THEN @seriesKey ELSE NULL END),
                    (CASE WHEN S.TagLevel = 0 THEN @instanceKey ELSE NULL END),
                    @watermark
                );
        END

    COMMIT TRANSACTION
END
GO

/***************************************************************************************/
-- STORED PROCEDURE
--     RetrieveDeletedInstanceV2
--
-- FIRST SCHEMA VERSION
--     6
--
-- DESCRIPTION
--     Retrieves deleted instances where the cleanupAfter is less than the current date in and the retry count hasn't been exceeded
--
-- PARAMETERS
--     @count
--         * The number of entries to return
--     @maxRetries
--         * The maximum number of times to retry a cleanup
/***************************************************************************************/
CREATE OR ALTER PROCEDURE dbo.RetrieveDeletedInstanceV2
    @count          INT,
    @maxRetries     INT
AS
BEGIN
    SET NOCOUNT ON

    SELECT  TOP (@count) PartitionKey, StudyInstanceUid, SeriesInstanceUid, SopInstanceUid, Watermark
    FROM    dbo.DeletedInstance WITH (UPDLOCK, READPAST)
    WHERE   RetryCount <= @maxRetries
    AND     CleanupAfter < SYSUTCDATETIME()
END
GO

/*************************************************************
    Stored procedures for updating an instance status.
**************************************************************/
--
-- STORED PROCEDURE
--     UpdateInstanceStatusV2
--
-- FIRST SCHEMA VERSION
--     6
--
-- DESCRIPTION
--     Updates a DICOM instance status.
--
-- PARAMETERS
--     @partitionKey
--         * The Partition key
--     @studyInstanceUid
--         * The study instance UID.
--     @seriesInstanceUid
--         * The series instance UID.
--     @sopInstanceUid
--         * The SOP instance UID.
--     @watermark
--         * The watermark.
--     @status
--         * The new status to update to.
--
-- RETURN VALUE
--     None
--
CREATE OR ALTER PROCEDURE dbo.UpdateInstanceStatusV2
    @partitionKey       INT,
    @studyInstanceUid   VARCHAR(64),
    @seriesInstanceUid  VARCHAR(64),
    @sopInstanceUid     VARCHAR(64),
    @watermark          BIGINT,
    @status             TINYINT
AS
BEGIN
    SET NOCOUNT ON

    SET XACT_ABORT ON
    BEGIN TRANSACTION

    DECLARE @currentDate DATETIME2(7) = SYSUTCDATETIME()

    UPDATE dbo.Instance
    SET Status = @status, LastStatusUpdatedDate = @currentDate
    WHERE PartitionKey = @partitionKey
        AND StudyInstanceUid = @studyInstanceUid
        AND SeriesInstanceUid = @seriesInstanceUid
        AND SopInstanceUid = @sopInstanceUid
        AND Watermark = @watermark

    IF @@ROWCOUNT = 0
        -- The instance does not exist. Perhaps it was deleted?
        THROW 50404, 'Instance does not exist', 1;

    -- Insert to change feed.
    -- Currently this procedure is used only updating the status to created
    -- If that changes an if condition is needed.
    INSERT INTO dbo.ChangeFeed
        (Timestamp, Action, PartitionKey, StudyInstanceUid, SeriesInstanceUid, SopInstanceUid, OriginalWatermark)
    VALUES
        (@currentDate, 0, @partitionKey, @studyInstanceUid, @seriesInstanceUid, @sopInstanceUid, @watermark)

    -- Update existing instance currentWatermark to latest
    UPDATE dbo.ChangeFeed
    SET CurrentWatermark      = @watermark
    WHERE PartitionKey = @partitionKey
        AND StudyInstanceUid    = @studyInstanceUid
        AND SeriesInstanceUid = @seriesInstanceUid
        AND SopInstanceUid    = @sopInstanceUid

    COMMIT TRANSACTION
END
GO 

COMMIT TRANSACTION

/*************************************************************
Drop Study fulltext index outside transaction
**************************************************************/

IF EXISTS (SELECT *
               FROM   sys.fulltext_indexes
               WHERE  object_id = object_id('dbo.Study'))
BEGIN
    -- This index uses IXC_Study as it's unique index, so must be dropped first.
    -- We'll restore the fulltext index with a new unique index after this transaction.
    DROP FULLTEXT INDEX ON dbo.Study    
END
GO

/*************************************************************
    Indexes
**************************************************************/
SET XACT_ABORT ON
BEGIN TRANSACTION
BEGIN TRY           -- wrapping the contents of this transaction in try/catch because errors on index
                    -- operations won't rollback unless caught and re-thrown

/*******************        Study       **********************/

-- This pattern is followed for several tables below. We are recreating the clustered index, adding
-- PartitionKey and then recreating all non-clustered indexes, dropping and creating
-- with a new name if we are adding new keys, or recreating to properly include the new clustered
-- index keys.
-- We first check if one of the old non-clustered indexes that should be dropped is present. If so,
-- we assume that this portion of the transaction has not successfully completed so far, and proceed.
IF EXISTS 
(
    SELECT *
    FROM    sys.indexes
    WHERE   NAME = 'IX_Study_StudyInstanceUid'  -- A non-clustered index that would be dropped if previously run
        AND Object_id = OBJECT_ID('dbo.Study')
)
BEGIN
    -- recreate the clustered index
    CREATE UNIQUE CLUSTERED INDEX IXC_Study ON dbo.Study
    (
        PartitionKey,
        StudyKey
    )
    WITH
    (
        DROP_EXISTING = ON,
        ONLINE = ON
    )

    -- Add a new index
    CREATE UNIQUE NONCLUSTERED INDEX IX_Study_StudyKey ON dbo.Study
    (
        StudyKey
    ) WITH (DATA_COMPRESSION = PAGE)

    -- Drop an existing index and create with a new name to reflect new keys
    DROP INDEX IX_Study_StudyInstanceUid ON dbo.Study

    CREATE UNIQUE NONCLUSTERED INDEX IX_Study_PartitionKey_StudyInstanceUid ON dbo.Study
    (
        PartitionKey,
        StudyInstanceUid
    ) WITH (DATA_COMPRESSION = PAGE)

    -- Recreate index in order to reflect new clustered index keys, so below
    CREATE NONCLUSTERED INDEX IX_Study_PatientId ON dbo.Study
    (
        PatientId
    )
    WITH
    (
        DATA_COMPRESSION = PAGE,
        DROP_EXISTING = ON,
        ONLINE = ON
    )

    CREATE NONCLUSTERED INDEX IX_Study_PatientName ON dbo.Study
    (
        PatientName
    )
    WITH
    (
        DATA_COMPRESSION = PAGE,
        DROP_EXISTING = ON,
        ONLINE = ON
    )

    CREATE NONCLUSTERED INDEX IX_Study_ReferringPhysicianName ON dbo.Study
    (
        ReferringPhysicianName
    )
    WITH
    (
        DATA_COMPRESSION = PAGE,
        DROP_EXISTING = ON,
        ONLINE = ON
    )

    CREATE NONCLUSTERED INDEX IX_Study_StudyDate ON dbo.Study
    (
        StudyDate
    )
    WITH
    (
        DATA_COMPRESSION = PAGE,
        DROP_EXISTING = ON,
        ONLINE = ON
    )

    CREATE NONCLUSTERED INDEX IX_Study_StudyDescription ON dbo.Study
    (
        StudyDescription
    )
    WITH
    (
        DATA_COMPRESSION = PAGE,
        DROP_EXISTING = ON,
        ONLINE = ON
    )

    CREATE NONCLUSTERED INDEX IX_Study_AccessionNumber ON dbo.Study
    (
        AccessionNumber
    )
    WITH
    (
        DATA_COMPRESSION = PAGE,
        DROP_EXISTING = ON,
        ONLINE = ON
    )

    CREATE NONCLUSTERED INDEX IX_Study_PatientBirthDate ON dbo.Study
    (
        PatientBirthDate
    )
    WITH
    (
        DATA_COMPRESSION = PAGE,
        DROP_EXISTING = ON,
        ONLINE = ON
    )

END

/*******************        Series       **********************/
IF EXISTS 
(
    SELECT *
    FROM    sys.indexes
    WHERE   NAME = 'IX_Series_SeriesInstanceUid'
        AND Object_id = OBJECT_ID('dbo.Series')
)
BEGIN
    CREATE UNIQUE CLUSTERED INDEX IXC_Series ON dbo.Series
    (
        PartitionKey,
        StudyKey,
        SeriesKey
    )
    WITH
    (
        DROP_EXISTING = ON,
        ONLINE = ON
    )

    CREATE UNIQUE NONCLUSTERED INDEX IX_Series_SeriesKey ON dbo.Series
    (
        SeriesKey
    )
    WITH
    (
        DATA_COMPRESSION = PAGE,
        DROP_EXISTING = ON,
        ONLINE = ON
    )

    DROP INDEX IX_Series_SeriesInstanceUid ON dbo.Series

    CREATE UNIQUE NONCLUSTERED INDEX IX_Series_StudyKey_SeriesInstanceUid ON dbo.Series
    (
        StudyKey,
        SeriesInstanceUid
    ) WITH (DATA_COMPRESSION = PAGE)

    CREATE NONCLUSTERED INDEX IX_Series_Modality ON dbo.Series
    (
        Modality
    )
    WITH
    (
        DATA_COMPRESSION = PAGE,
        DROP_EXISTING = ON,
        ONLINE = ON
    )

    CREATE NONCLUSTERED INDEX IX_Series_PerformedProcedureStepStartDate ON dbo.Series
    (
        PerformedProcedureStepStartDate
    )
    WITH
    (
        DATA_COMPRESSION = PAGE,
        DROP_EXISTING = ON,
        ONLINE = ON
    )

    CREATE NONCLUSTERED INDEX IX_Series_ManufacturerModelName ON dbo.Series
    (
        ManufacturerModelName
    )
    WITH
    (
        DATA_COMPRESSION = PAGE,
        DROP_EXISTING = ON,
        ONLINE = ON
    )

END

/*******************        Instance       **********************/

IF EXISTS 
(
    SELECT *
    FROM    sys.indexes
    WHERE   NAME = 'IX_Instance_StudyInstanceUid_SeriesInstanceUid_SopInstanceUid'
        AND Object_id = OBJECT_ID('dbo.Instance')
)
BEGIN
    DROP INDEX IX_Instance_StudyInstanceUid_SeriesInstanceUid_SopInstanceUid ON dbo.Instance

    CREATE UNIQUE NONCLUSTERED INDEX IX_Instance_PartitionKey_StudyInstanceUid_SeriesInstanceUid_SopInstanceUid ON dbo.Instance
    (
        PartitionKey,
        StudyInstanceUid,
        SeriesInstanceUid,
        SopInstanceUid
    )
    INCLUDE
    (
        Status,
        Watermark
    )
    WITH (DATA_COMPRESSION = PAGE)

    DROP INDEX IX_Instance_StudyInstanceUid_Status ON dbo.Instance

    CREATE NONCLUSTERED INDEX IX_Instance_PartitionKey_StudyInstanceUid_Status on dbo.Instance
    (
        PartitionKey,
        StudyInstanceUid,
        Status
    )
    INCLUDE
    (
        Watermark
    )
    WITH (DATA_COMPRESSION = PAGE)

    DROP INDEX IX_Instance_StudyInstanceUid_SeriesInstanceUid_Status ON dbo.Instance

    CREATE NONCLUSTERED INDEX IX_Instance_PartitionKey_StudyInstanceUid_SeriesInstanceUid_Status ON dbo.Instance
    (
        PartitionKey,
        StudyInstanceUid,
        SeriesInstanceUid,
        Status
    )
    INCLUDE
    (
        Watermark
    )
    WITH (DATA_COMPRESSION = PAGE)

    DROP INDEX IX_Instance_SopInstanceUid_Status ON dbo.Instance

    CREATE NONCLUSTERED INDEX IX_Instance_PartitionKey_SopInstanceUid_Status on dbo.Instance
    (
        PartitionKey,
        SopInstanceUid,
        Status
    )
    INCLUDE
    (
        StudyInstanceUid,
        SeriesInstanceUid,
        Watermark
    )
    WITH (DATA_COMPRESSION = PAGE)

    DROP INDEX IX_Instance_SeriesKey_Status ON dbo.Instance

    CREATE NONCLUSTERED INDEX IX_Instance_PartitionKey_SeriesKey_Status on dbo.Instance
    (
        PartitionKey,
        SeriesKey,
        Status
    )
    INCLUDE
    (
        StudyInstanceUid,
        SeriesInstanceUid,
        SopInstanceUid,
        Watermark
    )
    WITH (DATA_COMPRESSION = PAGE)

    DROP INDEX IX_Instance_StudyKey_Status ON dbo.Instance

    CREATE NONCLUSTERED INDEX IX_Instance_PartitionKey_StudyKey_Status on dbo.Instance
    (
        PartitionKey,
        StudyKey,
        Status
    )
    INCLUDE
    (
        StudyInstanceUid,
        SeriesInstanceUid,
        SopInstanceUid,
        Watermark
    )
    WITH (DATA_COMPRESSION = PAGE)

END

/*******************       ChangeFeed      **********************/
IF EXISTS 
(
    SELECT *
    FROM    sys.indexes
    WHERE   NAME = 'IX_ChangeFeed_StudyInstanceUid_SeriesInstanceUid_SopInstanceUid'
        AND Object_id = OBJECT_ID('dbo.ChangeFeed')
)
BEGIN
    DROP INDEX IX_ChangeFeed_StudyInstanceUid_SeriesInstanceUid_SopInstanceUid ON dbo.ChangeFeed

    CREATE NONCLUSTERED INDEX IX_ChangeFeed_PartitionKey_StudyInstanceUid_SeriesInstanceUid_SopInstanceUid ON dbo.ChangeFeed
    (
        PartitionKey,
        StudyInstanceUid,
        SeriesInstanceUid,
        SopInstanceUid
    ) WITH (DATA_COMPRESSION = PAGE)
END

/***************        DeletedInstance       *******************/
IF NOT EXISTS  (SELECT  *
    FROM    sys.index_columns ic
    JOIN    sys.indexes i
    ON      ic.object_id = i.object_id
            AND ic.index_id = i.index_id
    JOIN    sys.columns c
    ON      c.object_id = i.object_id
            AND c.column_id = ic.column_id
    WHERE   i.name = 'IXC_DeletedInstance'
            AND ic.object_id = OBJECT_ID('dbo.DeletedInstance')
            AND ic.is_included_column = 0
            AND c.name = 'PartitionKey')
BEGIN
   CREATE UNIQUE CLUSTERED INDEX IXC_DeletedInstance ON dbo.DeletedInstance
    (
        PartitionKey,
        StudyInstanceUid,
        SeriesInstanceUid,
        SopInstanceUid,
        Watermark
    ) 
    WITH
    (
        DROP_EXISTING = ON,
        ONLINE = ON
    )

    CREATE NONCLUSTERED INDEX IX_DeletedInstance_RetryCount_CleanupAfter ON dbo.DeletedInstance
    (
        RetryCount,
        CleanupAfter
    )
    WITH
    (
        DATA_COMPRESSION = PAGE,
        DROP_EXISTING = ON,
        ONLINE = ON
    )

END

/***********        ExtendedQueryTagDateTime       **************/

IF NOT EXISTS  (SELECT  *
    FROM    sys.index_columns ic
    JOIN    sys.indexes i
    ON      ic.object_id = i.object_id
            AND ic.index_id = i.index_id
    JOIN    sys.columns c
    ON      c.object_id = i.object_id
            AND c.column_id = ic.column_id
    WHERE   i.name = 'IXC_ExtendedQueryTagDateTime'
            AND ic.object_id = OBJECT_ID('dbo.ExtendedQueryTagDateTime')
            AND ic.is_included_column = 0
            AND c.name = 'PartitionKey')
BEGIN
    CREATE UNIQUE CLUSTERED INDEX IXC_ExtendedQueryTagDateTime ON dbo.ExtendedQueryTagDateTime
    (
        TagKey,
        TagValue,
        PartitionKey,
        StudyKey,
        SeriesKey,
        InstanceKey
    ) 
    WITH
    (
        DROP_EXISTING = ON,
        ONLINE = ON
    )
END

/************        ExtendedQueryTagDouble       ***************/

IF NOT EXISTS  (SELECT  *
    FROM    sys.index_columns ic
    JOIN    sys.indexes i
    ON      ic.object_id = i.object_id
            AND ic.index_id = i.index_id
    JOIN    sys.columns c
    ON      c.object_id = i.object_id
            AND c.column_id = ic.column_id
    WHERE   i.name = 'IXC_ExtendedQueryTagDouble'
            AND ic.object_id = OBJECT_ID('dbo.ExtendedQueryTagDouble')
            AND ic.is_included_column = 0
            AND c.name = 'PartitionKey')
BEGIN
    CREATE UNIQUE CLUSTERED INDEX IXC_ExtendedQueryTagDouble ON dbo.ExtendedQueryTagDouble
    (
        TagKey,
        TagValue,
        PartitionKey,
        StudyKey,
        SeriesKey,
        InstanceKey
    ) 
    WITH
    (
        DROP_EXISTING = ON,
        ONLINE = ON
    )
END

/*************        ExtendedQueryTagLong       ****************/

IF NOT EXISTS  (SELECT  *
    FROM    sys.index_columns ic
    JOIN    sys.indexes i
    ON      ic.object_id = i.object_id
            AND ic.index_id = i.index_id
    JOIN    sys.columns c
    ON      c.object_id = i.object_id
            AND c.column_id = ic.column_id
    WHERE   i.name = 'IXC_ExtendedQueryTagLong'
            AND ic.object_id = OBJECT_ID('dbo.ExtendedQueryTagLong')
            AND ic.is_included_column = 0
            AND c.name = 'PartitionKey')
BEGIN
    
    CREATE UNIQUE CLUSTERED INDEX IXC_ExtendedQueryTagLong ON dbo.ExtendedQueryTagLong
    (
        TagKey,
        TagValue,
        PartitionKey,
        StudyKey,
        SeriesKey,
        InstanceKey
    ) 
    WITH
    (
        DROP_EXISTING = ON,
        ONLINE = ON
    )
END

/**********        ExtendedQueryTagPersonName       *************/

IF NOT EXISTS  (SELECT  *
    FROM    sys.index_columns ic
    JOIN    sys.indexes i
    ON      ic.object_id = i.object_id
            AND ic.index_id = i.index_id
    JOIN    sys.columns c
    ON      c.object_id = i.object_id
            AND c.column_id = ic.column_id
    WHERE   i.name = 'IXC_ExtendedQueryTagPersonName'
            AND ic.object_id = OBJECT_ID('dbo.ExtendedQueryTagPersonName')
            AND ic.is_included_column = 0
            AND c.name = 'PartitionKey')
BEGIN
        CREATE UNIQUE CLUSTERED INDEX IXC_ExtendedQueryTagPersonName ON dbo.ExtendedQueryTagPersonName
    (
        TagKey,
        TagValue,
        PartitionKey,
        StudyKey,
        SeriesKey,
        InstanceKey
    ) 
    WITH
    (
        DROP_EXISTING = ON,
        ONLINE = ON
    )
END

/************        ExtendedQueryTagString       ***************/

IF NOT EXISTS  (SELECT  *
    FROM    sys.index_columns ic
    JOIN    sys.indexes i
    ON      ic.object_id = i.object_id
            AND ic.index_id = i.index_id
    JOIN    sys.columns c
    ON      c.object_id = i.object_id
            AND c.column_id = ic.column_id
    WHERE   i.name = 'IXC_ExtendedQueryTagString'
            AND ic.object_id = OBJECT_ID('dbo.ExtendedQueryTagString')
            AND ic.is_included_column = 0
            AND c.name = 'PartitionKey')
BEGIN
    
    CREATE UNIQUE CLUSTERED INDEX IXC_ExtendedQueryTagString ON dbo.ExtendedQueryTagString
    (
        TagKey,
        TagValue,
        PartitionKey,
        StudyKey,
        SeriesKey,
        InstanceKey
    ) 
    WITH
    (
        DROP_EXISTING = ON,
        ONLINE = ON
    )
END

=======
    SELECT
        MIN(Watermark) AS MinWatermark,
        MAX(Watermark) AS MaxWatermark
    FROM
    (
        SELECT TOP (@batchSize * @batchCount)
            Watermark,
            (ROW_NUMBER() OVER(ORDER BY Watermark DESC) - 1) / @batchSize AS Batch
        FROM dbo.Instance
        WHERE Watermark <= ISNULL(@maxWatermark, Watermark) AND Status = @status
    ) AS I
    GROUP BY Batch
    ORDER BY Batch ASC
END
GO

>>>>>>> 36aed022
COMMIT TRANSACTION

END TRY
BEGIN CATCH
    ROLLBACK;
    THROW;
END CATCH


/*************************************************************
Full text catalog and index creation outside transaction
**************************************************************/

IF NOT EXISTS (SELECT *
               FROM   sys.fulltext_indexes
               WHERE  object_id = object_id('dbo.Study'))
BEGIN
    CREATE FULLTEXT INDEX ON Study(PatientNameWords, ReferringPhysicianNameWords LANGUAGE 1033)
    KEY INDEX IX_Study_StudyKey
    WITH STOPLIST = OFF;
END
GO<|MERGE_RESOLUTION|>--- conflicted
+++ resolved
@@ -10,7 +10,6 @@
 
 BEGIN TRANSACTION
 
-<<<<<<< HEAD
 /*************************************************************
     Partition Sequence
     Create sequence for partition key, with default value 1 reserved.
@@ -227,157 +226,6 @@
 END
 GO
 
-
-/*************************************************************
-    Stored procedure for adding an instance.
-**************************************************************/
---
--- STORED PROCEDURE
---     AddInstanceV3
---
--- FIRST SCHEMA VERSION
---     6
---
--- DESCRIPTION
---     Adds a DICOM instance, now with partition.
---
--- PARAMETERS
---     @partitionKey
---         * The Partition key
-=======
-IF NOT EXISTS (
-    SELECT *
-    FROM sys.indexes
-    WHERE name='IX_Instance_Watermark_Status' AND object_id = OBJECT_ID('dbo.Instance'))
-BEGIN
-    DROP INDEX IF EXISTS IX_Instance_Watermark on dbo.Instance
-    CREATE UNIQUE NONCLUSTERED INDEX IX_Instance_Watermark_Status on dbo.Instance
-    (
-        Watermark,
-        Status
-    )
-    INCLUDE
-    (
-        StudyInstanceUid,
-        SeriesInstanceUid,
-        SopInstanceUid
-    )
-    WITH (DATA_COMPRESSION = PAGE)
-END
-GO
-
-IF NOT EXISTS (
-    SELECT *
-    FROM sys.indexes
-    WHERE name='IX_ExtendedQueryTagDateTime_TagKey_StudyKey_SeriesKey_InstanceKey' AND object_id = OBJECT_ID('dbo.ExtendedQueryTagDateTime'))
-BEGIN
-    CREATE UNIQUE NONCLUSTERED INDEX IX_ExtendedQueryTagDateTime_TagKey_StudyKey_SeriesKey_InstanceKey on dbo.ExtendedQueryTagDateTime
-    (
-        TagKey,
-        StudyKey,
-        SeriesKey,
-        InstanceKey
-    )
-    INCLUDE
-    (
-        Watermark
-    )
-    WITH (DATA_COMPRESSION = PAGE)
-END
-GO
-
-IF NOT EXISTS (
-    SELECT *
-    FROM sys.indexes
-    WHERE name='IX_ExtendedQueryTagDouble_TagKey_StudyKey_SeriesKey_InstanceKey' AND object_id = OBJECT_ID('dbo.ExtendedQueryTagDouble'))
-BEGIN
-    CREATE UNIQUE NONCLUSTERED INDEX IX_ExtendedQueryTagDouble_TagKey_StudyKey_SeriesKey_InstanceKey on dbo.ExtendedQueryTagDouble
-    (
-        TagKey,
-        StudyKey,
-        SeriesKey,
-        InstanceKey
-    )
-    INCLUDE
-    (
-        Watermark
-    )
-    WITH (DATA_COMPRESSION = PAGE)
-END
-GO
-
-IF NOT EXISTS (
-    SELECT *
-    FROM sys.indexes
-    WHERE name='IX_ExtendedQueryTagLong_TagKey_StudyKey_SeriesKey_InstanceKey' AND object_id = OBJECT_ID('dbo.ExtendedQueryTagLong'))
-BEGIN
-    CREATE UNIQUE NONCLUSTERED INDEX IX_ExtendedQueryTagLong_TagKey_StudyKey_SeriesKey_InstanceKey on dbo.ExtendedQueryTagLong
-    (
-        TagKey,
-        StudyKey,
-        SeriesKey,
-        InstanceKey
-    )
-    INCLUDE
-    (
-        Watermark
-    )
-    WITH (DATA_COMPRESSION = PAGE)
-END
-GO
-
-IF NOT EXISTS (
-    SELECT *
-    FROM sys.indexes
-    WHERE name='IX_ExtendedQueryTagPersonName_TagKey_StudyKey_SeriesKey_InstanceKey' AND object_id = OBJECT_ID('dbo.ExtendedQueryTagPersonName'))
-BEGIN
-    CREATE UNIQUE NONCLUSTERED INDEX IX_ExtendedQueryTagPersonName_TagKey_StudyKey_SeriesKey_InstanceKey on dbo.ExtendedQueryTagPersonName
-    (
-        TagKey,
-        StudyKey,
-        SeriesKey,
-        InstanceKey
-    )
-    INCLUDE
-    (
-        Watermark
-    )
-    WITH (DATA_COMPRESSION = PAGE)
-END
-GO
-
-IF 'PAGE' != (
-    SELECT data_compression_desc
-    FROM sys.partitions p
-    INNER JOIN sys.indexes i
-    ON p.object_id = i.object_id AND p.index_id = i.index_id
-    WHERE i.name='IXC_ExtendedQueryTagPersonName_WatermarkAndTagKey' AND i.object_id = OBJECT_ID('dbo.ExtendedQueryTagPersonName'))
-BEGIN
-    ALTER INDEX IXC_ExtendedQueryTagPersonName_WatermarkAndTagKey ON dbo.ExtendedQueryTagPersonName
-    REBUILD
-    WITH (DATA_COMPRESSION = PAGE)
-END
-GO
-
-IF NOT EXISTS (
-    SELECT *
-    FROM sys.indexes
-    WHERE name='IX_ExtendedQueryTagString_TagKey_StudyKey_SeriesKey_InstanceKey' AND object_id = OBJECT_ID('dbo.ExtendedQueryTagString'))
-BEGIN
-    CREATE UNIQUE NONCLUSTERED INDEX IX_ExtendedQueryTagString_TagKey_StudyKey_SeriesKey_InstanceKey on dbo.ExtendedQueryTagString
-    (
-        TagKey,
-        StudyKey,
-        SeriesKey,
-        InstanceKey
-    )
-    INCLUDE
-    (
-        Watermark
-    )
-    WITH (DATA_COMPRESSION = PAGE)
-END
-GO
 
 /*************************************************************
     Stored procedures that are no longer necessary
@@ -417,6 +265,7 @@
 --     None
 /***************************************************************************************/
 CREATE OR ALTER PROCEDURE dbo.IIndexInstanceCore
+    @partitionKey                                                                INT,
     @studyKey                                                                    BIGINT,
     @seriesKey                                                                   BIGINT,
     @instanceKey                                                                 BIGINT,
@@ -443,6 +292,7 @@
             AND dbo.ExtendedQueryTag.TagStatus <> 2
         ) AS S
         ON T.TagKey = S.TagKey
+            AND T.PartitionKey = @partitionKey
             AND T.StudyKey = @studyKey
             -- Null SeriesKey indicates a Study level tag, no need to compare SeriesKey
             AND ISNULL(T.SeriesKey, @seriesKey) = @seriesKey
@@ -452,11 +302,12 @@
             -- When index already exist, update only when watermark is newer
             UPDATE SET T.Watermark = @watermark, T.TagValue = S.TagValue
         WHEN NOT MATCHED THEN
-            INSERT (TagKey, TagValue, StudyKey, SeriesKey, InstanceKey, Watermark)
+            INSERT (TagKey, TagValue, PartitionKey, StudyKey, SeriesKey, InstanceKey, Watermark)
             VALUES
             (
                 S.TagKey,
                 S.TagValue,
+                @partitionKey,
                 @studyKey,
                 -- When TagLevel is not Study, we should fill SeriesKey
                 (CASE WHEN S.TagLevel <> 2 THEN @seriesKey ELSE NULL END),
@@ -479,6 +330,7 @@
             AND dbo.ExtendedQueryTag.TagStatus <> 2
         ) AS S
         ON T.TagKey = S.TagKey
+            AND T.PartitionKey = @partitionKey
             AND T.StudyKey = @studyKey
             AND ISNULL(T.SeriesKey, @seriesKey) = @seriesKey
             AND ISNULL(T.InstanceKey, @instanceKey) = @instanceKey
@@ -486,11 +338,12 @@
             -- When index already exist, update only when watermark is newer
             UPDATE SET T.Watermark = @watermark, T.TagValue = S.TagValue
         WHEN NOT MATCHED THEN
-            INSERT (TagKey, TagValue, StudyKey, SeriesKey, InstanceKey, Watermark)
+            INSERT (TagKey, TagValue, PartitionKey, StudyKey, SeriesKey, InstanceKey, Watermark)
             VALUES
             (
                 S.TagKey,
                 S.TagValue,
+                @partitionKey,
                 @studyKey,
                 (CASE WHEN S.TagLevel <> 2 THEN @seriesKey ELSE NULL END),
                 (CASE WHEN S.TagLevel = 0 THEN @instanceKey ELSE NULL END),
@@ -511,6 +364,7 @@
             AND dbo.ExtendedQueryTag.TagStatus <> 2
         ) AS S
         ON T.TagKey = S.TagKey
+            AND T.PartitionKey = @partitionKey
             AND T.StudyKey = @studyKey
             AND ISNULL(T.SeriesKey, @seriesKey) = @seriesKey
             AND ISNULL(T.InstanceKey, @instanceKey) = @instanceKey
@@ -518,11 +372,12 @@
             -- When index already exist, update only when watermark is newer
             UPDATE SET T.Watermark = @watermark, T.TagValue = S.TagValue
         WHEN NOT MATCHED THEN
-            INSERT (TagKey, TagValue, StudyKey, SeriesKey, InstanceKey, Watermark)
+            INSERT (TagKey, TagValue, PartitionKey, StudyKey, SeriesKey, InstanceKey, Watermark)
             VALUES
             (
                 S.TagKey,
                 S.TagValue,
+                @partitionKey,
                 @studyKey,
                 (CASE WHEN S.TagLevel <> 2 THEN @seriesKey ELSE NULL END),
                 (CASE WHEN S.TagLevel = 0 THEN @instanceKey ELSE NULL END),
@@ -543,6 +398,7 @@
             AND dbo.ExtendedQueryTag.TagStatus <> 2
         ) AS S
         ON T.TagKey = S.TagKey
+            AND T.PartitionKey = @partitionKey
             AND T.StudyKey = @studyKey
             AND ISNULL(T.SeriesKey, @seriesKey) = @seriesKey
             AND ISNULL(T.InstanceKey, @instanceKey) = @instanceKey
@@ -550,11 +406,12 @@
             -- When index already exist, update only when watermark is newer
             UPDATE SET T.Watermark = @watermark, T.TagValue = S.TagValue, T.TagValueUtc = S.TagValueUtc
         WHEN NOT MATCHED THEN
-            INSERT (TagKey, TagValue, StudyKey, SeriesKey, InstanceKey, Watermark, TagValueUtc)
+            INSERT (TagKey, TagValue, PartitionKey, StudyKey, SeriesKey, InstanceKey, Watermark, TagValueUtc)
             VALUES
             (
                 S.TagKey,
                 S.TagValue,
+                @partitionKey,
                 @studyKey,
                 (CASE WHEN S.TagLevel <> 2 THEN @seriesKey ELSE NULL END),
                 (CASE WHEN S.TagLevel = 0 THEN @instanceKey ELSE NULL END),
@@ -576,6 +433,7 @@
             AND dbo.ExtendedQueryTag.TagStatus <> 2
         ) AS S
         ON T.TagKey = S.TagKey
+            AND T.PartitionKey = @partitionKey
             AND T.StudyKey = @studyKey
             AND ISNULL(T.SeriesKey, @seriesKey) = @seriesKey
             AND ISNULL(T.InstanceKey, @instanceKey) = @instanceKey
@@ -583,11 +441,12 @@
             -- When index already exist, update only when watermark is newer
             UPDATE SET T.Watermark = @watermark, T.TagValue = S.TagValue
         WHEN NOT MATCHED THEN
-            INSERT (TagKey, TagValue, StudyKey, SeriesKey, InstanceKey, Watermark)
+            INSERT (TagKey, TagValue, PartitionKey, StudyKey, SeriesKey, InstanceKey, Watermark)
             VALUES
             (
                 S.TagKey,
                 S.TagValue,
+                @partitionKey,
                 @studyKey,
                 (CASE WHEN S.TagLevel <> 2 THEN @seriesKey ELSE NULL END),
                 (CASE WHEN S.TagLevel = 0 THEN @instanceKey ELSE NULL END),
@@ -598,17 +457,21 @@
 GO
 
 /*************************************************************
-    Stored procedures for adding an instance.
+    Stored procedure for adding an instance.
 **************************************************************/
 --
 -- STORED PROCEDURE
---     AddInstanceV2
+--     AddInstanceV3
+--
+-- FIRST SCHEMA VERSION
+--     6
 --
 -- DESCRIPTION
---     Adds a DICOM instance.
+--     Adds a DICOM instance, now with partition.
 --
 -- PARAMETERS
->>>>>>> 36aed022
+--     @partitionName
+--         * The client-provided data partition name.
 --     @studyInstanceUid
 --         * The study instance UID.
 --     @seriesInstanceUid
@@ -641,20 +504,11 @@
 --         * DateTime extended query tag data
 --     @personNameExtendedQueryTags
 --         * PersonName extended query tag data
-<<<<<<< HEAD
---     @initialStatus
---         * The initial status of the instance (0 | 1 | 2)
 -- RETURN VALUE
 --     The watermark (version).
 ------------------------------------------------------------------------
 CREATE OR ALTER PROCEDURE dbo.AddInstanceV3
     @partitionName                      VARCHAR(64),
-=======
--- RETURN VALUE
---     The watermark (version).
-------------------------------------------------------------------------
-CREATE OR ALTER PROCEDURE dbo.AddInstanceV2
->>>>>>> 36aed022
     @studyInstanceUid                   VARCHAR(64),
     @seriesInstanceUid                  VARCHAR(64),
     @sopInstanceUid                     VARCHAR(64),
@@ -676,412 +530,8 @@
     @initialStatus                      TINYINT
 AS
 BEGIN
-<<<<<<< HEAD
     SET NOCOUNT ON
 
-=======
-    SET NOCOUNT    ON
->>>>>>> 36aed022
-    SET XACT_ABORT ON
-    BEGIN TRANSACTION
-
-    DECLARE @currentDate DATETIME2(7) = SYSUTCDATETIME()
-    DECLARE @existingStatus TINYINT
-    DECLARE @newWatermark BIGINT
-<<<<<<< HEAD
-    DECLARE @partitionKey INT
-=======
->>>>>>> 36aed022
-    DECLARE @studyKey BIGINT
-    DECLARE @seriesKey BIGINT
-    DECLARE @instanceKey BIGINT
-
-<<<<<<< HEAD
-    SELECT @partitionKey = PartitionKey
-    FROM dbo.Partition
-    WHERE PartitionName = @partitionName
-
-     -- Insert Partition
-    IF @@ROWCOUNT = 0
-    BEGIN
-        SET @partitionKey = NEXT VALUE FOR dbo.PartitionKeySequence
-
-        INSERT INTO dbo.Partition
-            (PartitionKey, PartitionName, CreatedDate)
-        VALUES
-            (@partitionKey, @partitionName, @currentDate)
-    END
-
-    SELECT @existingStatus = Status
-    FROM dbo.Instance
-    WHERE PartitionKey = @partitionKey
-        AND StudyInstanceUid = @studyInstanceUid
-=======
-    SELECT @existingStatus = Status
-    FROM dbo.Instance
-    WHERE StudyInstanceUid = @studyInstanceUid
->>>>>>> 36aed022
-        AND SeriesInstanceUid = @seriesInstanceUid
-        AND SopInstanceUid = @sopInstanceUid
-
-    IF @@ROWCOUNT <> 0
-        -- The instance already exists. Set the state = @existingStatus to indicate what state it is in.
-        THROW 50409, 'Instance already exists', @existingStatus;
-
-    -- The instance does not exist, insert it.
-    SET @newWatermark = NEXT VALUE FOR dbo.WatermarkSequence
-    SET @instanceKey = NEXT VALUE FOR dbo.InstanceKeySequence
-
-    -- Insert Study
-    SELECT @studyKey = StudyKey
-    FROM dbo.Study WITH(UPDLOCK)
-<<<<<<< HEAD
-    WHERE PartitionKey = @partitionKey
-        AND StudyInstanceUid = @studyInstanceUid
-=======
-    WHERE StudyInstanceUid = @studyInstanceUid
->>>>>>> 36aed022
-
-    IF @@ROWCOUNT = 0
-    BEGIN
-        SET @studyKey = NEXT VALUE FOR dbo.StudyKeySequence
-
-        INSERT INTO dbo.Study
-<<<<<<< HEAD
-            (PartitionKey, StudyKey, StudyInstanceUid, PatientId, PatientName, PatientBirthDate, ReferringPhysicianName, StudyDate, StudyDescription, AccessionNumber)
-        VALUES
-            (@partitionKey, @studyKey, @studyInstanceUid, @patientId, @patientName, @patientBirthDate, @referringPhysicianName, @studyDate, @studyDescription, @accessionNumber)
-=======
-            (StudyKey, StudyInstanceUid, PatientId, PatientName, PatientBirthDate, ReferringPhysicianName, StudyDate, StudyDescription, AccessionNumber)
-        VALUES
-            (@studyKey, @studyInstanceUid, @patientId, @patientName, @patientBirthDate, @referringPhysicianName, @studyDate, @studyDescription, @accessionNumber)
->>>>>>> 36aed022
-    END
-    ELSE
-    BEGIN
-        -- Latest wins
-        UPDATE dbo.Study
-        SET PatientId = @patientId, PatientName = @patientName, PatientBirthDate = @patientBirthDate, ReferringPhysicianName = @referringPhysicianName, StudyDate = @studyDate, StudyDescription = @studyDescription, AccessionNumber = @accessionNumber
-        WHERE StudyKey = @studyKey
-    END
-
-    -- Insert Series
-    SELECT @seriesKey = SeriesKey
-    FROM dbo.Series WITH(UPDLOCK)
-    WHERE StudyKey = @studyKey
-    AND SeriesInstanceUid = @seriesInstanceUid
-<<<<<<< HEAD
-    AND PartitionKey = @partitionKey
-=======
->>>>>>> 36aed022
-
-    IF @@ROWCOUNT = 0
-    BEGIN
-        SET @seriesKey = NEXT VALUE FOR dbo.SeriesKeySequence
-
-        INSERT INTO dbo.Series
-<<<<<<< HEAD
-            (PartitionKey, StudyKey, SeriesKey, SeriesInstanceUid, Modality, PerformedProcedureStepStartDate, ManufacturerModelName)
-        VALUES
-            (@partitionKey, @studyKey, @seriesKey, @seriesInstanceUid, @modality, @performedProcedureStepStartDate, @manufacturerModelName)
-=======
-            (StudyKey, SeriesKey, SeriesInstanceUid, Modality, PerformedProcedureStepStartDate, ManufacturerModelName)
-        VALUES
-            (@studyKey, @seriesKey, @seriesInstanceUid, @modality, @performedProcedureStepStartDate, @manufacturerModelName)
->>>>>>> 36aed022
-    END
-    ELSE
-    BEGIN
-        -- Latest wins
-        UPDATE dbo.Series
-        SET Modality = @modality, PerformedProcedureStepStartDate = @performedProcedureStepStartDate, ManufacturerModelName = @manufacturerModelName
-        WHERE SeriesKey = @seriesKey
-        AND StudyKey = @studyKey
-<<<<<<< HEAD
-        AND PartitionKey = @partitionKey
-=======
->>>>>>> 36aed022
-    END
-
-    -- Insert Instance
-    INSERT INTO dbo.Instance
-<<<<<<< HEAD
-        (PartitionKey, StudyKey, SeriesKey, InstanceKey, StudyInstanceUid, SeriesInstanceUid, SopInstanceUid, Watermark, Status, LastStatusUpdatedDate, CreatedDate)
-    VALUES
-        (@partitionKey, @studyKey, @seriesKey, @instanceKey, @studyInstanceUid, @seriesInstanceUid, @sopInstanceUid, @newWatermark, @initialStatus, @currentDate, @currentDate)
-
-    -- Insert Extended Query Tags
-
-    -- String Key tags
-    IF EXISTS (SELECT 1 FROM @stringExtendedQueryTags)
-    BEGIN
-        MERGE INTO dbo.ExtendedQueryTagString AS T
-        USING
-        (
-            SELECT input.TagKey, input.TagValue, input.TagLevel
-            FROM @stringExtendedQueryTags input
-            INNER JOIN dbo.ExtendedQueryTag WITH (REPEATABLEREAD)
-            ON dbo.ExtendedQueryTag.TagKey = input.TagKey
-            -- Not merge on extended query tag which is being deleted.
-            AND dbo.ExtendedQueryTag.TagStatus <> 2
-        ) AS S
-        ON T.TagKey = S.TagKey
-            AND T.PartitionKey = @partitionKey
-            AND T.StudyKey = @studyKey
-            -- Null SeriesKey indicates a Study level tag, no need to compare SeriesKey
-            AND ISNULL(T.SeriesKey, @seriesKey) = @seriesKey
-            -- Null InstanceKey indicates a Study/Series level tag, no to compare InstanceKey
-            AND ISNULL(T.InstanceKey, @instanceKey) = @instanceKey
-        WHEN MATCHED THEN
-            UPDATE SET T.Watermark = @newWatermark, T.TagValue = S.TagValue
-        WHEN NOT MATCHED THEN
-            INSERT (TagKey, TagValue, PartitionKey, StudyKey, SeriesKey, InstanceKey, Watermark)
-            VALUES(
-            S.TagKey,
-            S.TagValue,
-            @partitionKey,
-            @studyKey,
-            -- When TagLevel is not Study, we should fill SeriesKey
-            (CASE WHEN S.TagLevel <> 2 THEN @seriesKey ELSE NULL END),
-            -- When TagLevel is Instance, we should fill InstanceKey
-            (CASE WHEN S.TagLevel = 0 THEN @instanceKey ELSE NULL END),
-            @newWatermark);
-    END
-
-    -- Long Key tags
-    IF EXISTS (SELECT 1 FROM @longExtendedQueryTags)
-    BEGIN
-        MERGE INTO dbo.ExtendedQueryTagLong AS T
-        USING
-        (
-            SELECT input.TagKey, input.TagValue, input.TagLevel
-            FROM @longExtendedQueryTags input
-            INNER JOIN dbo.ExtendedQueryTag WITH (REPEATABLEREAD)
-            ON dbo.ExtendedQueryTag.TagKey = input.TagKey
-            AND dbo.ExtendedQueryTag.TagStatus <> 2
-        ) AS S
-        ON T.TagKey = S.TagKey
-            AND T.PartitionKey = @partitionKey
-            AND T.StudyKey = @studyKey
-            AND ISNULL(T.SeriesKey, @seriesKey) = @seriesKey
-            AND ISNULL(T.InstanceKey, @instanceKey) = @instanceKey
-        WHEN MATCHED THEN
-            UPDATE SET T.Watermark = @newWatermark, T.TagValue = S.TagValue
-        WHEN NOT MATCHED THEN
-            INSERT (TagKey, TagValue, PartitionKey, StudyKey, SeriesKey, InstanceKey, Watermark)
-            VALUES(
-            S.TagKey,
-            S.TagValue,
-            @partitionKey,
-            @studyKey,
-            (CASE WHEN S.TagLevel <> 2 THEN @seriesKey ELSE NULL END),
-            (CASE WHEN S.TagLevel = 0 THEN @instanceKey ELSE NULL END),
-            @newWatermark);
-    END
-
-    -- Double Key tags
-    IF EXISTS (SELECT 1 FROM @doubleExtendedQueryTags)
-    BEGIN
-        MERGE INTO dbo.ExtendedQueryTagDouble AS T
-        USING
-        (
-            SELECT input.TagKey, input.TagValue, input.TagLevel
-            FROM @doubleExtendedQueryTags input
-            INNER JOIN dbo.ExtendedQueryTag WITH (REPEATABLEREAD)
-            ON dbo.ExtendedQueryTag.TagKey = input.TagKey
-            AND dbo.ExtendedQueryTag.TagStatus <> 2
-        ) AS S
-        ON T.TagKey = S.TagKey
-            AND T.PartitionKey = @partitionKey
-            AND T.StudyKey = @studyKey
-            AND ISNULL(T.SeriesKey, @seriesKey) = @seriesKey
-            AND ISNULL(T.InstanceKey, @instanceKey) = @instanceKey
-        WHEN MATCHED THEN
-            UPDATE SET T.Watermark = @newWatermark, T.TagValue = S.TagValue
-        WHEN NOT MATCHED THEN
-            INSERT (TagKey, TagValue, PartitionKey, StudyKey, SeriesKey, InstanceKey, Watermark)
-            VALUES(
-            S.TagKey,
-            S.TagValue,
-            @partitionKey,
-            @studyKey,
-            (CASE WHEN S.TagLevel <> 2 THEN @seriesKey ELSE NULL END),
-            (CASE WHEN S.TagLevel = 0 THEN @instanceKey ELSE NULL END),
-            @newWatermark);
-    END
-
-    -- DateTime Key tags
-    IF EXISTS (SELECT 1 FROM @dateTimeExtendedQueryTags)
-    BEGIN
-        MERGE INTO dbo.ExtendedQueryTagDateTime AS T
-        USING
-        (
-            SELECT input.TagKey, input.TagValue, input.TagValueUtc, input.TagLevel
-            FROM @dateTimeExtendedQueryTags input
-            INNER JOIN dbo.ExtendedQueryTag WITH (REPEATABLEREAD)
-            ON dbo.ExtendedQueryTag.TagKey = input.TagKey
-            AND dbo.ExtendedQueryTag.TagStatus <> 2
-        ) AS S
-        ON T.TagKey = S.TagKey
-            AND T.PartitionKey = @partitionKey
-            AND T.StudyKey = @studyKey
-            AND ISNULL(T.SeriesKey, @seriesKey) = @seriesKey
-            AND ISNULL(T.InstanceKey, @instanceKey) = @instanceKey
-        WHEN MATCHED THEN
-            UPDATE SET T.Watermark = @newWatermark, T.TagValue = S.TagValue
-        WHEN NOT MATCHED THEN
-            INSERT (TagKey, TagValue, PartitionKey, StudyKey, SeriesKey, InstanceKey, Watermark, TagValueUtc)
-            VALUES(
-            S.TagKey,
-            S.TagValue,
-            @partitionKey,
-            @studyKey,
-            (CASE WHEN S.TagLevel <> 2 THEN @seriesKey ELSE NULL END),
-            (CASE WHEN S.TagLevel = 0 THEN @instanceKey ELSE NULL END),
-            @newWatermark,
-            S.TagValueUtc);
-    END
-
-    -- PersonName Key tags
-    IF EXISTS (SELECT 1 FROM @personNameExtendedQueryTags)
-    BEGIN
-        MERGE INTO dbo.ExtendedQueryTagPersonName AS T
-        USING
-        (
-            SELECT input.TagKey, input.TagValue, input.TagLevel
-            FROM @personNameExtendedQueryTags input
-            INNER JOIN dbo.ExtendedQueryTag WITH (REPEATABLEREAD)
-            ON dbo.ExtendedQueryTag.TagKey = input.TagKey
-            AND dbo.ExtendedQueryTag.TagStatus <> 2
-        ) AS S
-        ON T.TagKey = S.TagKey
-            AND T.PartitionKey = @partitionKey
-            AND T.StudyKey = @studyKey
-            AND ISNULL(T.SeriesKey, @seriesKey) = @seriesKey
-            AND ISNULL(T.InstanceKey, @instanceKey) = @instanceKey
-        WHEN MATCHED THEN
-            UPDATE SET T.Watermark = @newWatermark, T.TagValue = S.TagValue
-        WHEN NOT MATCHED THEN
-            INSERT (TagKey, TagValue, PartitionKey, StudyKey, SeriesKey, InstanceKey, Watermark)
-            VALUES(
-            S.TagKey,
-            S.TagValue,
-            @partitionKey,
-            @studyKey,
-            (CASE WHEN S.TagLevel <> 2 THEN @seriesKey ELSE NULL END),
-            (CASE WHEN S.TagLevel = 0 THEN @instanceKey ELSE NULL END),
-            @newWatermark);
-    END
-=======
-        (StudyKey, SeriesKey, InstanceKey, StudyInstanceUid, SeriesInstanceUid, SopInstanceUid, Watermark, Status, LastStatusUpdatedDate, CreatedDate)
-    VALUES
-        (@studyKey, @seriesKey, @instanceKey, @studyInstanceUid, @seriesInstanceUid, @sopInstanceUid, @newWatermark, @initialStatus, @currentDate, @currentDate)
-
-    BEGIN TRY
-
-        EXEC dbo.IIndexInstanceCore
-            @studyKey,
-            @seriesKey,
-            @instanceKey,
-            @newWatermark,
-            @stringExtendedQueryTags,
-            @longExtendedQueryTags,
-            @doubleExtendedQueryTags,
-            @dateTimeExtendedQueryTags,
-            @personNameExtendedQueryTags
-
-    END TRY
-    BEGIN CATCH
-
-        THROW
-
-    END CATCH
->>>>>>> 36aed022
-
-    SELECT @newWatermark
-
-    COMMIT TRANSACTION
-END
-GO
-
-/***************************************************************************************/
--- STORED PROCEDURE
-<<<<<<< HEAD
---     BeginAddInstanceV2
---
--- FIRST SCHEMA VERSION
---     6
---
--- DESCRIPTION
---     Begins the addition of a DICOM instance, now with partition.
---
--- PARAMETERS
---     @partitionKey
---         * The Partition key.
---     @studyInstanceUid
---         * The study instance UID.
---     @seriesInstanceUid
---         * The series instance UID.
---     @sopInstanceUid
---         * The SOP instance UID.
---     @patientId
---         * The Id of the patient.
---     @patientName
---         * The name of the patient.
---     @referringPhysicianName
---         * The referring physician name.
---     @studyDate
---         * The study date.
---     @studyDescription
---         * The study description.
---     @accessionNumber
---         * The accession number associated for the study.
---     @modality
---         * The modality associated for the series.
---     @performedProcedureStepStartDate
---         * The date when the procedure for the series was performed.
-=======
---    Index instance V2
---
--- DESCRIPTION
---    Adds or updates the various extended query tag indices for a given DICOM instance.
---
--- PARAMETERS
---     @watermark
---         * The Dicom instance watermark.
->>>>>>> 36aed022
---     @stringExtendedQueryTags
---         * String extended query tag data
---     @longExtendedQueryTags
---         * Long extended query tag data
---     @doubleExtendedQueryTags
---         * Double extended query tag data
---     @dateTimeExtendedQueryTags
---         * DateTime extended query tag data
---     @personNameExtendedQueryTags
---         * PersonName extended query tag data
--- RETURN VALUE
-<<<<<<< HEAD
---     The watermark (version).
-/***************************************************************************************/
-CREATE OR ALTER PROCEDURE dbo.BeginAddInstanceV2
-    @partitionName                      VARCHAR(64),
-    @studyInstanceUid                   VARCHAR(64),
-    @seriesInstanceUid                  VARCHAR(64),
-    @sopInstanceUid                     VARCHAR(64),
-    @patientId                          NVARCHAR(64),
-    @patientName                        NVARCHAR(325) = NULL,
-    @referringPhysicianName             NVARCHAR(325) = NULL,
-    @studyDate                          DATE = NULL,
-    @studyDescription                   NVARCHAR(64) = NULL,
-    @accessionNumber                    NVARCHAR(64) = NULL,
-    @modality                           NVARCHAR(16) = NULL,
-    @performedProcedureStepStartDate    DATE = NULL,
-    @patientBirthDate                   DATE = NULL,
-    @manufacturerModelName              NVARCHAR(64) = NULL
-AS
-BEGIN
-    SET NOCOUNT ON
     SET XACT_ABORT ON
     BEGIN TRANSACTION
 
@@ -1109,7 +559,7 @@
     END
 
     SELECT @existingStatus = Status
-    FROM dbo.Instance WITH(HOLDLOCK)
+    FROM dbo.Instance
     WHERE PartitionKey = @partitionKey
         AND StudyInstanceUid = @studyInstanceUid
         AND SeriesInstanceUid = @seriesInstanceUid
@@ -1119,9 +569,13 @@
         -- The instance already exists. Set the state = @existingStatus to indicate what state it is in.
         THROW 50409, 'Instance already exists', @existingStatus;
 
+    -- The instance does not exist, insert it.
+    SET @newWatermark = NEXT VALUE FOR dbo.WatermarkSequence
+    SET @instanceKey = NEXT VALUE FOR dbo.InstanceKeySequence
+
     -- Insert Study
     SELECT @studyKey = StudyKey
-    FROM dbo.Study WITH(HOLDLOCK)
+    FROM dbo.Study WITH(UPDLOCK)
     WHERE PartitionKey = @partitionKey
         AND StudyInstanceUid = @studyInstanceUid
 
@@ -1144,9 +598,10 @@
 
     -- Insert Series
     SELECT @seriesKey = SeriesKey
-    FROM dbo.Series WITH(HOLDLOCK)
+    FROM dbo.Series WITH(UPDLOCK)
     WHERE StudyKey = @studyKey
     AND SeriesInstanceUid = @seriesInstanceUid
+    AND PartitionKey = @partitionKey
 
     IF @@ROWCOUNT = 0
     BEGIN
@@ -1171,107 +626,45 @@
     INSERT INTO dbo.Instance
         (PartitionKey, StudyKey, SeriesKey, InstanceKey, StudyInstanceUid, SeriesInstanceUid, SopInstanceUid, Watermark, Status, LastStatusUpdatedDate, CreatedDate)
     VALUES
-        (@partitionKey, @studyKey, @seriesKey, @instanceKey, @studyInstanceUid, @seriesInstanceUid, @sopInstanceUid, @newWatermark, 0, @currentDate, @currentDate)
+        (@partitionKey, @studyKey, @seriesKey, @instanceKey, @studyInstanceUid, @seriesInstanceUid, @sopInstanceUid, @newWatermark, @initialStatus, @currentDate, @currentDate)
+
+    BEGIN TRY
+
+        EXEC dbo.IIndexInstanceCore
+            @partitionKey,
+            @studyKey,
+            @seriesKey,
+            @instanceKey,
+            @newWatermark,
+            @stringExtendedQueryTags,
+            @longExtendedQueryTags,
+            @doubleExtendedQueryTags,
+            @dateTimeExtendedQueryTags,
+            @personNameExtendedQueryTags
+
+    END TRY
+    BEGIN CATCH
+
+        THROW
+
+    END CATCH
 
     SELECT @newWatermark
-=======
---     None
-/***************************************************************************************/
-CREATE OR ALTER PROCEDURE dbo.IndexInstanceV2
-    @watermark                                                                   BIGINT,
-    @stringExtendedQueryTags dbo.InsertStringExtendedQueryTagTableType_1         READONLY,
-    @longExtendedQueryTags dbo.InsertLongExtendedQueryTagTableType_1             READONLY,
-    @doubleExtendedQueryTags dbo.InsertDoubleExtendedQueryTagTableType_1         READONLY,
-    @dateTimeExtendedQueryTags dbo.InsertDateTimeExtendedQueryTagTableType_2     READONLY,
-    @personNameExtendedQueryTags dbo.InsertPersonNameExtendedQueryTagTableType_1 READONLY
-AS
-BEGIN
-    SET NOCOUNT    ON
-    SET XACT_ABORT ON
-    BEGIN TRANSACTION
-
-        DECLARE @studyKey BIGINT
-        DECLARE @seriesKey BIGINT
-        DECLARE @instanceKey BIGINT
-
-        -- Add lock so that the instance cannot be removed
-        DECLARE @status TINYINT
-        SELECT
-            @studyKey = StudyKey,
-            @seriesKey = SeriesKey,
-            @instanceKey = InstanceKey,
-            @status = Status
-        FROM dbo.Instance WITH (HOLDLOCK)
-        WHERE Watermark = @watermark
-
-        IF @@ROWCOUNT = 0
-            THROW 50404, 'Instance does not exists', 1
-        IF @status <> 1 -- Created
-            THROW 50409, 'Instance has not yet been stored succssfully', 1
-
-        BEGIN TRY
-
-            EXEC dbo.IIndexInstanceCore
-                @studyKey,
-                @seriesKey,
-                @instanceKey,
-                @watermark,
-                @stringExtendedQueryTags,
-                @longExtendedQueryTags,
-                @doubleExtendedQueryTags,
-                @dateTimeExtendedQueryTags,
-                @personNameExtendedQueryTags
-
-        END TRY
-        BEGIN CATCH
-
-            THROW
-
-        END CATCH
->>>>>>> 36aed022
 
     COMMIT TRANSACTION
 END
 GO
 
-<<<<<<< HEAD
 /***************************************************************************************/
 -- STORED PROCEDURE
---     EndAddInstanceV2
---
--- FIRST SCHEMA VERSION
---     6
+--    Index instance V3
 --
 -- DESCRIPTION
---     Completes the addition of a DICOM instance.
+--    Adds or updates the various extended query tag indices for a given DICOM instance.
 --
 -- PARAMETERS
---     @partitionName
---         * The client-provided data partition name.
-=======
-/*************************************************************
-    Stored procedures for updating an instance status.
-**************************************************************/
---
--- STORED PROCEDURE
---     UpdateInstanceStatus
---
--- DESCRIPTION
---     Updates a DICOM instance status.
---
--- PARAMETERS
->>>>>>> 36aed022
---     @studyInstanceUid
---         * The study instance UID.
---     @seriesInstanceUid
---         * The series instance UID.
---     @sopInstanceUid
---         * The SOP instance UID.
 --     @watermark
---         * The watermark.
-<<<<<<< HEAD
---     @maxTagKey
---         * Max ExtendedQueryTag key
+--         * The Dicom instance watermark.
 --     @stringExtendedQueryTags
 --         * String extended query tag data
 --     @longExtendedQueryTags
@@ -1285,9 +678,86 @@
 -- RETURN VALUE
 --     None
 /***************************************************************************************/
-CREATE OR ALTER PROCEDURE dbo.EndAddInstanceV2
-    @partitionKey      INT,
-=======
+CREATE OR ALTER PROCEDURE dbo.IndexInstanceV3
+    @watermark                                                                   BIGINT,
+    @stringExtendedQueryTags dbo.InsertStringExtendedQueryTagTableType_1         READONLY,
+    @longExtendedQueryTags dbo.InsertLongExtendedQueryTagTableType_1             READONLY,
+    @doubleExtendedQueryTags dbo.InsertDoubleExtendedQueryTagTableType_1         READONLY,
+    @dateTimeExtendedQueryTags dbo.InsertDateTimeExtendedQueryTagTableType_2     READONLY,
+    @personNameExtendedQueryTags dbo.InsertPersonNameExtendedQueryTagTableType_1 READONLY
+AS
+BEGIN
+    SET NOCOUNT    ON
+    SET XACT_ABORT ON
+    BEGIN TRANSACTION
+
+        DECLARE @partitionKey INT
+        DECLARE @studyKey BIGINT
+        DECLARE @seriesKey BIGINT
+        DECLARE @instanceKey BIGINT
+
+        -- Add lock so that the instance cannot be removed
+        DECLARE @status TINYINT
+        SELECT
+            @partitionKey = PartitionKey,
+            @studyKey = StudyKey,
+            @seriesKey = SeriesKey,
+            @instanceKey = InstanceKey,
+            @status = Status
+        FROM dbo.Instance WITH (HOLDLOCK)
+        WHERE Watermark = @watermark
+
+        IF @@ROWCOUNT = 0
+            THROW 50404, 'Instance does not exists', 1
+        IF @status <> 1 -- Created
+            THROW 50409, 'Instance has not yet been stored succssfully', 1
+
+        BEGIN TRY
+
+            EXEC dbo.IIndexInstanceCore
+                @partitionKey,
+                @studyKey,
+                @seriesKey,
+                @instanceKey,
+                @watermark,
+                @stringExtendedQueryTags,
+                @longExtendedQueryTags,
+                @doubleExtendedQueryTags,
+                @dateTimeExtendedQueryTags,
+                @personNameExtendedQueryTags
+
+        END TRY
+        BEGIN CATCH
+
+            THROW
+
+        END CATCH
+
+    COMMIT TRANSACTION
+END
+GO
+
+/*************************************************************
+    Stored procedures for updating an instance status.
+**************************************************************/
+--
+-- STORED PROCEDURE
+--     UpdateInstanceStatusV2
+--
+-- DESCRIPTION
+--     Updates a DICOM instance status.
+--
+-- PARAMETERS
+--     @partitionKey
+--         * The partition key.
+--     @studyInstanceUid
+--         * The study instance UID.
+--     @seriesInstanceUid
+--         * The series instance UID.
+--     @sopInstanceUid
+--         * The SOP instance UID.
+--     @watermark
+--         * The watermark.
 --     @status
 --         * The new status to update to.
 --     @maxTagKey
@@ -1296,19 +766,14 @@
 -- RETURN VALUE
 --     None
 --
-CREATE OR ALTER PROCEDURE dbo.UpdateInstanceStatus
->>>>>>> 36aed022
-    @studyInstanceUid  VARCHAR(64),
-    @seriesInstanceUid VARCHAR(64),
-    @sopInstanceUid    VARCHAR(64),
-    @watermark         BIGINT,
-<<<<<<< HEAD
-    @maxTagKey         INT = NULL,
-    @stringExtendedQueryTags dbo.InsertStringExtendedQueryTagTableType_1         READONLY,
-    @longExtendedQueryTags dbo.InsertLongExtendedQueryTagTableType_1             READONLY,
-    @doubleExtendedQueryTags dbo.InsertDoubleExtendedQueryTagTableType_1         READONLY,
-    @dateTimeExtendedQueryTags dbo.InsertDateTimeExtendedQueryTagTableType_1     READONLY,
-    @personNameExtendedQueryTags dbo.InsertPersonNameExtendedQueryTagTableType_1 READONLY
+CREATE OR ALTER PROCEDURE dbo.UpdateInstanceStatusV2
+    @partitionKey       INT,
+    @studyInstanceUid   VARCHAR(64),
+    @seriesInstanceUid  VARCHAR(64),
+    @sopInstanceUid     VARCHAR(64),
+    @watermark          BIGINT,
+    @status             TINYINT,
+    @maxTagKey          INT = NULL
 AS
 BEGIN
     SET NOCOUNT ON
@@ -1316,49 +781,87 @@
     SET XACT_ABORT ON
     BEGIN TRANSACTION
 
-        -- This check ensures the client is not potentially missing 1 or more query tags that may need to be indexed.
-        -- Note that if @maxTagKey is NULL, < will always return UNKNOWN.
-        IF @maxTagKey < (SELECT ISNULL(MAX(TagKey), 0) FROM dbo.ExtendedQueryTag WITH (HOLDLOCK))
-            THROW 50409, 'Max extended query tag key does not match', 10
-
-        DECLARE @currentDate DATETIME2(7) = SYSUTCDATETIME()
-
-        UPDATE dbo.Instance
-        SET Status = 1, LastStatusUpdatedDate = @currentDate
-        WHERE PartitionKey = @partitionKey
-            AND StudyInstanceUid = @studyInstanceUid
-            AND SeriesInstanceUid = @seriesInstanceUid
-            AND SopInstanceUid = @sopInstanceUid
-            AND Watermark = @watermark
-
-        IF @@ROWCOUNT = 0
-            THROW 50404, 'Instance does not exist', 1 -- The instance does not exist. Perhaps it was deleted?
-
-        EXEC dbo.IndexInstance
-            @watermark,
-            @stringExtendedQueryTags,
-            @longExtendedQueryTags,
-            @doubleExtendedQueryTags,
-            @dateTimeExtendedQueryTags,
-            @personNameExtendedQueryTags
-
-        -- Insert to change feed.
-        -- Currently this procedure is used only updating the status to created
-        -- If that changes an if condition is needed.
-        INSERT INTO dbo.ChangeFeed
-            (Timestamp, Action, PartitionKey, StudyInstanceUid, SeriesInstanceUid, SopInstanceUid, OriginalWatermark)
-        VALUES
-            (@currentDate, 0, @partitionKey, @studyInstanceUid, @seriesInstanceUid, @sopInstanceUid, @watermark)
-
-        -- Update existing instance currentWatermark to latest
-        UPDATE dbo.ChangeFeed
-        SET CurrentWatermark      = @watermark
-        WHERE PartitionKey = @partitionKey
-            AND StudyInstanceUid = @studyInstanceUid
-            AND SeriesInstanceUid = @seriesInstanceUid
-            AND SopInstanceUid = @sopInstanceUid
+    -- This check ensures the client is not potentially missing 1 or more query tags that may need to be indexed.
+    -- Note that if @maxTagKey is NULL, < will always return UNKNOWN.
+    IF @maxTagKey < (SELECT ISNULL(MAX(TagKey), 0) FROM dbo.ExtendedQueryTag WITH (HOLDLOCK))
+        THROW 50409, 'Max extended query tag key does not match', 10
+
+    DECLARE @currentDate DATETIME2(7) = SYSUTCDATETIME()
+
+    UPDATE dbo.Instance
+    SET Status = @status, LastStatusUpdatedDate = @currentDate
+    WHERE PartitionKey = @partitionKey
+        AND StudyInstanceUid = @studyInstanceUid
+        AND SeriesInstanceUid = @seriesInstanceUid
+        AND SopInstanceUid = @sopInstanceUid
+        AND Watermark = @watermark
+
+    -- The instance does not exist. Perhaps it was deleted?
+    IF @@ROWCOUNT = 0
+        THROW 50404, 'Instance does not exist', 1
+
+    -- Insert to change feed.
+    -- Currently this procedure is used only updating the status to created
+    -- If that changes an if condition is needed.
+    INSERT INTO dbo.ChangeFeed
+        (Timestamp, Action, PartitionKey, StudyInstanceUid, SeriesInstanceUid, SopInstanceUid, OriginalWatermark)
+    VALUES
+        (@currentDate, 0, @partitionKey, @studyInstanceUid, @seriesInstanceUid, @sopInstanceUid, @watermark)
+
+    -- Update existing instance currentWatermark to latest
+    UPDATE dbo.ChangeFeed
+    SET CurrentWatermark      = @watermark
+    WHERE PartitionKey = @partitionKey
+        AND StudyInstanceUid    = @studyInstanceUid
+        AND SeriesInstanceUid = @seriesInstanceUid
+        AND SopInstanceUid    = @sopInstanceUid
 
     COMMIT TRANSACTION
+END
+GO
+
+/***************************************************************************************/
+-- STORED PROCEDURE
+--     GetInstanceBatches
+--
+-- DESCRIPTION
+--     Divides up the instances into a configurable number of batches.
+--
+-- PARAMETERS
+--     @batchSize
+--         * The desired number of instances per batch. Actual number may be smaller.
+--     @batchCount
+--         * The desired number of batches. Actual number may be smaller.
+--     @status
+--         * The instance status.
+--     @maxWatermark
+--         * The optional inclusive maximum watermark.
+--
+-- RETURN VALUE
+--     The batches as defined by their inclusive minimum and maximum values.
+/***************************************************************************************/
+CREATE OR ALTER PROCEDURE dbo.GetInstanceBatches
+    @batchSize INT,
+    @batchCount INT,
+    @status TINYINT,
+    @maxWatermark BIGINT = NULL
+AS
+BEGIN
+    SET NOCOUNT ON
+
+    SELECT
+        MIN(Watermark) AS MinWatermark,
+        MAX(Watermark) AS MaxWatermark
+    FROM
+    (
+        SELECT TOP (@batchSize * @batchCount)
+            Watermark,
+            (ROW_NUMBER() OVER(ORDER BY Watermark DESC) - 1) / @batchSize AS Batch
+        FROM dbo.Instance
+        WHERE Watermark <= ISNULL(@maxWatermark, Watermark) AND Status = @status
+    ) AS I
+    GROUP BY Batch
+    ORDER BY Batch ASC
 END
 GO
 
@@ -1519,30 +1022,35 @@
     WHERE   StudyKey = @studyKey
     AND     SeriesKey = ISNULL(@seriesKey, SeriesKey)
     AND     InstanceKey = ISNULL(@instanceKey, InstanceKey)
+    AND     PartitionKey = @partitionKey
 
     DELETE
     FROM    dbo.ExtendedQueryTagLong
     WHERE   StudyKey = @studyKey
     AND     SeriesKey = ISNULL(@seriesKey, SeriesKey)
     AND     InstanceKey = ISNULL(@instanceKey, InstanceKey)
+    AND     PartitionKey = @partitionKey
 
     DELETE
     FROM    dbo.ExtendedQueryTagDouble
     WHERE   StudyKey = @studyKey
     AND     SeriesKey = ISNULL(@seriesKey, SeriesKey)
     AND     InstanceKey = ISNULL(@instanceKey, InstanceKey)
+    AND     PartitionKey = @partitionKey
 
     DELETE
     FROM    dbo.ExtendedQueryTagDateTime
     WHERE   StudyKey = @studyKey
     AND     SeriesKey = ISNULL(@seriesKey, SeriesKey)
     AND     InstanceKey = ISNULL(@instanceKey, InstanceKey)
+    AND     PartitionKey = @partitionKey
 
     DELETE
     FROM    dbo.ExtendedQueryTagPersonName
     WHERE   StudyKey = @studyKey
     AND     SeriesKey = ISNULL(@seriesKey, SeriesKey)
     AND     InstanceKey = ISNULL(@instanceKey, InstanceKey)
+    AND     PartitionKey = @partitionKey
 
     INSERT INTO dbo.DeletedInstance
     (PartitionKey, StudyInstanceUid, SeriesInstanceUid, SopInstanceUid, Watermark, DeletedDateTime, RetryCount, CleanupAfter)
@@ -1574,106 +1082,77 @@
         FROM    dbo.Series
         WHERE   StudyKey = @studyKey
         AND     SeriesInstanceUid = ISNULL(@seriesInstanceUid, SeriesInstanceUid)
+        AND     PartitionKey = @partitionKey
 
         -- Deleting indexed series tags
         DELETE
         FROM    dbo.ExtendedQueryTagString
         WHERE   StudyKey = @studyKey
         AND     SeriesKey = ISNULL(@seriesKey, SeriesKey)
+        AND     PartitionKey = @partitionKey
 
         DELETE
         FROM    dbo.ExtendedQueryTagLong
         WHERE   StudyKey = @studyKey
         AND     SeriesKey = ISNULL(@seriesKey, SeriesKey)
+        AND     PartitionKey = @partitionKey
 
         DELETE
         FROM    dbo.ExtendedQueryTagDouble
         WHERE   StudyKey = @studyKey
         AND     SeriesKey = ISNULL(@seriesKey, SeriesKey)
+        AND     PartitionKey = @partitionKey
 
         DELETE
         FROM    dbo.ExtendedQueryTagDateTime
         WHERE   StudyKey = @studyKey
         AND     SeriesKey = ISNULL(@seriesKey, SeriesKey)
+        AND     PartitionKey = @partitionKey
 
         DELETE
         FROM    dbo.ExtendedQueryTagPersonName
         WHERE   StudyKey = @studyKey
         AND     SeriesKey = ISNULL(@seriesKey, SeriesKey)
+        AND     PartitionKey = @partitionKey
     END
 
     -- If we've removing the series, see if it's the last for a study and if so, remove the study
     IF NOT EXISTS ( SELECT  *
                     FROM    dbo.Series WITH(HOLDLOCK, UPDLOCK)
-                    WHERE   Studykey = @studyKey)
+                    WHERE   Studykey = @studyKey
+                    AND     PartitionKey = @partitionKey)
     BEGIN
         DELETE
         FROM    dbo.Study
         WHERE   StudyKey = @studyKey
+        AND     PartitionKey = @partitionKey
 
         -- Deleting indexed study tags
         DELETE
         FROM    dbo.ExtendedQueryTagString
         WHERE   StudyKey = @studyKey
+        AND     PartitionKey = @partitionKey
 
         DELETE
         FROM    dbo.ExtendedQueryTagLong
         WHERE   StudyKey = @studyKey
+        AND     PartitionKey = @partitionKey
 
         DELETE
         FROM    dbo.ExtendedQueryTagDouble
         WHERE   StudyKey = @studyKey
+        AND     PartitionKey = @partitionKey
 
         DELETE
         FROM    dbo.ExtendedQueryTagDateTime
         WHERE   StudyKey = @studyKey
+        AND     PartitionKey = @partitionKey
 
         DELETE
         FROM    dbo.ExtendedQueryTagPersonName
         WHERE   StudyKey = @studyKey
+        AND     PartitionKey = @partitionKey
     END
-=======
-    @status            TINYINT,
-    @maxTagKey         INT = NULL
-AS
-BEGIN
-    SET NOCOUNT    ON
-    SET XACT_ABORT ON
-    BEGIN TRANSACTION
-
-    -- This check ensures the client is not potentially missing 1 or more query tags that may need to be indexed.
-    -- Note that if @maxTagKey is NULL, < will always return UNKNOWN.
-    IF @maxTagKey < (SELECT ISNULL(MAX(TagKey), 0) FROM dbo.ExtendedQueryTag WITH (HOLDLOCK))
-        THROW 50409, 'Max extended query tag key does not match', 10
-
-    DECLARE @currentDate DATETIME2(7) = SYSUTCDATETIME()
-
-    UPDATE dbo.Instance
-    SET Status = @status, LastStatusUpdatedDate = @currentDate
-    WHERE StudyInstanceUid = @studyInstanceUid
-        AND SeriesInstanceUid = @seriesInstanceUid
-        AND SopInstanceUid = @sopInstanceUid
-        AND Watermark = @watermark
-
-    -- The instance does not exist. Perhaps it was deleted?
-    IF @@ROWCOUNT = 0
-        THROW 50404, 'Instance does not exist', 1
-
-    -- Insert to change feed.
-    -- Currently this procedure is used only updating the status to created
-    -- If that changes an if condition is needed.
-    INSERT INTO dbo.ChangeFeed
-        (Timestamp, Action, StudyInstanceUid, SeriesInstanceUid, SopInstanceUid, OriginalWatermark)
-    VALUES
-        (@currentDate, 0, @studyInstanceUid, @seriesInstanceUid, @sopInstanceUid, @watermark)
-
-    -- Update existing instance currentWatermark to latest
-    UPDATE dbo.ChangeFeed
-    SET CurrentWatermark      = @watermark
-    WHERE StudyInstanceUid    = @studyInstanceUid
-        AND SeriesInstanceUid = @seriesInstanceUid
-        AND SopInstanceUid    = @sopInstanceUid
->>>>>>> 36aed022
 
     COMMIT TRANSACTION
 END
@@ -1681,7 +1160,6 @@
 
 /***************************************************************************************/
 -- STORED PROCEDURE
-<<<<<<< HEAD
 --     GetChangeFeedLatestV2
 --
 -- FIRST SCHEMA VERSION
@@ -1797,13 +1275,15 @@
         TagKey,
         ErrorCode,
         CreatedTime,
-        PartitionKey,
+        PartitionName,
         StudyInstanceUid,
         SeriesInstanceUid,
         SopInstanceUid
     FROM dbo.ExtendedQueryTagError AS XQTE
     INNER JOIN dbo.Instance AS I
     ON XQTE.Watermark = I.Watermark
+    INNER JOIN dbo.Partition P
+    ON P.PartitionKey = I.PartitionKey
     WHERE XQTE.TagKey = @tagKey
     ORDER BY CreatedTime ASC, XQTE.Watermark ASC, TagKey ASC
     OFFSET @offset ROWS
@@ -1993,36 +1473,10 @@
     @watermark          BIGINT,
     @cleanupAfter       DATETIMEOFFSET(0)
 )
-=======
---     GetInstanceBatches
---
--- DESCRIPTION
---     Divides up the instances into a configurable number of batches.
---
--- PARAMETERS
---     @batchSize
---         * The desired number of instances per batch. Actual number may be smaller.
---     @batchCount
---         * The desired number of batches. Actual number may be smaller.
---     @status
---         * The instance status.
---     @maxWatermark
---         * The optional inclusive maximum watermark.
---
--- RETURN VALUE
---     The batches as defined by their inclusive minimum and maximum values.
-/***************************************************************************************/
-CREATE OR ALTER PROCEDURE dbo.GetInstanceBatches
-    @batchSize INT,
-    @batchCount INT,
-    @status TINYINT,
-    @maxWatermark BIGINT = NULL
->>>>>>> 36aed022
 AS
 BEGIN
     SET NOCOUNT ON
 
-<<<<<<< HEAD
     DECLARE @retryCount INT
 
     UPDATE  dbo.DeletedInstance
@@ -2040,249 +1494,6 @@
 
 /***************************************************************************************/
 -- STORED PROCEDURE
---    Index instance V3
---
--- FIRST SCHEMA VERSION
---     6
---
--- DESCRIPTION
---    Adds or updates the various extended query tag indices for a given DICOM instance.
---
--- PARAMETERS
---     @watermark
---         * The Dicom instance watermark.
---     @stringExtendedQueryTags
---         * String extended query tag data
---     @longExtendedQueryTags
---         * Long extended query tag data
---     @doubleExtendedQueryTags
---         * Double extended query tag data
---     @dateTimeExtendedQueryTags
---         * DateTime extended query tag data
---     @personNameExtendedQueryTags
---         * PersonName extended query tag data
--- RETURN VALUE
---     None
-/***************************************************************************************/
-CREATE OR ALTER PROCEDURE dbo.IndexInstanceV3
-    @watermark                                                                   BIGINT,
-    @stringExtendedQueryTags dbo.InsertStringExtendedQueryTagTableType_1         READONLY,
-    @longExtendedQueryTags dbo.InsertLongExtendedQueryTagTableType_1             READONLY,
-    @doubleExtendedQueryTags dbo.InsertDoubleExtendedQueryTagTableType_1         READONLY,
-    @dateTimeExtendedQueryTags dbo.InsertDateTimeExtendedQueryTagTableType_2     READONLY,
-    @personNameExtendedQueryTags dbo.InsertPersonNameExtendedQueryTagTableType_1 READONLY
-AS
-BEGIN
-    SET NOCOUNT    ON
-    SET XACT_ABORT ON
-    BEGIN TRANSACTION
-
-        DECLARE @partitionKey INT
-        DECLARE @studyKey BIGINT
-        DECLARE @seriesKey BIGINT
-        DECLARE @instanceKey BIGINT
-
-        -- Add lock so that the instance cannot be removed
-        DECLARE @status TINYINT
-        SELECT
-            @partitionKey = PartitionKey,
-            @studyKey = StudyKey,
-            @seriesKey = SeriesKey,
-            @instanceKey = InstanceKey,
-            @status = Status
-        FROM dbo.Instance WITH (HOLDLOCK)
-        WHERE Watermark = @watermark
-
-        IF @@ROWCOUNT = 0
-            THROW 50404, 'Instance does not exists', 1
-        IF @status <> 1 -- Created
-            THROW 50409, 'Instance has not yet been stored succssfully', 1
-
-        -- Insert Extended Query Tags
-
-        -- String Key tags
-        IF EXISTS (SELECT 1 FROM @stringExtendedQueryTags)
-        BEGIN
-            MERGE INTO dbo.ExtendedQueryTagString WITH (HOLDLOCK) AS T
-            USING
-            (
-                -- Locks tags in dbo.ExtendedQueryTag
-                SELECT input.TagKey, input.TagValue, input.TagLevel
-                FROM @stringExtendedQueryTags input
-                INNER JOIN dbo.ExtendedQueryTag WITH (REPEATABLEREAD)
-                ON dbo.ExtendedQueryTag.TagKey = input.TagKey
-                -- Only merge on extended query tag which is being adding.
-                AND dbo.ExtendedQueryTag.TagStatus <> 2
-            ) AS S
-            ON T.TagKey = S.TagKey
-                AND T.PartitionKey = @partitionKey
-                AND T.StudyKey = @studyKey
-                -- Null SeriesKey indicates a Study level tag, no need to compare SeriesKey
-                AND ISNULL(T.SeriesKey, @seriesKey) = @seriesKey
-                -- Null InstanceKey indicates a Study/Series level tag, no to compare InstanceKey
-                AND ISNULL(T.InstanceKey, @instanceKey) = @instanceKey
-            WHEN MATCHED THEN
-                -- When index already exist, update only when watermark is newer
-                UPDATE SET T.Watermark = IIF(@watermark > T.Watermark, @watermark, T.Watermark), T.TagValue = IIF(@watermark > T.Watermark, S.TagValue, T.TagValue)
-            WHEN NOT MATCHED THEN
-                INSERT (TagKey, TagValue, PartitionKey, StudyKey, SeriesKey, InstanceKey, Watermark)
-                VALUES
-                (
-                    S.TagKey,
-                    S.TagValue,
-                    @partitionKey,
-                    @studyKey,
-                    -- When TagLevel is not Study, we should fill SeriesKey
-                    (CASE WHEN S.TagLevel <> 2 THEN @seriesKey ELSE NULL END),
-                    -- When TagLevel is Instance, we should fill InstanceKey
-                    (CASE WHEN S.TagLevel = 0 THEN @instanceKey ELSE NULL END),
-                    @watermark
-                );
-        END
-
-        -- Long Key tags
-        IF EXISTS (SELECT 1 FROM @longExtendedQueryTags)
-        BEGIN
-            MERGE INTO dbo.ExtendedQueryTagLong WITH (HOLDLOCK) AS T
-            USING
-            (
-                SELECT input.TagKey, input.TagValue, input.TagLevel
-                FROM @longExtendedQueryTags input
-                INNER JOIN dbo.ExtendedQueryTag WITH (REPEATABLEREAD)
-                ON dbo.ExtendedQueryTag.TagKey = input.TagKey
-                AND dbo.ExtendedQueryTag.TagStatus <> 2
-            ) AS S
-            ON T.TagKey = S.TagKey
-                AND T.PartitionKey = @partitionKey
-                AND T.StudyKey = @studyKey
-                AND ISNULL(T.SeriesKey, @seriesKey) = @seriesKey
-                AND ISNULL(T.InstanceKey, @instanceKey) = @instanceKey
-            WHEN MATCHED THEN
-                 -- When index already exist, update only when watermark is newer
-                UPDATE SET T.Watermark = IIF(@watermark > T.Watermark, @watermark, T.Watermark), T.TagValue = IIF(@watermark > T.Watermark, S.TagValue, T.TagValue)
-            WHEN NOT MATCHED THEN
-                INSERT (TagKey, TagValue, PartitionKey, StudyKey, SeriesKey, InstanceKey, Watermark)
-                VALUES
-                (
-                    S.TagKey,
-                    S.TagValue,
-                    @partitionKey,
-                    @studyKey,
-                    (CASE WHEN S.TagLevel <> 2 THEN @seriesKey ELSE NULL END),
-                    (CASE WHEN S.TagLevel = 0 THEN @instanceKey ELSE NULL END),
-                    @watermark
-                );
-        END
-
-        -- Double Key tags
-        IF EXISTS (SELECT 1 FROM @doubleExtendedQueryTags)
-        BEGIN
-            MERGE INTO dbo.ExtendedQueryTagDouble WITH (HOLDLOCK) AS T
-            USING
-            (
-                SELECT input.TagKey, input.TagValue, input.TagLevel
-                FROM @doubleExtendedQueryTags input
-                INNER JOIN dbo.ExtendedQueryTag WITH (REPEATABLEREAD)
-                ON dbo.ExtendedQueryTag.TagKey = input.TagKey
-                AND dbo.ExtendedQueryTag.TagStatus <> 2
-            ) AS S
-            ON T.TagKey = S.TagKey
-                AND T.PartitionKey = @partitionKey
-                AND T.StudyKey = @studyKey
-                AND ISNULL(T.SeriesKey, @seriesKey) = @seriesKey
-                AND ISNULL(T.InstanceKey, @instanceKey) = @instanceKey
-            WHEN MATCHED THEN
-                -- When index already exist, update only when watermark is newer
-                UPDATE SET T.Watermark = IIF(@watermark > T.Watermark, @watermark, T.Watermark), T.TagValue = IIF(@watermark > T.Watermark, S.TagValue, T.TagValue)
-            WHEN NOT MATCHED THEN
-              INSERT (TagKey, TagValue, PartitionKey, StudyKey, SeriesKey, InstanceKey, Watermark)
-                VALUES
-                (
-                    S.TagKey,
-                    S.TagValue,
-                    @partitionKey,
-                    @studyKey,
-                    (CASE WHEN S.TagLevel <> 2 THEN @seriesKey ELSE NULL END),
-                    (CASE WHEN S.TagLevel = 0 THEN @instanceKey ELSE NULL END),
-                    @watermark
-                );
-        END
-
-        -- DateTime Key tags
-        IF EXISTS (SELECT 1 FROM @dateTimeExtendedQueryTags)
-        BEGIN
-            MERGE INTO dbo.ExtendedQueryTagDateTime WITH (HOLDLOCK) AS T
-            USING
-            (
-                SELECT input.TagKey, input.TagValue, input.TagValueUtc, input.TagLevel
-                FROM @dateTimeExtendedQueryTags input
-                INNER JOIN dbo.ExtendedQueryTag WITH (REPEATABLEREAD)
-                ON dbo.ExtendedQueryTag.TagKey = input.TagKey
-                AND dbo.ExtendedQueryTag.TagStatus <> 2
-            ) AS S
-            ON T.TagKey = S.TagKey
-                AND T.PartitionKey = @partitionKey
-                AND T.StudyKey = @studyKey
-                AND ISNULL(T.SeriesKey, @seriesKey) = @seriesKey
-                AND ISNULL(T.InstanceKey, @instanceKey) = @instanceKey
-            WHEN MATCHED THEN
-                 -- When index already exist, update only when watermark is newer
-                UPDATE SET T.Watermark = IIF(@watermark > T.Watermark, @watermark, T.Watermark), T.TagValue = IIF(@watermark > T.Watermark, S.TagValue, T.TagValue)
-            WHEN NOT MATCHED THEN
-               INSERT (TagKey, TagValue, PartitionKey, StudyKey, SeriesKey, InstanceKey, Watermark, TagValueUtc)
-                VALUES
-                (
-                    S.TagKey,
-                    S.TagValue,
-                    @partitionKey,
-                    @studyKey,
-                    (CASE WHEN S.TagLevel <> 2 THEN @seriesKey ELSE NULL END),
-                    (CASE WHEN S.TagLevel = 0 THEN @instanceKey ELSE NULL END),
-                    @watermark,
-                    S.TagValueUtc
-                );
-        END
-
-        -- PersonName Key tags
-        IF EXISTS (SELECT 1 FROM @personNameExtendedQueryTags)
-        BEGIN
-            MERGE INTO dbo.ExtendedQueryTagPersonName WITH (HOLDLOCK) AS T
-            USING
-            (
-                SELECT input.TagKey, input.TagValue, input.TagLevel
-                FROM @personNameExtendedQueryTags input
-                INNER JOIN dbo.ExtendedQueryTag WITH (REPEATABLEREAD)
-                ON dbo.ExtendedQueryTag.TagKey = input.TagKey
-                AND dbo.ExtendedQueryTag.TagStatus <> 2
-            ) AS S
-            ON T.TagKey = S.TagKey
-                AND T.PartitionKey = @partitionKey
-                AND T.StudyKey = @studyKey
-                AND ISNULL(T.SeriesKey, @seriesKey) = @seriesKey
-                AND ISNULL(T.InstanceKey, @instanceKey) = @instanceKey
-            WHEN MATCHED THEN
-                -- When index already exist, update only when watermark is newer
-                UPDATE SET T.Watermark = IIF(@watermark > T.Watermark, @watermark, T.Watermark), T.TagValue = IIF(@watermark > T.Watermark, S.TagValue, T.TagValue)
-            WHEN NOT MATCHED THEN
-               INSERT (TagKey, TagValue, PartitionKey, StudyKey, SeriesKey, InstanceKey, Watermark)
-                VALUES
-                (
-                    S.TagKey,
-                    S.TagValue,
-                    @partitionKey,
-                    @studyKey,
-                    (CASE WHEN S.TagLevel <> 2 THEN @seriesKey ELSE NULL END),
-                    (CASE WHEN S.TagLevel = 0 THEN @instanceKey ELSE NULL END),
-                    @watermark
-                );
-        END
-
-    COMMIT TRANSACTION
-END
-GO
-
-/***************************************************************************************/
--- STORED PROCEDURE
 --     RetrieveDeletedInstanceV2
 --
 -- FIRST SCHEMA VERSION
@@ -2311,84 +1522,6 @@
 END
 GO
 
-/*************************************************************
-    Stored procedures for updating an instance status.
-**************************************************************/
---
--- STORED PROCEDURE
---     UpdateInstanceStatusV2
---
--- FIRST SCHEMA VERSION
---     6
---
--- DESCRIPTION
---     Updates a DICOM instance status.
---
--- PARAMETERS
---     @partitionKey
---         * The Partition key
---     @studyInstanceUid
---         * The study instance UID.
---     @seriesInstanceUid
---         * The series instance UID.
---     @sopInstanceUid
---         * The SOP instance UID.
---     @watermark
---         * The watermark.
---     @status
---         * The new status to update to.
---
--- RETURN VALUE
---     None
---
-CREATE OR ALTER PROCEDURE dbo.UpdateInstanceStatusV2
-    @partitionKey       INT,
-    @studyInstanceUid   VARCHAR(64),
-    @seriesInstanceUid  VARCHAR(64),
-    @sopInstanceUid     VARCHAR(64),
-    @watermark          BIGINT,
-    @status             TINYINT
-AS
-BEGIN
-    SET NOCOUNT ON
-
-    SET XACT_ABORT ON
-    BEGIN TRANSACTION
-
-    DECLARE @currentDate DATETIME2(7) = SYSUTCDATETIME()
-
-    UPDATE dbo.Instance
-    SET Status = @status, LastStatusUpdatedDate = @currentDate
-    WHERE PartitionKey = @partitionKey
-        AND StudyInstanceUid = @studyInstanceUid
-        AND SeriesInstanceUid = @seriesInstanceUid
-        AND SopInstanceUid = @sopInstanceUid
-        AND Watermark = @watermark
-
-    IF @@ROWCOUNT = 0
-        -- The instance does not exist. Perhaps it was deleted?
-        THROW 50404, 'Instance does not exist', 1;
-
-    -- Insert to change feed.
-    -- Currently this procedure is used only updating the status to created
-    -- If that changes an if condition is needed.
-    INSERT INTO dbo.ChangeFeed
-        (Timestamp, Action, PartitionKey, StudyInstanceUid, SeriesInstanceUid, SopInstanceUid, OriginalWatermark)
-    VALUES
-        (@currentDate, 0, @partitionKey, @studyInstanceUid, @seriesInstanceUid, @sopInstanceUid, @watermark)
-
-    -- Update existing instance currentWatermark to latest
-    UPDATE dbo.ChangeFeed
-    SET CurrentWatermark      = @watermark
-    WHERE PartitionKey = @partitionKey
-        AND StudyInstanceUid    = @studyInstanceUid
-        AND SeriesInstanceUid = @seriesInstanceUid
-        AND SopInstanceUid    = @sopInstanceUid
-
-    COMMIT TRANSACTION
-END
-GO 
-
 COMMIT TRANSACTION
 
 /*************************************************************
@@ -2410,6 +1543,145 @@
 **************************************************************/
 SET XACT_ABORT ON
 BEGIN TRANSACTION
+IF NOT EXISTS (
+    SELECT *
+    FROM sys.indexes
+    WHERE name='IX_Instance_Watermark_Status' AND object_id = OBJECT_ID('dbo.Instance'))
+BEGIN
+    DROP INDEX IF EXISTS IX_Instance_Watermark on dbo.Instance
+    CREATE UNIQUE NONCLUSTERED INDEX IX_Instance_Watermark_Status on dbo.Instance
+    (
+        Watermark,
+        Status
+    )
+    INCLUDE
+    (
+        StudyInstanceUid,
+        SeriesInstanceUid,
+        SopInstanceUid
+    )
+    WITH (DATA_COMPRESSION = PAGE)
+END
+GO
+
+IF NOT EXISTS (
+    SELECT *
+    FROM sys.indexes
+    WHERE name='IX_ExtendedQueryTagDateTime_TagKey_PartitionKey_StudyKey_SeriesKey_InstanceKey' AND object_id = OBJECT_ID('dbo.ExtendedQueryTagDateTime'))
+BEGIN
+    CREATE UNIQUE NONCLUSTERED INDEX IX_ExtendedQueryTagDateTime_TagKey_PartitionKey_StudyKey_SeriesKey_InstanceKey on dbo.ExtendedQueryTagDateTime
+    (
+        TagKey,
+        PartitionKey,
+        StudyKey,
+        SeriesKey,
+        InstanceKey
+    )
+    INCLUDE
+    (
+        Watermark
+    )
+    WITH (DATA_COMPRESSION = PAGE)
+END
+GO
+
+IF NOT EXISTS (
+    SELECT *
+    FROM sys.indexes
+    WHERE name='IX_ExtendedQueryTagDouble_TagKey_PartitionKey_StudyKey_SeriesKey_InstanceKey' AND object_id = OBJECT_ID('dbo.ExtendedQueryTagDouble'))
+BEGIN
+    CREATE UNIQUE NONCLUSTERED INDEX IX_ExtendedQueryTagDouble_TagKey_PartitionKey_StudyKey_SeriesKey_InstanceKey on dbo.ExtendedQueryTagDouble
+    (
+        TagKey,
+        PartitionKey,
+        StudyKey,
+        SeriesKey,
+        InstanceKey
+    )
+    INCLUDE
+    (
+        Watermark
+    )
+    WITH (DATA_COMPRESSION = PAGE)
+END
+GO
+
+IF NOT EXISTS (
+    SELECT *
+    FROM sys.indexes
+    WHERE name='IX_ExtendedQueryTagLong_TagKey_PartitionKey_StudyKey_SeriesKey_InstanceKey' AND object_id = OBJECT_ID('dbo.ExtendedQueryTagLong'))
+BEGIN
+    CREATE UNIQUE NONCLUSTERED INDEX IX_ExtendedQueryTagLong_TagKey_PartitionKey_StudyKey_SeriesKey_InstanceKey on dbo.ExtendedQueryTagLong
+    (
+        TagKey,
+        PartitionKey,
+        StudyKey,
+        SeriesKey,
+        InstanceKey
+    )
+    INCLUDE
+    (
+        Watermark
+    )
+    WITH (DATA_COMPRESSION = PAGE)
+END
+GO
+
+IF NOT EXISTS (
+    SELECT *
+    FROM sys.indexes
+    WHERE name='IX_ExtendedQueryTagPersonName_TagKey_PartitionKey_StudyKey_SeriesKey_InstanceKey' AND object_id = OBJECT_ID('dbo.ExtendedQueryTagPersonName'))
+BEGIN
+    CREATE UNIQUE NONCLUSTERED INDEX IX_ExtendedQueryTagPersonName_TagKey_PartitionKey_StudyKey_SeriesKey_InstanceKey on dbo.ExtendedQueryTagPersonName
+    (
+        TagKey,
+        PartitionKey,
+        StudyKey,
+        SeriesKey,
+        InstanceKey
+    )
+    INCLUDE
+    (
+        Watermark
+    )
+    WITH (DATA_COMPRESSION = PAGE)
+END
+GO
+
+IF 'PAGE' != (
+    SELECT data_compression_desc
+    FROM sys.partitions p
+    INNER JOIN sys.indexes i
+    ON p.object_id = i.object_id AND p.index_id = i.index_id
+    WHERE i.name='IXC_ExtendedQueryTagPersonName_WatermarkAndTagKey' AND i.object_id = OBJECT_ID('dbo.ExtendedQueryTagPersonName'))
+BEGIN
+    ALTER INDEX IXC_ExtendedQueryTagPersonName_WatermarkAndTagKey ON dbo.ExtendedQueryTagPersonName
+    REBUILD
+    WITH (DATA_COMPRESSION = PAGE)
+END
+GO
+
+IF NOT EXISTS (
+    SELECT *
+    FROM sys.indexes
+    WHERE name='IX_ExtendedQueryTagString_TagKey_PartitionKey_StudyKey_SeriesKey_InstanceKey' AND object_id = OBJECT_ID('dbo.ExtendedQueryTagString'))
+BEGIN
+    CREATE UNIQUE NONCLUSTERED INDEX IX_ExtendedQueryTagString_TagKey_PartitionKey_StudyKey_SeriesKey_InstanceKey on dbo.ExtendedQueryTagString
+    (
+        TagKey,
+        PartitionKey,
+        StudyKey,
+        SeriesKey,
+        InstanceKey
+    )
+    INCLUDE
+    (
+        Watermark
+    )
+    WITH (DATA_COMPRESSION = PAGE)
+END
+GO
+
 BEGIN TRY           -- wrapping the contents of this transaction in try/catch because errors on index
                     -- operations won't rollback unless caught and re-thrown
 
@@ -2937,24 +2209,6 @@
     )
 END
 
-=======
-    SELECT
-        MIN(Watermark) AS MinWatermark,
-        MAX(Watermark) AS MaxWatermark
-    FROM
-    (
-        SELECT TOP (@batchSize * @batchCount)
-            Watermark,
-            (ROW_NUMBER() OVER(ORDER BY Watermark DESC) - 1) / @batchSize AS Batch
-        FROM dbo.Instance
-        WHERE Watermark <= ISNULL(@maxWatermark, Watermark) AND Status = @status
-    ) AS I
-    GROUP BY Batch
-    ORDER BY Batch ASC
-END
-GO
-
->>>>>>> 36aed022
 COMMIT TRANSACTION
 
 END TRY
