/*************************************************************
    Custom Tag Table
    Stores added custom tags
    TagPath is represented without any delimiters and each level takes 8 bytes
    TagLevel can be 0, 1 or 2 to represent Instance, Series or Study level
    TagStatus can be 0, 1 or 2 to represent Reindexing, Added or Deindexing
**************************************************************/
CREATE TABLE dbo.CustomTag (
    TagKey                  INT                  NOT NULL, --PK
    TagPath                 VARCHAR(64)          NOT NULL,
    TagVR                   VARCHAR(2)           NOT NULL,
    TagLevel                TINYINT              NOT NULL,
    TagStatus               TINYINT              NOT NULL
)

CREATE UNIQUE CLUSTERED INDEX IXC_CustomTag ON dbo.CustomTag
(
    TagKey
)

CREATE UNIQUE NONCLUSTERED INDEX IX_CustomTag_TagPath ON dbo.CustomTag
(
    TagPath
)

/*************************************************************
    Custom Tag Data Table for VR Types mapping to String
    Note: Watermark is primarily used while re-indexing to determine which TagValue is latest.
          For example, with multiple instances in a series, while indexing a series level tag,
          the Watermark is used to ensure that if there are different values between instances,
          the value on the instance with the highest watermark wins.
**************************************************************/
CREATE TABLE dbo.CustomTagString (
    TagKey                  INT                  NOT NULL, --PK
    TagValue                NVARCHAR(64)         NOT NULL,
    StudyKey                BIGINT               NOT NULL, --FK
    SeriesKey               BIGINT               NULL,     --FK
    InstanceKey             BIGINT               NULL,     --FK
    Watermark               BIGINT               NOT NULL
) WITH (DATA_COMPRESSION = PAGE)

CREATE UNIQUE CLUSTERED INDEX IXC_CustomTagString ON dbo.CustomTagString
(
    TagKey,
    TagValue,
    StudyKey,
    SeriesKey,
    InstanceKey
)

/*************************************************************
    Custom Tag Data Table for VR Types mapping to BigInt
    Note: Watermark is primarily used while re-indexing to determine which TagValue is latest.
          For example, with multiple instances in a series, while indexing a series level tag,
          the Watermark is used to ensure that if there are different values between instances,
          the value on the instance with the highest watermark wins.
**************************************************************/
CREATE TABLE dbo.CustomTagBigInt (
    TagKey                  INT                  NOT NULL, --PK
    TagValue                BIGINT               NOT NULL,
    StudyKey                BIGINT               NOT NULL, --FK
    SeriesKey               BIGINT               NULL,     --FK
    InstanceKey             BIGINT               NULL,     --FK
    Watermark               BIGINT               NOT NULL
) WITH (DATA_COMPRESSION = PAGE)

CREATE UNIQUE CLUSTERED INDEX IXC_CustomTagBigInt ON dbo.CustomTagBigInt
(
    TagKey,
    TagValue,
    StudyKey,
    SeriesKey,
    InstanceKey
)

/*************************************************************
    Custom Tag Data Table for VR Types mapping to Double
    Note: Watermark is primarily used while re-indexing to determine which TagValue is latest.
          For example, with multiple instances in a series, while indexing a series level tag,
          the Watermark is used to ensure that if there are different values between instances,
          the value on the instance with the highest watermark wins.
**************************************************************/
CREATE TABLE dbo.CustomTagDouble (
    TagKey                  INT                  NOT NULL, --PK
    TagValue                FLOAT(53)            NOT NULL,
    StudyKey                BIGINT               NOT NULL, --FK
    SeriesKey               BIGINT               NULL,     --FK
    InstanceKey             BIGINT               NULL,     --FK
    Watermark               BIGINT               NOT NULL
) WITH (DATA_COMPRESSION = PAGE)

CREATE UNIQUE CLUSTERED INDEX IXC_CustomTagDouble ON dbo.CustomTagDouble
(
    TagKey,
    TagValue,
    StudyKey,
    SeriesKey,
    InstanceKey
)

/*************************************************************
    Custom Tag Data Table for VR Types mapping to DateTime
    Note: Watermark is primarily used while re-indexing to determine which TagValue is latest.
          For example, with multiple instances in a series, while indexing a series level tag,
          the Watermark is used to ensure that if there are different values between instances,
          the value on the instance with the highest watermark wins.
**************************************************************/
CREATE TABLE dbo.CustomTagDateTime (
    TagKey                  INT                  NOT NULL, --PK
    TagValue                DATETIME2(7)         NOT NULL,
    StudyKey                BIGINT               NOT NULL, --FK
    SeriesKey               BIGINT               NULL,     --FK
    InstanceKey             BIGINT               NULL,     --FK
    Watermark               BIGINT               NOT NULL
) WITH (DATA_COMPRESSION = PAGE)

CREATE UNIQUE CLUSTERED INDEX IXC_CustomTagDateTime ON dbo.CustomTagDateTime
(
    TagKey,
    TagValue,
    StudyKey,
    SeriesKey,
    InstanceKey
)

/*************************************************************
    Custom Tag Data Table for VR Types mapping to PersonName
    Note: Watermark is primarily used while re-indexing to determine which TagValue is latest.
          For example, with multiple instances in a series, while indexing a series level tag,
          the Watermark is used to ensure that if there are different values between instances,
          the value on the instance with the highest watermark wins.
	Note: The primary key is designed on the assumption that tags only occur once in an instance.
**************************************************************/
CREATE TABLE dbo.CustomTagPersonName (
    TagKey                  INT                  NOT NULL, --FK
    TagValue                NVARCHAR(200)        COLLATE SQL_Latin1_General_CP1_CI_AI NOT NULL,
    StudyKey                BIGINT               NOT NULL, --FK
    SeriesKey               BIGINT               NULL,     --FK
    InstanceKey             BIGINT               NULL,     --FK
    Watermark               BIGINT               NOT NULL,
    WatermarkAndTagKey      AS CONCAT(TagKey, '.', Watermark), --PK
    TagValueWords           AS REPLACE(REPLACE(TagValue, '^', ' '), '=', ' ') PERSISTED,
) WITH (DATA_COMPRESSION = PAGE)

CREATE UNIQUE CLUSTERED INDEX IXC_CustomTagPersonName ON dbo.CustomTagPersonName
(
    TagKey,
    TagValue,
    StudyKey,
    SeriesKey,
    InstanceKey
)

CREATE UNIQUE NONCLUSTERED INDEX IXC_CustomTagPersonName_WatermarkAndTagKey ON dbo.CustomTagPersonName
(
    WatermarkAndTagKey
)

CREATE FULLTEXT INDEX ON CustomTagPersonName(TagValueWords LANGUAGE 1033)
KEY INDEX IXC_CustomTagPersonName_WatermarkAndTagKey
WITH STOPLIST = OFF;

/*************************************************************
    The user defined type for AddCustomTagsInput
*************************************************************/
CREATE TYPE dbo.AddCustomTagsInputTableType_1 AS TABLE
(
    TagPath                    VARCHAR(64),  -- Custom Tag Path. Each custom tag take 8 bytes, support upto 8 levels, no delimeter between each level.
    TagVR                      VARCHAR(2),  -- Custom Tag VR.
    TagLevel                   TINYINT  -- Custom Tag level. 0 -- Instance Level, 1 -- Series Level, 2 -- Study Level
)
GO

/*************************************************************
    Sequence for generating sequential unique ids
**************************************************************/
CREATE SEQUENCE dbo.TagKeySequence
    AS BIGINT
    START WITH 1
    INCREMENT BY 1
    MINVALUE 1
    NO CYCLE
    CACHE 10000

GO

/***************************************************************************************/
-- STORED PROCEDURE
--     AddCustomTags
--
-- DESCRIPTION
--    Add a list of custom tags.
--
-- PARAMETERS
--     @customTags
--         * The custom tag list
/***************************************************************************************/
CREATE PROCEDURE dbo.AddCustomTags (
    @customTags dbo.AddCustomTagsInputTableType_1 READONLY)
AS

    SET NOCOUNT     ON
    SET XACT_ABORT  ON

    BEGIN TRANSACTION
        
        -- Check if tag with same path already exist
        SELECT TagKey 
        FROM dbo.CustomTag WITH(HOLDLOCK) 
        INNER JOIN @customTags input 
        ON input.TagPath = dbo.CustomTag.TagPath 
	    
        IF @@ROWCOUNT <> 0
            THROW 50409, 'custom tag(s) already exist', 1 

        -- add to custom tag table with status 1(Added)
        INSERT INTO dbo.CustomTag 
            (TagKey, TagPath, TagVR, TagLevel, TagStatus)
        SELECT NEXT VALUE FOR TagKeySequence, TagPath, TagVR, TagLevel, 1 FROM @customTags
        
    COMMIT TRANSACTION
GO

/***************************************************************************************/
-- STORED PROCEDURE
--     GetCustomTag(s)
--
-- DESCRIPTION
--     Gets all custom tags or given custom tag by tag path
--
-- PARAMETERS
--     @tagPath
--         * The TagPath for the custom tag to retrieve.
/***************************************************************************************/
CREATE PROCEDURE dbo.GetCustomTag (
    @tagPath  VARCHAR(64) = NULL
)
AS
BEGIN
    SET NOCOUNT     ON
    SET XACT_ABORT  ON

    SELECT  TagKey,
            TagPath,
            TagVR,
            TagLevel,
            TagStatus
    FROM    dbo.CustomTag
    WHERE   TagPath                 = ISNULL(@tagPath, TagPath)
END
GO

/***************************************************************************************/
-- STORED PROCEDURE
--    DeleteCustomTag
--
-- DESCRIPTION
--    Delete specific custom tag
--
-- PARAMETERS
--     @tagPath
--         * The custom tag path
--     @dataType
--         * the data type of custom tag. 0 -- String, 1 -- BigInt, 2 -- Double, 3 -- DateTime, 4 -- PersonName
/***************************************************************************************/
CREATE PROCEDURE dbo.DeleteCustomTag (
    @tagPath VARCHAR(64),
    @dataType TINYINT)
AS

    SET NOCOUNT     ON
    SET XACT_ABORT  ON

    BEGIN TRANSACTION
        
        DECLARE @tagStatus TINYINT
<<<<<<< HEAD
        DECLARE @tagKey BIGINT

        -- Lock the tag from external updates       
=======
        DECLARE @tagKey INT
>>>>>>> aac0179c
        SELECT @tagKey = TagKey, @tagStatus = TagStatus
        FROM dbo.CustomTag WITH(HOLDLOCK) 
        WHERE dbo.CustomTag.TagPath = @tagPath

        -- Check existence
        IF @@ROWCOUNT = 0
            THROW 50404, 'custom tag not found', 1 

        -- check if status is Added
        IF @tagStatus <> 1 
            THROW 50412, 'custom tag is not in status Added', 1

        -- Update status to Deindexing
        UPDATE dbo.CustomTag
        SET TagStatus = 2 
        WHERE dbo.CustomTag.TagKey = @tagKey

    COMMIT TRANSACTION

    BEGIN TRANSACTION
        
        -- Lock the tag from external updates
        SELECT @tagStatus = TagStatus
        FROM dbo.CustomTag WITH(HOLDLOCK)
        WHERE dbo.CustomTag.TagKey = @tagKey
         
         -- Check existence
        IF @@ROWCOUNT = 0
            THROW 50404, 'custom tag not found', 1 

        -- check if status is Reindexing
        IF @tagStatus <> 2 
            THROW 50412, 'custom tag is not in status reindxing', 1

        -- Delete index data
        IF @dataType = 0
            DELETE FROM dbo.CustomTagString WHERE TagKey = @tagKey
        ELSE IF @dataType = 1
            DELETE FROM dbo.CustomTagBigInt WHERE TagKey = @tagKey
        ELSE IF @dataType = 2
            DELETE FROM dbo.CustomTagDouble WHERE TagKey = @tagKey
        ELSE IF @dataType = 3
            DELETE FROM dbo.CustomTagDateTime WHERE TagKey = @tagKey
        ELSE
            DELETE FROM dbo.CustomTagPersonName WHERE TagKey = @tagKey

        -- Delete tag
        DELETE FROM dbo.CustomTag 
        WHERE TagKey = @tagKey
        
    COMMIT TRANSACTION
GO<|MERGE_RESOLUTION|>--- conflicted
+++ resolved
@@ -274,13 +274,9 @@
     BEGIN TRANSACTION
         
         DECLARE @tagStatus TINYINT
-<<<<<<< HEAD
-        DECLARE @tagKey BIGINT
+        DECLARE @tagKey INT        
 
         -- Lock the tag from external updates       
-=======
-        DECLARE @tagKey INT
->>>>>>> aac0179c
         SELECT @tagKey = TagKey, @tagStatus = TagStatus
         FROM dbo.CustomTag WITH(HOLDLOCK) 
         WHERE dbo.CustomTag.TagPath = @tagPath
