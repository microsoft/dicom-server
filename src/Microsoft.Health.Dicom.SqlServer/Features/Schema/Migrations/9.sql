
/*************************************************************************************************
    Auto-Generated from Sql build task. Do not manually edit it. 
**************************************************************************************************/
SET XACT_ABORT ON
BEGIN TRAN
IF EXISTS (SELECT *
           FROM   sys.tables
           WHERE  name = 'Instance')
    BEGIN
        ROLLBACK;
        RETURN;
    END

CREATE SEQUENCE dbo.WatermarkSequence
    AS BIGINT
    START WITH 1
    INCREMENT BY 1
    MINVALUE 1
    NO CYCLE
    CACHE 1000000;

CREATE SEQUENCE dbo.StudyKeySequence
    AS BIGINT
    START WITH 1
    INCREMENT BY 1
    MINVALUE 1
    NO CYCLE
    CACHE 1000000;

CREATE SEQUENCE dbo.SeriesKeySequence
    AS BIGINT
    START WITH 1
    INCREMENT BY 1
    MINVALUE 1
    NO CYCLE
    CACHE 1000000;

CREATE SEQUENCE dbo.InstanceKeySequence
    AS BIGINT
    START WITH 1
    INCREMENT BY 1
    MINVALUE 1
    NO CYCLE
    CACHE 1000000;

CREATE SEQUENCE dbo.TagKeySequence
    AS INT
    START WITH 1
    INCREMENT BY 1
    MINVALUE 1
    NO CYCLE
    CACHE 10000;

CREATE SEQUENCE dbo.PartitionKeySequence
    AS INT
    START WITH 2
    INCREMENT BY 1
    MINVALUE 1
    NO CYCLE
    CACHE 10000;

CREATE SEQUENCE dbo.WorkitemKeySequence
    AS INT
    START WITH 1
    INCREMENT BY 1
    MINVALUE 1
    NO CYCLE
    CACHE 10000;

CREATE TABLE dbo.ChangeFeed (
    Sequence          BIGINT             IDENTITY (1, 1) NOT NULL,
    Timestamp         DATETIMEOFFSET (7) NOT NULL,
    Action            TINYINT            NOT NULL,
    StudyInstanceUid  VARCHAR (64)       NOT NULL,
    SeriesInstanceUid VARCHAR (64)       NOT NULL,
    SopInstanceUid    VARCHAR (64)       NOT NULL,
    OriginalWatermark BIGINT             NOT NULL,
    CurrentWatermark  BIGINT             NULL,
    PartitionKey      INT                DEFAULT 1 NOT NULL
)
WITH (DATA_COMPRESSION = PAGE);

CREATE UNIQUE CLUSTERED INDEX IXC_ChangeFeed
    ON dbo.ChangeFeed(Sequence);

CREATE NONCLUSTERED INDEX IX_ChangeFeed_PartitionKey_StudyInstanceUid_SeriesInstanceUid_SopInstanceUid
    ON dbo.ChangeFeed(PartitionKey, StudyInstanceUid, SeriesInstanceUid, SopInstanceUid) WITH (DATA_COMPRESSION = PAGE);

CREATE TABLE dbo.DeletedInstance (
    StudyInstanceUid  VARCHAR (64)       NOT NULL,
    SeriesInstanceUid VARCHAR (64)       NOT NULL,
    SopInstanceUid    VARCHAR (64)       NOT NULL,
    Watermark         BIGINT             NOT NULL,
    DeletedDateTime   DATETIMEOFFSET (0) NOT NULL,
    RetryCount        INT                NOT NULL,
    CleanupAfter      DATETIMEOFFSET (0) NOT NULL,
    PartitionKey      INT                DEFAULT 1 NOT NULL
)
WITH (DATA_COMPRESSION = PAGE);

CREATE UNIQUE CLUSTERED INDEX IXC_DeletedInstance
    ON dbo.DeletedInstance(PartitionKey, StudyInstanceUid, SeriesInstanceUid, SopInstanceUid, Watermark);

CREATE NONCLUSTERED INDEX IX_DeletedInstance_RetryCount_CleanupAfter
    ON dbo.DeletedInstance(RetryCount, CleanupAfter)
    INCLUDE(PartitionKey, StudyInstanceUid, SeriesInstanceUid, SopInstanceUid, Watermark) WITH (DATA_COMPRESSION = PAGE);

CREATE TABLE dbo.ExtendedQueryTag (
    TagKey            INT           NOT NULL,
    TagPath           VARCHAR (64)  NOT NULL,
    TagVR             VARCHAR (2)   NOT NULL,
    TagPrivateCreator NVARCHAR (64) NULL,
    TagLevel          TINYINT       NOT NULL,
    TagStatus         TINYINT       NOT NULL,
    QueryStatus       TINYINT       DEFAULT 1 NOT NULL,
    ErrorCount        INT           DEFAULT 0 NOT NULL
);

CREATE UNIQUE CLUSTERED INDEX IXC_ExtendedQueryTag
    ON dbo.ExtendedQueryTag(TagKey);

CREATE UNIQUE NONCLUSTERED INDEX IX_ExtendedQueryTag_TagPath
    ON dbo.ExtendedQueryTag(TagPath);

CREATE TABLE dbo.ExtendedQueryTagDateTime (
    TagKey          INT           NOT NULL,
    TagValue        DATETIME2 (7) NOT NULL,
    SopInstanceKey1 BIGINT        NOT NULL,
    SopInstanceKey2 BIGINT        NULL,
    SopInstanceKey3 BIGINT        NULL,
    Watermark       BIGINT        NOT NULL,
    TagValueUtc     DATETIME2 (7) NULL,
    PartitionKey    INT           DEFAULT 1 NOT NULL,
    ResourceType    TINYINT       DEFAULT 0 NOT NULL
)
WITH (DATA_COMPRESSION = PAGE);

CREATE UNIQUE CLUSTERED INDEX IXC_ExtendedQueryTagDateTime
    ON dbo.ExtendedQueryTagDateTime(ResourceType, TagKey, TagValue, PartitionKey, SopInstanceKey1, SopInstanceKey2, SopInstanceKey3);

CREATE NONCLUSTERED INDEX IX_ExtendedQueryTagDateTime_TagKey_PartitionKey_ResourceType_SopInstanceKey1_SopInstanceKey2_SopInstanceKey3
    ON dbo.ExtendedQueryTagDateTime(ResourceType, TagKey, PartitionKey, SopInstanceKey1, SopInstanceKey2, SopInstanceKey3)
    INCLUDE(Watermark) WITH (DATA_COMPRESSION = PAGE);

CREATE NONCLUSTERED INDEX IX_ExtendedQueryTagDateTime_PartitionKey_ResourceType_SopInstanceKey1_SopInstanceKey2_SopInstanceKey3
    ON dbo.ExtendedQueryTagDateTime(ResourceType, PartitionKey, SopInstanceKey1, SopInstanceKey2, SopInstanceKey3) WITH (DATA_COMPRESSION = PAGE);

CREATE TABLE dbo.ExtendedQueryTagDouble (
    TagKey          INT        NOT NULL,
    TagValue        FLOAT (53) NOT NULL,
    SopInstanceKey1 BIGINT     NOT NULL,
    SopInstanceKey2 BIGINT     NULL,
    SopInstanceKey3 BIGINT     NULL,
    Watermark       BIGINT     NOT NULL,
    PartitionKey    INT        DEFAULT 1 NOT NULL,
    ResourceType    TINYINT    DEFAULT 0 NOT NULL
)
WITH (DATA_COMPRESSION = PAGE);

CREATE UNIQUE CLUSTERED INDEX IXC_ExtendedQueryTagDouble
    ON dbo.ExtendedQueryTagDouble(ResourceType, TagKey, TagValue, PartitionKey, SopInstanceKey1, SopInstanceKey2, SopInstanceKey3);

CREATE NONCLUSTERED INDEX IX_ExtendedQueryTagDouble_TagKey_PartitionKey_ResourceType_SopInstanceKey1_SopInstanceKey2_SopInstanceKey3
    ON dbo.ExtendedQueryTagDouble(ResourceType, TagKey, PartitionKey, SopInstanceKey1, SopInstanceKey2, SopInstanceKey3)
    INCLUDE(Watermark) WITH (DATA_COMPRESSION = PAGE);

CREATE NONCLUSTERED INDEX IX_ExtendedQueryTagDouble_PartitionKey_ResourceType_SopInstanceKey1_SopInstanceKey2_SopInstanceKey3
    ON dbo.ExtendedQueryTagDouble(ResourceType, PartitionKey, SopInstanceKey1, SopInstanceKey2, SopInstanceKey3) WITH (DATA_COMPRESSION = PAGE);

CREATE TABLE dbo.ExtendedQueryTagError (
    TagKey      INT           NOT NULL,
    ErrorCode   SMALLINT      NOT NULL,
    Watermark   BIGINT        NOT NULL,
    CreatedTime DATETIME2 (7) NOT NULL
);

CREATE UNIQUE CLUSTERED INDEX IXC_ExtendedQueryTagError
    ON dbo.ExtendedQueryTagError(TagKey, Watermark);

CREATE UNIQUE NONCLUSTERED INDEX IX_ExtendedQueryTagError_CreatedTime_Watermark_TagKey
    ON dbo.ExtendedQueryTagError(CreatedTime, Watermark, TagKey)
    INCLUDE(ErrorCode);

CREATE NONCLUSTERED INDEX IX_ExtendedQueryTagError_Watermark
    ON dbo.ExtendedQueryTagError(Watermark);

CREATE TABLE dbo.ExtendedQueryTagLong (
    TagKey          INT     NOT NULL,
    TagValue        BIGINT  NOT NULL,
    SopInstanceKey1 BIGINT  NOT NULL,
    SopInstanceKey2 BIGINT  NULL,
    SopInstanceKey3 BIGINT  NULL,
    Watermark       BIGINT  NOT NULL,
    PartitionKey    INT     DEFAULT 1 NOT NULL,
    ResourceType    TINYINT DEFAULT 0 NOT NULL
)
WITH (DATA_COMPRESSION = PAGE);

CREATE UNIQUE CLUSTERED INDEX IXC_ExtendedQueryTagLong
    ON dbo.ExtendedQueryTagLong(ResourceType, TagKey, TagValue, PartitionKey, SopInstanceKey1, SopInstanceKey2, SopInstanceKey3);

CREATE NONCLUSTERED INDEX IX_ExtendedQueryTagLong_TagKey_PartitionKey_ResourceType_SopInstanceKey1_SopInstanceKey2_SopInstanceKey3
    ON dbo.ExtendedQueryTagLong(ResourceType, TagKey, PartitionKey, SopInstanceKey1, SopInstanceKey2, SopInstanceKey3)
    INCLUDE(Watermark) WITH (DATA_COMPRESSION = PAGE);

CREATE NONCLUSTERED INDEX IX_ExtendedQueryTagLong_PartitionKey_ResourceType_SopInstanceKey1_SopInstanceKey2_SopInstanceKey3
    ON dbo.ExtendedQueryTagLong(ResourceType, PartitionKey, SopInstanceKey1, SopInstanceKey2, SopInstanceKey3) WITH (DATA_COMPRESSION = PAGE);

CREATE TABLE dbo.ExtendedQueryTagOperation (
    TagKey      INT              NOT NULL,
    OperationId UNIQUEIDENTIFIER NOT NULL
);

CREATE UNIQUE CLUSTERED INDEX IXC_ExtendedQueryTagOperation
    ON dbo.ExtendedQueryTagOperation(TagKey);

CREATE NONCLUSTERED INDEX IX_ExtendedQueryTagOperation_OperationId
    ON dbo.ExtendedQueryTagOperation(OperationId)
    INCLUDE(TagKey);

CREATE TABLE dbo.ExtendedQueryTagPersonName (
    TagKey             INT            NOT NULL,
    TagValue           NVARCHAR (200) COLLATE SQL_Latin1_General_CP1_CI_AI NOT NULL,
    SopInstanceKey1    BIGINT         NOT NULL,
    SopInstanceKey2    BIGINT         NULL,
    SopInstanceKey3    BIGINT         NULL,
    Watermark          BIGINT         NOT NULL,
    WatermarkAndTagKey AS             CONCAT(TagKey, '.', Watermark),
    TagValueWords      AS             REPLACE(REPLACE(TagValue, '^', ' '), '=', ' ') PERSISTED,
    PartitionKey       INT            DEFAULT 1 NOT NULL,
    ResourceType       TINYINT        DEFAULT 0 NOT NULL
)
WITH (DATA_COMPRESSION = PAGE);

CREATE UNIQUE CLUSTERED INDEX IXC_ExtendedQueryTagPersonName
    ON dbo.ExtendedQueryTagPersonName(ResourceType, TagKey, TagValue, PartitionKey, SopInstanceKey1, SopInstanceKey2, SopInstanceKey3);

CREATE NONCLUSTERED INDEX IX_ExtendedQueryTagPersonName_TagKey_PartitionKey_ResourceType_SopInstanceKey1_SopInstanceKey2_SopInstanceKey3
    ON dbo.ExtendedQueryTagPersonName(ResourceType, TagKey, PartitionKey, SopInstanceKey1, SopInstanceKey2, SopInstanceKey3)
    INCLUDE(Watermark) WITH (DATA_COMPRESSION = PAGE);

CREATE NONCLUSTERED INDEX IX_ExtendedQueryTagPersonName_PartitionKey_ResourceType_SopInstanceKey1_SopInstanceKey2_SopInstanceKey3
    ON dbo.ExtendedQueryTagPersonName(ResourceType, PartitionKey, SopInstanceKey1, SopInstanceKey2, SopInstanceKey3) WITH (DATA_COMPRESSION = PAGE);

CREATE UNIQUE NONCLUSTERED INDEX IXC_ExtendedQueryTagPersonName_WatermarkAndTagKey
    ON dbo.ExtendedQueryTagPersonName(WatermarkAndTagKey) WITH (DATA_COMPRESSION = PAGE);

CREATE TABLE dbo.ExtendedQueryTagString (
    TagKey          INT           NOT NULL,
    TagValue        NVARCHAR (64) NOT NULL,
    SopInstanceKey1 BIGINT        NOT NULL,
    SopInstanceKey2 BIGINT        NULL,
    SopInstanceKey3 BIGINT        NULL,
    Watermark       BIGINT        NOT NULL,
    PartitionKey    INT           DEFAULT 1 NOT NULL,
    ResourceType    TINYINT       DEFAULT 0 NOT NULL
)
WITH (DATA_COMPRESSION = PAGE);

CREATE UNIQUE CLUSTERED INDEX IXC_ExtendedQueryTagString
    ON dbo.ExtendedQueryTagString(ResourceType, TagKey, TagValue, PartitionKey, SopInstanceKey1, SopInstanceKey2, SopInstanceKey3);

CREATE NONCLUSTERED INDEX IX_ExtendedQueryTagString_TagKey_PartitionKey_ResourceType_SopInstanceKey1_SopInstanceKey2_SopInstanceKey3
    ON dbo.ExtendedQueryTagString(ResourceType, TagKey, PartitionKey, SopInstanceKey1, SopInstanceKey2, SopInstanceKey3)
    INCLUDE(Watermark) WITH (DATA_COMPRESSION = PAGE);

CREATE NONCLUSTERED INDEX IX_ExtendedQueryTagString_PartitionKey_ResourceType_SopInstanceKey1_SopInstanceKey2_SopInstanceKey3
    ON dbo.ExtendedQueryTagString(ResourceType, PartitionKey, SopInstanceKey1, SopInstanceKey2, SopInstanceKey3) WITH (DATA_COMPRESSION = PAGE);

CREATE TABLE dbo.Instance (
    InstanceKey           BIGINT        NOT NULL,
    SeriesKey             BIGINT        NOT NULL,
    StudyKey              BIGINT        NOT NULL,
    StudyInstanceUid      VARCHAR (64)  NOT NULL,
    SeriesInstanceUid     VARCHAR (64)  NOT NULL,
    SopInstanceUid        VARCHAR (64)  NOT NULL,
    Watermark             BIGINT        NOT NULL,
    Status                TINYINT       NOT NULL,
    LastStatusUpdatedDate DATETIME2 (7) NOT NULL,
    CreatedDate           DATETIME2 (7) NOT NULL,
    PartitionKey          INT           DEFAULT 1 NOT NULL
)
WITH (DATA_COMPRESSION = PAGE);

CREATE UNIQUE CLUSTERED INDEX IXC_Instance
    ON dbo.Instance(SeriesKey, InstanceKey);

CREATE UNIQUE NONCLUSTERED INDEX IX_Instance_StudyInstanceUid_SeriesInstanceUid_SopInstanceUid_PartitionKey
    ON dbo.Instance(StudyInstanceUid, SeriesInstanceUid, SopInstanceUid, PartitionKey)
    INCLUDE(Status, Watermark) WITH (DATA_COMPRESSION = PAGE);

CREATE NONCLUSTERED INDEX IX_Instance_StudyInstanceUid_Status_PartitionKey
    ON dbo.Instance(StudyInstanceUid, Status, PartitionKey)
    INCLUDE(Watermark) WITH (DATA_COMPRESSION = PAGE);

CREATE NONCLUSTERED INDEX IX_Instance_StudyInstanceUid_SeriesInstanceUid_Status_PartitionKey
    ON dbo.Instance(StudyInstanceUid, SeriesInstanceUid, Status, PartitionKey)
    INCLUDE(Watermark) WITH (DATA_COMPRESSION = PAGE);

CREATE NONCLUSTERED INDEX IX_Instance_SopInstanceUid_Status_PartitionKey
    ON dbo.Instance(SopInstanceUid, Status, PartitionKey)
    INCLUDE(StudyInstanceUid, SeriesInstanceUid, Watermark) WITH (DATA_COMPRESSION = PAGE);

CREATE UNIQUE NONCLUSTERED INDEX IX_Instance_Watermark_Status
    ON dbo.Instance(Watermark, Status)
    INCLUDE(PartitionKey, StudyInstanceUid, SeriesInstanceUid, SopInstanceUid) WITH (DATA_COMPRESSION = PAGE);

CREATE NONCLUSTERED INDEX IX_Instance_SeriesKey_Status_Watermark
    ON dbo.Instance(SeriesKey, Status, Watermark)
    INCLUDE(StudyInstanceUid, SeriesInstanceUid, SopInstanceUid) WITH (DATA_COMPRESSION = PAGE);

CREATE NONCLUSTERED INDEX IX_Instance_StudyKey_Status_Watermark
    ON dbo.Instance(StudyKey, Status, Watermark)
    INCLUDE(StudyInstanceUid, SeriesInstanceUid, SopInstanceUid) WITH (DATA_COMPRESSION = PAGE);

CREATE TABLE dbo.Partition (
    PartitionKey  INT           NOT NULL,
    PartitionName VARCHAR (64)  NOT NULL,
    CreatedDate   DATETIME2 (7) NOT NULL
);

CREATE UNIQUE CLUSTERED INDEX IXC_Partition
    ON dbo.Partition(PartitionKey);

CREATE UNIQUE NONCLUSTERED INDEX IX_Partition_PartitionName
    ON dbo.Partition(PartitionName)
    INCLUDE(PartitionKey);

INSERT  INTO dbo.Partition (PartitionKey, PartitionName, CreatedDate)
VALUES                    (1, 'Microsoft.Default', SYSUTCDATETIME());

CREATE TABLE dbo.Series (
    SeriesKey                       BIGINT        NOT NULL,
    StudyKey                        BIGINT        NOT NULL,
    SeriesInstanceUid               VARCHAR (64)  NOT NULL,
    Modality                        NVARCHAR (16) NULL,
    PerformedProcedureStepStartDate DATE          NULL,
    ManufacturerModelName           NVARCHAR (64) NULL,
    PartitionKey                    INT           DEFAULT 1 NOT NULL
)
WITH (DATA_COMPRESSION = PAGE);

CREATE UNIQUE CLUSTERED INDEX IXC_Series
    ON dbo.Series(PartitionKey, StudyKey, SeriesKey);

CREATE UNIQUE NONCLUSTERED INDEX IX_Series_SeriesKey
    ON dbo.Series(SeriesKey) WITH (DATA_COMPRESSION = PAGE);

CREATE UNIQUE NONCLUSTERED INDEX IX_Series_SeriesInstanceUid_PartitionKey
    ON dbo.Series(SeriesInstanceUid, PartitionKey)
    INCLUDE(StudyKey) WITH (DATA_COMPRESSION = PAGE);

CREATE NONCLUSTERED INDEX IX_Series_Modality_PartitionKey
    ON dbo.Series(Modality, PartitionKey)
    INCLUDE(StudyKey, SeriesKey) WITH (DATA_COMPRESSION = PAGE);

CREATE NONCLUSTERED INDEX IX_Series_PerformedProcedureStepStartDate_PartitionKey
    ON dbo.Series(PerformedProcedureStepStartDate, PartitionKey)
    INCLUDE(StudyKey, SeriesKey) WITH (DATA_COMPRESSION = PAGE);

CREATE NONCLUSTERED INDEX IX_Series_ManufacturerModelName_PartitionKey
    ON dbo.Series(ManufacturerModelName, PartitionKey)
    INCLUDE(StudyKey, SeriesKey) WITH (DATA_COMPRESSION = PAGE);

CREATE TABLE dbo.Study (
    StudyKey                    BIGINT         NOT NULL,
    StudyInstanceUid            VARCHAR (64)   NOT NULL,
    PatientId                   NVARCHAR (64)  NOT NULL,
    PatientName                 NVARCHAR (200) COLLATE SQL_Latin1_General_CP1_CI_AI NULL,
    ReferringPhysicianName      NVARCHAR (200) COLLATE SQL_Latin1_General_CP1_CI_AI NULL,
    StudyDate                   DATE           NULL,
    StudyDescription            NVARCHAR (64)  NULL,
    AccessionNumber             NVARCHAR (16)  NULL,
    PatientNameWords            AS             REPLACE(REPLACE(PatientName, '^', ' '), '=', ' ') PERSISTED,
    ReferringPhysicianNameWords AS             REPLACE(REPLACE(ReferringPhysicianName, '^', ' '), '=', ' ') PERSISTED,
    PatientBirthDate            DATE           NULL,
    PartitionKey                INT            DEFAULT 1 NOT NULL
)
WITH (DATA_COMPRESSION = PAGE);

CREATE UNIQUE CLUSTERED INDEX IXC_Study
    ON dbo.Study(PartitionKey, StudyKey);

CREATE UNIQUE NONCLUSTERED INDEX IX_Study_StudyKey
    ON dbo.Study(StudyKey) WITH (DATA_COMPRESSION = PAGE);

CREATE UNIQUE NONCLUSTERED INDEX IX_Study_StudyInstanceUid_PartitionKey
    ON dbo.Study(StudyInstanceUid, PartitionKey)
    INCLUDE(StudyKey) WITH (DATA_COMPRESSION = PAGE);

CREATE NONCLUSTERED INDEX IX_Study_PatientId_PartitionKey
    ON dbo.Study(PatientId, PartitionKey)
    INCLUDE(StudyKey) WITH (DATA_COMPRESSION = PAGE);

CREATE NONCLUSTERED INDEX IX_Study_PatientName_PartitionKey
    ON dbo.Study(PatientName, PartitionKey)
    INCLUDE(StudyKey) WITH (DATA_COMPRESSION = PAGE);

CREATE NONCLUSTERED INDEX IX_Study_ReferringPhysicianName_PartitionKey
    ON dbo.Study(ReferringPhysicianName, PartitionKey)
    INCLUDE(StudyKey) WITH (DATA_COMPRESSION = PAGE);

CREATE NONCLUSTERED INDEX IX_Study_StudyDate_PartitionKey
    ON dbo.Study(StudyDate, PartitionKey)
    INCLUDE(StudyKey) WITH (DATA_COMPRESSION = PAGE);

CREATE NONCLUSTERED INDEX IX_Study_StudyDescription_PartitionKey
    ON dbo.Study(StudyDescription, PartitionKey)
    INCLUDE(StudyKey) WITH (DATA_COMPRESSION = PAGE);

CREATE NONCLUSTERED INDEX IX_Study_AccessionNumber_PartitionKey
    ON dbo.Study(AccessionNumber, PartitionKey)
    INCLUDE(StudyKey) WITH (DATA_COMPRESSION = PAGE);

CREATE NONCLUSTERED INDEX IX_Study_PatientBirthDate_PartitionKey
    ON dbo.Study(PatientBirthDate, PartitionKey)
    INCLUDE(StudyKey) WITH (DATA_COMPRESSION = PAGE);

CREATE TABLE dbo.Workitem (
    WorkitemKey           BIGINT        NOT NULL,
    PartitionKey          INT           DEFAULT 1 NOT NULL,
    WorkitemUid           VARCHAR (64)  NOT NULL,
    TransactionUid        VARCHAR (64)  NULL,
    Status                TINYINT       NOT NULL,
    CreatedDate           DATETIME2 (7) NOT NULL,
    LastStatusUpdatedDate DATETIME2 (7) NOT NULL
)
WITH (DATA_COMPRESSION = PAGE);

CREATE UNIQUE CLUSTERED INDEX IXC_Workitem
    ON dbo.Workitem(PartitionKey, WorkitemKey);

CREATE UNIQUE NONCLUSTERED INDEX IX_Workitem_WorkitemUid_PartitionKey
    ON dbo.Workitem(WorkitemUid, PartitionKey)
    INCLUDE(WorkitemKey, Status, TransactionUid) WITH (DATA_COMPRESSION = PAGE);

CREATE TABLE dbo.WorkitemQueryTag (
    TagKey  INT          NOT NULL,
    TagPath VARCHAR (64) NOT NULL,
    TagVR   VARCHAR (2)  NOT NULL
)
WITH (DATA_COMPRESSION = PAGE);

CREATE UNIQUE CLUSTERED INDEX IXC_WorkitemQueryTag
    ON dbo.WorkitemQueryTag(TagKey);

CREATE UNIQUE NONCLUSTERED INDEX IXC_WorkitemQueryTag_TagPath
    ON dbo.WorkitemQueryTag(TagPath) WITH (DATA_COMPRESSION = PAGE);

CREATE TYPE dbo.AddExtendedQueryTagsInputTableType_1 AS TABLE (
    TagPath           VARCHAR (64) ,
    TagVR             VARCHAR (2)  ,
    TagPrivateCreator NVARCHAR (64),
    TagLevel          TINYINT      );

CREATE TYPE dbo.InsertStringExtendedQueryTagTableType_1 AS TABLE (
    TagKey   INT          ,
    TagValue NVARCHAR (64),
    TagLevel TINYINT      );

CREATE TYPE dbo.InsertDoubleExtendedQueryTagTableType_1 AS TABLE (
    TagKey   INT       ,
    TagValue FLOAT (53),
    TagLevel TINYINT   );

CREATE TYPE dbo.InsertLongExtendedQueryTagTableType_1 AS TABLE (
    TagKey   INT    ,
    TagValue BIGINT ,
    TagLevel TINYINT);

CREATE TYPE dbo.InsertDateTimeExtendedQueryTagTableType_1 AS TABLE (
    TagKey   INT          ,
    TagValue DATETIME2 (7),
    TagLevel TINYINT      );

CREATE TYPE dbo.InsertDateTimeExtendedQueryTagTableType_2 AS TABLE (
    TagKey      INT          ,
    TagValue    DATETIME2 (7),
    TagValueUtc DATETIME2 (7) NULL,
    TagLevel    TINYINT      );

CREATE TYPE dbo.InsertPersonNameExtendedQueryTagTableType_1 AS TABLE (
    TagKey   INT           ,
    TagValue NVARCHAR (200) COLLATE SQL_Latin1_General_CP1_CI_AI,
    TagLevel TINYINT       );

CREATE TYPE dbo.ExtendedQueryTagKeyTableType_1 AS TABLE (
    TagKey INT);

INSERT  INTO dbo.WorkitemQueryTag (TagKey, TagPath, TagVR)
VALUES                           ( NEXT VALUE FOR TagKeySequence, '00100010', 'PN');

INSERT  INTO dbo.WorkitemQueryTag (TagKey, TagPath, TagVR)
VALUES                           ( NEXT VALUE FOR TagKeySequence, '00100020', 'LO');

INSERT  INTO dbo.WorkitemQueryTag (TagKey, TagPath, TagVR)
VALUES                           ( NEXT VALUE FOR TagKeySequence, '0040A370.00080050', 'SQ');

INSERT  INTO dbo.WorkitemQueryTag (TagKey, TagPath, TagVR)
VALUES                           ( NEXT VALUE FOR TagKeySequence, '0040A370.00401001', 'SQ');

INSERT  INTO dbo.WorkitemQueryTag (TagKey, TagPath, TagVR)
VALUES                           ( NEXT VALUE FOR TagKeySequence, '00404005', 'DT');

INSERT  INTO dbo.WorkitemQueryTag (TagKey, TagPath, TagVR)
VALUES                           ( NEXT VALUE FOR TagKeySequence, '00404025.00080100', 'SQ');

INSERT  INTO dbo.WorkitemQueryTag (TagKey, TagPath, TagVR)
VALUES                           ( NEXT VALUE FOR TagKeySequence, '00404026.00080100', 'SQ');

INSERT  INTO dbo.WorkitemQueryTag (TagKey, TagPath, TagVR)
VALUES                           ( NEXT VALUE FOR TagKeySequence, '00741000', 'CS');

INSERT  INTO dbo.WorkitemQueryTag (TagKey, TagPath, TagVR)
VALUES                           ( NEXT VALUE FOR TagKeySequence, '00404027.00080100', 'SQ');

COMMIT
GO
IF ((SELECT is_read_committed_snapshot_on
     FROM   sys.databases
     WHERE  database_id = DB_ID()) = 0)
    BEGIN
        ALTER DATABASE CURRENT
            SET READ_COMMITTED_SNAPSHOT ON;
    END

IF ((SELECT is_auto_update_stats_async_on
     FROM   sys.databases
     WHERE  database_id = DB_ID()) = 0)
    BEGIN
        ALTER DATABASE CURRENT
            SET AUTO_UPDATE_STATISTICS_ASYNC ON;
    END

IF ((SELECT is_ansi_nulls_on
     FROM   sys.databases
     WHERE  database_id = DB_ID()) = 0)
    BEGIN
        ALTER DATABASE CURRENT
            SET ANSI_NULLS ON;
    END

GO
IF NOT EXISTS (SELECT *
               FROM   sys.fulltext_catalogs
               WHERE  name = 'Dicom_Catalog')
    BEGIN
        CREATE FULLTEXT CATALOG Dicom_Catalog
            WITH ACCENT_SENSITIVITY = OFF
            AS DEFAULT;
    END


GO
IF NOT EXISTS (SELECT *
               FROM   sys.fulltext_indexes
               WHERE  object_id = object_id('dbo.Study'))
    BEGIN
        CREATE FULLTEXT INDEX ON Study
            (PatientNameWords, ReferringPhysicianNameWords LANGUAGE 1033)
            KEY INDEX IX_Study_StudyKey
            WITH STOPLIST OFF;
    END


GO
IF NOT EXISTS (SELECT *
               FROM   sys.fulltext_indexes
               WHERE  object_id = object_id('dbo.ExtendedQueryTagPersonName'))
    BEGIN
        CREATE FULLTEXT INDEX ON ExtendedQueryTagPersonName
            (TagValueWords LANGUAGE 1033)
            KEY INDEX IXC_ExtendedQueryTagPersonName_WatermarkAndTagKey
            WITH STOPLIST OFF;
    END

GO
CREATE OR ALTER PROCEDURE dbo.AddExtendedQueryTagError
@tagKey INT, @errorCode SMALLINT, @watermark BIGINT
AS
SET NOCOUNT ON;
SET XACT_ABORT ON;
BEGIN TRANSACTION;
DECLARE @currentDate AS DATETIME2 (7) = SYSUTCDATETIME();
IF NOT EXISTS (SELECT *
               FROM   dbo.Instance WITH (UPDLOCK)
               WHERE  Watermark = @watermark
                      AND Status = 1)
    THROW 50404, 'Instance does not exist or has not been created.', 1;
IF NOT EXISTS (SELECT *
               FROM   dbo.ExtendedQueryTag WITH (HOLDLOCK)
               WHERE  TagKey = @tagKey
                      AND TagStatus = 0)
    THROW 50404, 'Tag does not exist or is not being added.', 1;
DECLARE @addedCount AS SMALLINT;
SET @addedCount = 1;
MERGE INTO dbo.ExtendedQueryTagError WITH (HOLDLOCK)
 AS XQTE
USING (SELECT @tagKey AS TagKey,
              @errorCode AS ErrorCode,
              @watermark AS Watermark) AS src ON src.TagKey = XQTE.TagKey
                                                 AND src.WaterMark = XQTE.Watermark
WHEN MATCHED THEN UPDATE 
SET CreatedTime = @currentDate,
    ErrorCode   = @errorCode,
    @addedCount = 0
WHEN NOT MATCHED THEN INSERT (TagKey, ErrorCode, Watermark, CreatedTime) VALUES (@tagKey, @errorCode, @watermark, @currentDate) OUTPUT INSERTED.TagKey;
UPDATE dbo.ExtendedQueryTag
SET    QueryStatus = 0,
       ErrorCount  = ErrorCount + @addedCount
WHERE  TagKey = @tagKey;
COMMIT TRANSACTION;

GO
CREATE OR ALTER PROCEDURE dbo.AddExtendedQueryTags
@extendedQueryTags dbo.AddExtendedQueryTagsInputTableType_1 READONLY, @maxAllowedCount INT=128, @ready BIT=0
AS
SET NOCOUNT ON;
SET XACT_ABORT ON;
BEGIN
    BEGIN TRANSACTION;
    IF (SELECT COUNT(*)
        FROM   dbo.ExtendedQueryTag AS XQT WITH (HOLDLOCK)
               FULL OUTER JOIN
               @extendedQueryTags AS input
               ON XQT.TagPath = input.TagPath) > @maxAllowedCount
        THROW 50409, 'extended query tags exceed max allowed count', 1;
    DECLARE @existingTags TABLE (
        TagKey      INT             ,
        TagStatus   TINYINT         ,
        OperationId UNIQUEIDENTIFIER NULL);
    INSERT INTO @existingTags (TagKey, TagStatus, OperationId)
    SELECT XQT.TagKey,
           TagStatus,
           OperationId
    FROM   dbo.ExtendedQueryTag AS XQT
           INNER JOIN
           @extendedQueryTags AS input
           ON input.TagPath = XQT.TagPath
           LEFT OUTER JOIN
           dbo.ExtendedQueryTagOperation AS XQTO
           ON XQT.TagKey = XQTO.TagKey;
    IF EXISTS (SELECT 1
               FROM   @existingTags
               WHERE  TagStatus <> 0
                      OR (TagStatus = 0
                          AND OperationId IS NOT NULL))
        THROW 50409, 'extended query tag(s) already exist', 2;
    DELETE XQT
    FROM   dbo.ExtendedQueryTag AS XQT
           INNER JOIN
           @existingTags AS et
           ON XQT.TagKey = et.TagKey;
    INSERT INTO dbo.ExtendedQueryTag (TagKey, TagPath, TagPrivateCreator, TagVR, TagLevel, TagStatus, QueryStatus, ErrorCount)
    OUTPUT INSERTED.TagKey, INSERTED.TagPath, INSERTED.TagVR, INSERTED.TagPrivateCreator, INSERTED.TagLevel, INSERTED.TagStatus, INSERTED.QueryStatus, INSERTED.ErrorCount
    SELECT  NEXT VALUE FOR TagKeySequence,
           TagPath,
           TagPrivateCreator,
           TagVR,
           TagLevel,
           @ready,
           1,
           0
    FROM   @extendedQueryTags;
    COMMIT TRANSACTION;
END

GO
CREATE OR ALTER PROCEDURE dbo.AddInstanceV6
@partitionKey INT, @studyInstanceUid VARCHAR (64), @seriesInstanceUid VARCHAR (64), @sopInstanceUid VARCHAR (64), @patientId NVARCHAR (64), @patientName NVARCHAR (325)=NULL, @referringPhysicianName NVARCHAR (325)=NULL, @studyDate DATE=NULL, @studyDescription NVARCHAR (64)=NULL, @accessionNumber NVARCHAR (64)=NULL, @modality NVARCHAR (16)=NULL, @performedProcedureStepStartDate DATE=NULL, @patientBirthDate DATE=NULL, @manufacturerModelName NVARCHAR (64)=NULL, @stringExtendedQueryTags dbo.InsertStringExtendedQueryTagTableType_1 READONLY, @longExtendedQueryTags dbo.InsertLongExtendedQueryTagTableType_1 READONLY, @doubleExtendedQueryTags dbo.InsertDoubleExtendedQueryTagTableType_1 READONLY, @dateTimeExtendedQueryTags dbo.InsertDateTimeExtendedQueryTagTableType_2 READONLY, @personNameExtendedQueryTags dbo.InsertPersonNameExtendedQueryTagTableType_1 READONLY, @initialStatus TINYINT
AS
BEGIN
    SET NOCOUNT ON;
    SET XACT_ABORT ON;
    BEGIN TRANSACTION;
    DECLARE @currentDate AS DATETIME2 (7) = SYSUTCDATETIME();
    DECLARE @existingStatus AS TINYINT;
    DECLARE @newWatermark AS BIGINT;
    DECLARE @studyKey AS BIGINT;
    DECLARE @seriesKey AS BIGINT;
    DECLARE @instanceKey AS BIGINT;
    SELECT @existingStatus = Status
    FROM   dbo.Instance
    WHERE  PartitionKey = @partitionKey
           AND StudyInstanceUid = @studyInstanceUid
           AND SeriesInstanceUid = @seriesInstanceUid
           AND SopInstanceUid = @sopInstanceUid;
    IF @@ROWCOUNT <> 0
        THROW 50409, 'Instance already exists', @existingStatus;
    SET @newWatermark =  NEXT VALUE FOR dbo.WatermarkSequence;
    SET @instanceKey =  NEXT VALUE FOR dbo.InstanceKeySequence;
    SELECT @studyKey = StudyKey
    FROM   dbo.Study WITH (UPDLOCK)
    WHERE  PartitionKey = @partitionKey
           AND StudyInstanceUid = @studyInstanceUid;
    IF @@ROWCOUNT = 0
        BEGIN
            SET @studyKey =  NEXT VALUE FOR dbo.StudyKeySequence;
            INSERT  INTO dbo.Study (PartitionKey, StudyKey, StudyInstanceUid, PatientId, PatientName, PatientBirthDate, ReferringPhysicianName, StudyDate, StudyDescription, AccessionNumber)
            VALUES                (@partitionKey, @studyKey, @studyInstanceUid, @patientId, @patientName, @patientBirthDate, @referringPhysicianName, @studyDate, @studyDescription, @accessionNumber);
        END
    ELSE
        BEGIN
            UPDATE dbo.Study
            SET    PatientId              = @patientId,
                   PatientName            = @patientName,
                   PatientBirthDate       = @patientBirthDate,
                   ReferringPhysicianName = @referringPhysicianName,
                   StudyDate              = @studyDate,
                   StudyDescription       = @studyDescription,
                   AccessionNumber        = @accessionNumber
            WHERE  StudyKey = @studyKey;
        END
    SELECT @seriesKey = SeriesKey
    FROM   dbo.Series WITH (UPDLOCK)
    WHERE  StudyKey = @studyKey
           AND SeriesInstanceUid = @seriesInstanceUid
           AND PartitionKey = @partitionKey;
    IF @@ROWCOUNT = 0
        BEGIN
            SET @seriesKey =  NEXT VALUE FOR dbo.SeriesKeySequence;
            INSERT  INTO dbo.Series (PartitionKey, StudyKey, SeriesKey, SeriesInstanceUid, Modality, PerformedProcedureStepStartDate, ManufacturerModelName)
            VALUES                 (@partitionKey, @studyKey, @seriesKey, @seriesInstanceUid, @modality, @performedProcedureStepStartDate, @manufacturerModelName);
        END
    ELSE
        BEGIN
            UPDATE dbo.Series
            SET    Modality                        = @modality,
                   PerformedProcedureStepStartDate = @performedProcedureStepStartDate,
                   ManufacturerModelName           = @manufacturerModelName
            WHERE  SeriesKey = @seriesKey
                   AND StudyKey = @studyKey
                   AND PartitionKey = @partitionKey;
        END
    INSERT  INTO dbo.Instance (PartitionKey, StudyKey, SeriesKey, InstanceKey, StudyInstanceUid, SeriesInstanceUid, SopInstanceUid, Watermark, Status, LastStatusUpdatedDate, CreatedDate)
    VALUES                   (@partitionKey, @studyKey, @seriesKey, @instanceKey, @studyInstanceUid, @seriesInstanceUid, @sopInstanceUid, @newWatermark, @initialStatus, @currentDate, @currentDate);
    BEGIN TRY
        EXECUTE dbo.IIndexInstanceCoreV9 @partitionKey, @studyKey, @seriesKey, @instanceKey, @newWatermark, @stringExtendedQueryTags, @longExtendedQueryTags, @doubleExtendedQueryTags, @dateTimeExtendedQueryTags, @personNameExtendedQueryTags;
    END TRY
    BEGIN CATCH
        THROW;
    END CATCH
    SELECT @newWatermark;
    COMMIT TRANSACTION;
END

GO
CREATE OR ALTER PROCEDURE dbo.AddPartition
@partitionName VARCHAR (64)
AS
BEGIN
    SET NOCOUNT ON;
    SET XACT_ABORT ON;
    BEGIN TRANSACTION;
    DECLARE @createdDate AS DATETIME2 (7) = SYSUTCDATETIME();
    DECLARE @partitionKey AS INT;
    SET @partitionKey =  NEXT VALUE FOR dbo.PartitionKeySequence;
    INSERT  INTO dbo.Partition (PartitionKey, PartitionName, CreatedDate)
    VALUES                    (@partitionKey, @partitionName, @createdDate);
    SELECT @partitionKey,
           @partitionName,
           @createdDate;
    COMMIT TRANSACTION;
END

GO
CREATE OR ALTER PROCEDURE dbo.AddWorkitem
@partitionKey INT, @workitemUid VARCHAR (64), @stringExtendedQueryTags dbo.InsertStringExtendedQueryTagTableType_1 READONLY, @dateTimeExtendedQueryTags dbo.InsertDateTimeExtendedQueryTagTableType_2 READONLY, @personNameExtendedQueryTags dbo.InsertPersonNameExtendedQueryTagTableType_1 READONLY, @initialStatus TINYINT
AS
BEGIN
    SET NOCOUNT ON;
    SET XACT_ABORT ON;
    BEGIN TRANSACTION;
    DECLARE @currentDate AS DATETIME2 (7) = SYSUTCDATETIME();
    DECLARE @workitemKey AS BIGINT;
    SELECT @workitemKey = WorkitemKey
    FROM   dbo.Workitem
    WHERE  PartitionKey = @partitionKey
           AND WorkitemUid = @workitemUid;
    IF @@ROWCOUNT <> 0
        THROW 50409, 'Workitem already exists', 1;
    SET @workitemKey =  NEXT VALUE FOR dbo.WorkitemKeySequence;
    INSERT  INTO dbo.Workitem (WorkitemKey, PartitionKey, WorkitemUid, Status, CreatedDate, LastStatusUpdatedDate)
    VALUES                   (@workitemKey, @partitionKey, @workitemUid, @initialStatus, @currentDate, @currentDate);
    BEGIN TRY
        EXECUTE dbo.IIndexWorkitemInstanceCore @partitionKey, @workitemKey, @stringExtendedQueryTags, @dateTimeExtendedQueryTags, @personNameExtendedQueryTags;
    END TRY
    BEGIN CATCH
        THROW;
    END CATCH
    SELECT @workitemKey;
    COMMIT TRANSACTION;
END

GO
CREATE OR ALTER PROCEDURE dbo.AssignReindexingOperation
@extendedQueryTagKeys dbo.ExtendedQueryTagKeyTableType_1 READONLY, @operationId UNIQUEIDENTIFIER, @returnIfCompleted BIT=0
AS
BEGIN
    SET NOCOUNT ON;
    SET XACT_ABORT ON;
    BEGIN TRANSACTION;
    MERGE INTO dbo.ExtendedQueryTagOperation WITH (HOLDLOCK)
     AS XQTO
    USING (SELECT input.TagKey
           FROM   @extendedQueryTagKeys AS input
                  INNER JOIN
                  dbo.ExtendedQueryTag AS XQT WITH (HOLDLOCK)
                  ON input.TagKey = XQT.TagKey
           WHERE  TagStatus = 0) AS tags ON XQTO.TagKey = tags.TagKey
    WHEN NOT MATCHED THEN INSERT (TagKey, OperationId) VALUES (tags.TagKey, @operationId);
    SELECT XQT.TagKey,
           TagPath,
           TagVR,
           TagPrivateCreator,
           TagLevel,
           TagStatus,
           QueryStatus,
           ErrorCount
    FROM   @extendedQueryTagKeys AS input
           INNER JOIN
           dbo.ExtendedQueryTag AS XQT WITH (HOLDLOCK)
           ON input.TagKey = XQT.TagKey
           LEFT OUTER JOIN
           dbo.ExtendedQueryTagOperation AS XQTO WITH (HOLDLOCK)
           ON XQT.TagKey = XQTO.TagKey
    WHERE  (@returnIfCompleted = 1
            AND TagStatus = 1)
           OR (OperationId = @operationId
               AND TagStatus = 0);
    COMMIT TRANSACTION;
END

GO
CREATE OR ALTER PROCEDURE dbo.CompleteReindexing
@extendedQueryTagKeys dbo.ExtendedQueryTagKeyTableType_1 READONLY
AS
BEGIN
    SET NOCOUNT ON;
    SET XACT_ABORT ON;
    BEGIN TRANSACTION;
    UPDATE XQT
    SET    TagStatus = 1
    FROM   dbo.ExtendedQueryTag AS XQT
           INNER JOIN
           @extendedQueryTagKeys AS input
           ON XQT.TagKey = input.TagKey
    WHERE  TagStatus = 0;
    DELETE XQTO
    OUTPUT DELETED.TagKey
    FROM   dbo.ExtendedQueryTagOperation AS XQTO
           INNER JOIN
           dbo.ExtendedQueryTag AS XQT
           ON XQTO.TagKey = XQT.TagKey
           INNER JOIN
           @extendedQueryTagKeys AS input
           ON XQT.TagKey = input.TagKey
    WHERE  TagStatus = 1;
    COMMIT TRANSACTION;
END

GO
CREATE OR ALTER PROCEDURE dbo.DeleteDeletedInstance
@studyInstanceUid VARCHAR (64), @seriesInstanceUid VARCHAR (64), @sopInstanceUid VARCHAR (64), @watermark BIGINT
AS
SET NOCOUNT ON;
DELETE dbo.DeletedInstance
WHERE  StudyInstanceUid = @studyInstanceUid
       AND SeriesInstanceUid = @seriesInstanceUid
       AND SopInstanceUid = @sopInstanceUid
       AND Watermark = @watermark;

GO
CREATE OR ALTER PROCEDURE dbo.DeleteDeletedInstanceV6
@partitionKey INT, @studyInstanceUid VARCHAR (64), @seriesInstanceUid VARCHAR (64), @sopInstanceUid VARCHAR (64), @watermark BIGINT
AS
SET NOCOUNT ON;
DELETE dbo.DeletedInstance
WHERE  PartitionKey = @partitionKey
       AND StudyInstanceUid = @studyInstanceUid
       AND SeriesInstanceUid = @seriesInstanceUid
       AND SopInstanceUid = @sopInstanceUid
       AND Watermark = @watermark;

GO
CREATE OR ALTER PROCEDURE dbo.DeleteExtendedQueryTag
@tagPath VARCHAR (64), @dataType TINYINT
AS
BEGIN
    SET NOCOUNT ON;
    SET XACT_ABORT ON;
    BEGIN TRANSACTION;
    DECLARE @tagStatus AS TINYINT;
    DECLARE @tagKey AS INT;
    SELECT @tagKey = TagKey,
           @tagStatus = TagStatus
    FROM   dbo.ExtendedQueryTag WITH (XLOCK)
    WHERE  dbo.ExtendedQueryTag.TagPath = @tagPath;
    IF @@ROWCOUNT = 0
        THROW 50404, 'extended query tag not found', 1;
    IF @tagStatus = 2
        THROW 50412, 'extended query tag is not in Ready or Adding status', 1;
    UPDATE dbo.ExtendedQueryTag
    SET    TagStatus = 2
    WHERE  dbo.ExtendedQueryTag.TagKey = @tagKey;
    COMMIT TRANSACTION;
    BEGIN TRANSACTION;
    IF @dataType = 0
        DELETE dbo.ExtendedQueryTagString
        WHERE  TagKey = @tagKey;
    ELSE
        IF @dataType = 1
            DELETE dbo.ExtendedQueryTagLong
            WHERE  TagKey = @tagKey;
        ELSE
            IF @dataType = 2
                DELETE dbo.ExtendedQueryTagDouble
                WHERE  TagKey = @tagKey;
            ELSE
                IF @dataType = 3
                    DELETE dbo.ExtendedQueryTagDateTime
                    WHERE  TagKey = @tagKey;
                ELSE
                    DELETE dbo.ExtendedQueryTagPersonName
                    WHERE  TagKey = @tagKey;
    DELETE dbo.ExtendedQueryTag
    WHERE  TagKey = @tagKey;
    DELETE dbo.ExtendedQueryTagError
    WHERE  TagKey = @tagKey;
    COMMIT TRANSACTION;
END

GO
CREATE OR ALTER PROCEDURE dbo.DeleteExtendedQueryTagV8
@tagPath VARCHAR (64), @dataType TINYINT
AS
BEGIN
    SET NOCOUNT ON;
    SET XACT_ABORT ON;
    BEGIN TRANSACTION;
    DECLARE @tagKey AS INT;
    SELECT @tagKey = TagKey
    FROM   dbo.ExtendedQueryTag WITH (XLOCK)
    WHERE  dbo.ExtendedQueryTag.TagPath = @tagPath;
    IF @@ROWCOUNT = 0
        THROW 50404, 'extended query tag not found', 1;
    UPDATE dbo.ExtendedQueryTag
    SET    TagStatus = 2
    WHERE  dbo.ExtendedQueryTag.TagKey = @tagKey;
    COMMIT TRANSACTION;
    BEGIN TRANSACTION;
    IF @dataType = 0
        DELETE dbo.ExtendedQueryTagString
        WHERE  TagKey = @tagKey;
    ELSE
        IF @dataType = 1
            DELETE dbo.ExtendedQueryTagLong
            WHERE  TagKey = @tagKey;
        ELSE
            IF @dataType = 2
                DELETE dbo.ExtendedQueryTagDouble
                WHERE  TagKey = @tagKey;
            ELSE
                IF @dataType = 3
                    DELETE dbo.ExtendedQueryTagDateTime
                    WHERE  TagKey = @tagKey;
                ELSE
                    DELETE dbo.ExtendedQueryTagPersonName
                    WHERE  TagKey = @tagKey;
    DELETE dbo.ExtendedQueryTagError
    WHERE  TagKey = @tagKey;
    DELETE dbo.ExtendedQueryTag
    WHERE  TagKey = @tagKey;
    COMMIT TRANSACTION;
END

GO
CREATE OR ALTER PROCEDURE dbo.DeleteInstanceV6
@cleanupAfter DATETIMEOFFSET (0), @createdStatus TINYINT, @partitionKey INT, @studyInstanceUid VARCHAR (64), @seriesInstanceUid VARCHAR (64)=NULL, @sopInstanceUid VARCHAR (64)=NULL
AS
SET NOCOUNT ON;
SET XACT_ABORT ON;
BEGIN TRANSACTION;
DECLARE @deletedInstances AS TABLE (
    PartitionKey      INT         ,
    StudyInstanceUid  VARCHAR (64),
    SeriesInstanceUid VARCHAR (64),
    SopInstanceUid    VARCHAR (64),
    Status            TINYINT     ,
    Watermark         BIGINT      );
DECLARE @studyKey AS BIGINT;
DECLARE @seriesKey AS BIGINT;
DECLARE @instanceKey AS BIGINT;
DECLARE @deletedDate AS DATETIME2 = SYSUTCDATETIME();
SELECT @studyKey = StudyKey,
       @seriesKey = CASE @seriesInstanceUid WHEN NULL THEN NULL ELSE SeriesKey END,
       @instanceKey = CASE @sopInstanceUid WHEN NULL THEN NULL ELSE InstanceKey END
FROM   dbo.Instance
WHERE  PartitionKey = @partitionKey
       AND StudyInstanceUid = @studyInstanceUid
       AND SeriesInstanceUid = ISNULL(@seriesInstanceUid, SeriesInstanceUid)
       AND SopInstanceUid = ISNULL(@sopInstanceUid, SopInstanceUid);
DELETE dbo.Instance
OUTPUT deleted.PartitionKey, deleted.StudyInstanceUid, deleted.SeriesInstanceUid, deleted.SopInstanceUid, deleted.Status, deleted.Watermark INTO @deletedInstances
WHERE  PartitionKey = @partitionKey
       AND StudyInstanceUid = @studyInstanceUid
       AND SeriesInstanceUid = ISNULL(@seriesInstanceUid, SeriesInstanceUid)
       AND SopInstanceUid = ISNULL(@sopInstanceUid, SopInstanceUid);
IF @@ROWCOUNT = 0
    THROW 50404, 'Instance not found', 1;
DECLARE @deletedTags AS TABLE (
    TagKey BIGINT);
DELETE XQTE
OUTPUT deleted.TagKey INTO @deletedTags
FROM   dbo.ExtendedQueryTagError AS XQTE
       INNER JOIN
       @deletedInstances AS DI
       ON XQTE.Watermark = DI.Watermark;
IF EXISTS (SELECT *
           FROM   @deletedTags)
    BEGIN
        DECLARE @deletedTagCounts AS TABLE (
            TagKey     BIGINT,
            ErrorCount INT   );
        INSERT INTO @deletedTagCounts (TagKey, ErrorCount)
        SELECT   TagKey,
                 COUNT(1)
        FROM     @deletedTags
        GROUP BY TagKey;
        UPDATE XQT
        SET    XQT.ErrorCount = XQT.ErrorCount - DTC.ErrorCount
        FROM   dbo.ExtendedQueryTag AS XQT
               INNER JOIN
               @deletedTagCounts AS DTC
               ON XQT.TagKey = DTC.TagKey;
    END
DELETE dbo.ExtendedQueryTagString
WHERE  SopInstanceKey1 = @studyKey
       AND SopInstanceKey2 = ISNULL(@seriesKey, SopInstanceKey2)
       AND SopInstanceKey3 = ISNULL(@instanceKey, SopInstanceKey3)
       AND PartitionKey = @partitionKey;
DELETE dbo.ExtendedQueryTagLong
WHERE  SopInstanceKey1 = @studyKey
       AND SopInstanceKey2 = ISNULL(@seriesKey, SopInstanceKey2)
       AND SopInstanceKey3 = ISNULL(@instanceKey, SopInstanceKey3)
       AND PartitionKey = @partitionKey;
DELETE dbo.ExtendedQueryTagDouble
WHERE  SopInstanceKey1 = @studyKey
       AND SopInstanceKey2 = ISNULL(@seriesKey, SopInstanceKey2)
       AND SopInstanceKey3 = ISNULL(@instanceKey, SopInstanceKey3)
       AND PartitionKey = @partitionKey;
DELETE dbo.ExtendedQueryTagDateTime
WHERE  SopInstanceKey1 = @studyKey
       AND SopInstanceKey2 = ISNULL(@seriesKey, SopInstanceKey2)
       AND SopInstanceKey3 = ISNULL(@instanceKey, SopInstanceKey3)
       AND PartitionKey = @partitionKey;
DELETE dbo.ExtendedQueryTagPersonName
WHERE  SopInstanceKey1 = @studyKey
       AND SopInstanceKey2 = ISNULL(@seriesKey, SopInstanceKey2)
       AND SopInstanceKey3 = ISNULL(@instanceKey, SopInstanceKey3)
       AND PartitionKey = @partitionKey;
INSERT INTO dbo.DeletedInstance (PartitionKey, StudyInstanceUid, SeriesInstanceUid, SopInstanceUid, Watermark, DeletedDateTime, RetryCount, CleanupAfter)
SELECT PartitionKey,
       StudyInstanceUid,
       SeriesInstanceUid,
       SopInstanceUid,
       Watermark,
       @deletedDate,
       0,
       @cleanupAfter
FROM   @deletedInstances;
INSERT INTO dbo.ChangeFeed (TimeStamp, Action, PartitionKey, StudyInstanceUid, SeriesInstanceUid, SopInstanceUid, OriginalWatermark)
SELECT @deletedDate,
       1,
       PartitionKey,
       StudyInstanceUid,
       SeriesInstanceUid,
       SopInstanceUid,
       Watermark
FROM   @deletedInstances
WHERE  Status = @createdStatus;
UPDATE CF
SET    CF.CurrentWatermark = NULL
FROM   dbo.ChangeFeed AS CF WITH (FORCESEEK)
       INNER JOIN
       @deletedInstances AS DI
       ON CF.PartitionKey = DI.PartitionKey
          AND CF.StudyInstanceUid = DI.StudyInstanceUid
          AND CF.SeriesInstanceUid = DI.SeriesInstanceUid
          AND CF.SopInstanceUid = DI.SopInstanceUid;
IF NOT EXISTS (SELECT *
               FROM   dbo.Instance WITH (HOLDLOCK, UPDLOCK)
               WHERE  StudyKey = @studyKey
                      AND SeriesInstanceUid = ISNULL(@seriesInstanceUid, SeriesInstanceUid))
    BEGIN
        DELETE dbo.Series
        WHERE  StudyKey = @studyKey
               AND SeriesInstanceUid = ISNULL(@seriesInstanceUid, SeriesInstanceUid)
               AND PartitionKey = @partitionKey;
        DELETE dbo.ExtendedQueryTagString
        WHERE  SopInstanceKey1 = @studyKey
               AND SopInstanceKey2 = ISNULL(@seriesKey, SopInstanceKey2)
               AND PartitionKey = @partitionKey;
        DELETE dbo.ExtendedQueryTagLong
        WHERE  SopInstanceKey1 = @studyKey
               AND SopInstanceKey2 = ISNULL(@seriesKey, SopInstanceKey2)
               AND PartitionKey = @partitionKey;
        DELETE dbo.ExtendedQueryTagDouble
        WHERE  SopInstanceKey1 = @studyKey
               AND SopInstanceKey2 = ISNULL(@seriesKey, SopInstanceKey2)
               AND PartitionKey = @partitionKey;
        DELETE dbo.ExtendedQueryTagDateTime
        WHERE  SopInstanceKey1 = @studyKey
               AND SopInstanceKey2 = ISNULL(@seriesKey, SopInstanceKey2)
               AND PartitionKey = @partitionKey;
        DELETE dbo.ExtendedQueryTagPersonName
        WHERE  SopInstanceKey1 = @studyKey
               AND SopInstanceKey2 = ISNULL(@seriesKey, SopInstanceKey2)
               AND PartitionKey = @partitionKey;
    END
IF NOT EXISTS (SELECT *
               FROM   dbo.Series WITH (HOLDLOCK, UPDLOCK)
               WHERE  Studykey = @studyKey
                      AND PartitionKey = @partitionKey)
    BEGIN
        DELETE dbo.Study
        WHERE  StudyKey = @studyKey
               AND PartitionKey = @partitionKey;
        DELETE dbo.ExtendedQueryTagString
        WHERE  SopInstanceKey1 = @studyKey
               AND PartitionKey = @partitionKey;
        DELETE dbo.ExtendedQueryTagLong
        WHERE  SopInstanceKey1 = @studyKey
               AND PartitionKey = @partitionKey;
        DELETE dbo.ExtendedQueryTagDouble
        WHERE  SopInstanceKey1 = @studyKey
               AND PartitionKey = @partitionKey;
        DELETE dbo.ExtendedQueryTagDateTime
        WHERE  SopInstanceKey1 = @studyKey
               AND PartitionKey = @partitionKey;
        DELETE dbo.ExtendedQueryTagPersonName
        WHERE  SopInstanceKey1 = @studyKey
               AND PartitionKey = @partitionKey;
    END
COMMIT TRANSACTION;

GO
CREATE OR ALTER PROCEDURE dbo.DeleteWorkitem
@partitionKey INT, @workitemUid VARCHAR (64)
AS
BEGIN
    SET NOCOUNT ON;
    SET XACT_ABORT ON;
    BEGIN TRANSACTION;
    DECLARE @workitemResourceType AS TINYINT = 1;
    DECLARE @workitemKey AS BIGINT;
    SELECT @workitemKey = WorkitemKey
    FROM   dbo.Workitem
    WHERE  PartitionKey = @partitionKey
           AND WorkitemUid = @workitemUid;
    IF @@ROWCOUNT = 0
        THROW 50413, 'Workitem does not exists', 1;
    DELETE dbo.ExtendedQueryTagString
    WHERE  SopInstanceKey1 = @workitemKey
           AND PartitionKey = @partitionKey
           AND ResourceType = @workitemResourceType;
    DELETE dbo.ExtendedQueryTagLong
    WHERE  SopInstanceKey1 = @workitemKey
           AND PartitionKey = @partitionKey
           AND ResourceType = @workitemResourceType;
    DELETE dbo.ExtendedQueryTagDouble
    WHERE  SopInstanceKey1 = @workitemKey
           AND PartitionKey = @partitionKey
           AND ResourceType = @workitemResourceType;
    DELETE dbo.ExtendedQueryTagDateTime
    WHERE  SopInstanceKey1 = @workitemKey
           AND PartitionKey = @partitionKey
           AND ResourceType = @workitemResourceType;
    DELETE dbo.ExtendedQueryTagPersonName
    WHERE  SopInstanceKey1 = @workitemKey
           AND PartitionKey = @partitionKey
           AND ResourceType = @workitemResourceType;
    DELETE dbo.Workitem
    WHERE  WorkItemKey = @workitemKey
           AND PartitionKey = @partitionKey;
    COMMIT TRANSACTION;
END

GO
CREATE OR ALTER PROCEDURE dbo.GetChangeFeed
@limit INT, @offset BIGINT
AS
BEGIN
    SET NOCOUNT ON;
    SET XACT_ABORT ON;
    SELECT   Sequence,
             Timestamp,
             Action,
             StudyInstanceUid,
             SeriesInstanceUid,
             SopInstanceUid,
             OriginalWatermark,
             CurrentWatermark
    FROM     dbo.ChangeFeed
    WHERE    Sequence BETWEEN @offset + 1 AND @offset + @limit
    ORDER BY Sequence;
END

GO
CREATE OR ALTER PROCEDURE dbo.GetChangeFeedLatest
AS
BEGIN
    SET NOCOUNT ON;
    SET XACT_ABORT ON;
    SELECT   TOP (1) Sequence,
                     Timestamp,
                     Action,
                     StudyInstanceUid,
                     SeriesInstanceUid,
                     SopInstanceUid,
                     OriginalWatermark,
                     CurrentWatermark
    FROM     dbo.ChangeFeed
    ORDER BY Sequence DESC;
END

GO
CREATE OR ALTER PROCEDURE dbo.GetChangeFeedLatestV6
AS
BEGIN
    SET NOCOUNT ON;
    SET XACT_ABORT ON;
    SELECT   TOP (1) Sequence,
                     Timestamp,
                     Action,
                     PartitionName,
                     StudyInstanceUid,
                     SeriesInstanceUid,
                     SopInstanceUid,
                     OriginalWatermark,
                     CurrentWatermark
    FROM     dbo.ChangeFeed AS c
             INNER JOIN
             dbo.Partition AS p
             ON p.PartitionKey = c.PartitionKey
    ORDER BY Sequence DESC;
END

GO
CREATE OR ALTER PROCEDURE dbo.GetChangeFeedV6
@limit INT, @offset BIGINT
AS
BEGIN
    SET NOCOUNT ON;
    SET XACT_ABORT ON;
    SELECT   Sequence,
             Timestamp,
             Action,
             PartitionName,
             StudyInstanceUid,
             SeriesInstanceUid,
             SopInstanceUid,
             OriginalWatermark,
             CurrentWatermark
    FROM     dbo.ChangeFeed AS c
             INNER JOIN
             dbo.Partition AS p
             ON p.PartitionKey = c.PartitionKey
    WHERE    Sequence BETWEEN @offset + 1 AND @offset + @limit
    ORDER BY Sequence;
END

GO
CREATE OR ALTER PROCEDURE dbo.GetExtendedQueryTag
@tagPath VARCHAR (64)=NULL
AS
BEGIN
    SET NOCOUNT ON;
    SET XACT_ABORT ON;
    SELECT XQT.TagKey,
           TagPath,
           TagVR,
           TagPrivateCreator,
           TagLevel,
           TagStatus,
           QueryStatus,
           ErrorCount,
           OperationId
    FROM   dbo.ExtendedQueryTag AS XQT
           LEFT OUTER JOIN
           dbo.ExtendedQueryTagOperation AS XQTO
           ON XQT.TagKey = XQTO.TagKey
    WHERE  TagPath = ISNULL(@tagPath, TagPath);
END

GO
CREATE OR ALTER PROCEDURE dbo.GetExtendedQueryTagErrors
@tagPath VARCHAR (64), @limit INT, @offset INT
AS
BEGIN
    SET NOCOUNT ON;
    SET XACT_ABORT ON;
    DECLARE @tagKey AS INT;
    SELECT @tagKey = TagKey
    FROM   dbo.ExtendedQueryTag WITH (HOLDLOCK)
    WHERE  dbo.ExtendedQueryTag.TagPath = @tagPath;
    IF (@@ROWCOUNT = 0)
        THROW 50404, 'extended query tag not found', 1;
    SELECT   TagKey,
             ErrorCode,
             CreatedTime,
             StudyInstanceUid,
             SeriesInstanceUid,
             SopInstanceUid
    FROM     dbo.ExtendedQueryTagError AS XQTE
             INNER JOIN
             dbo.Instance AS I
             ON XQTE.Watermark = I.Watermark
    WHERE    XQTE.TagKey = @tagKey
    ORDER BY CreatedTime ASC, XQTE.Watermark ASC, TagKey ASC
    OFFSET @offset ROWS FETCH NEXT @limit ROWS ONLY;
END

GO
CREATE OR ALTER PROCEDURE dbo.GetExtendedQueryTagErrorsV6
@tagPath VARCHAR (64), @limit INT, @offset INT
AS
BEGIN
    SET NOCOUNT ON;
    SET XACT_ABORT ON;
    DECLARE @tagKey AS INT;
    SELECT @tagKey = TagKey
    FROM   dbo.ExtendedQueryTag WITH (HOLDLOCK)
    WHERE  dbo.ExtendedQueryTag.TagPath = @tagPath;
    IF (@@ROWCOUNT = 0)
        THROW 50404, 'extended query tag not found', 1;
    SELECT   TagKey,
             ErrorCode,
             CreatedTime,
             PartitionName,
             StudyInstanceUid,
             SeriesInstanceUid,
             SopInstanceUid
    FROM     dbo.ExtendedQueryTagError AS XQTE
             INNER JOIN
             dbo.Instance AS I
             ON XQTE.Watermark = I.Watermark
             INNER JOIN
             dbo.Partition AS P
             ON P.PartitionKey = I.PartitionKey
    WHERE    XQTE.TagKey = @tagKey
    ORDER BY CreatedTime ASC, XQTE.Watermark ASC, TagKey ASC
    OFFSET @offset ROWS FETCH NEXT @limit ROWS ONLY;
END

GO
CREATE OR ALTER PROCEDURE dbo.GetExtendedQueryTags
@limit INT, @offset INT
AS
BEGIN
    SET NOCOUNT ON;
    SET XACT_ABORT ON;
    SELECT   XQT.TagKey,
             TagPath,
             TagVR,
             TagPrivateCreator,
             TagLevel,
             TagStatus,
             QueryStatus,
             ErrorCount,
             OperationId
    FROM     dbo.ExtendedQueryTag AS XQT
             LEFT OUTER JOIN
             dbo.ExtendedQueryTagOperation AS XQTO
             ON XQT.TagKey = XQTO.TagKey
    ORDER BY XQT.TagKey ASC
    OFFSET @offset ROWS FETCH NEXT @limit ROWS ONLY;
END

GO
CREATE OR ALTER PROCEDURE dbo.GetExtendedQueryTagsByKey
@extendedQueryTagKeys dbo.ExtendedQueryTagKeyTableType_1 READONLY
AS
BEGIN
    SET NOCOUNT ON;
    SET XACT_ABORT ON;
    SELECT XQT.TagKey,
           TagPath,
           TagVR,
           TagPrivateCreator,
           TagLevel,
           TagStatus,
           QueryStatus,
           ErrorCount,
           OperationId
    FROM   @extendedQueryTagKeys AS input
           INNER JOIN
           dbo.ExtendedQueryTag AS XQT
           ON input.TagKey = XQT.TagKey
           LEFT OUTER JOIN
           dbo.ExtendedQueryTagOperation AS XQTO
           ON XQT.TagKey = XQTO.TagKey;
END

GO
CREATE OR ALTER PROCEDURE dbo.GetExtendedQueryTagsByOperation
@operationId UNIQUEIDENTIFIER
AS
BEGIN
    SET NOCOUNT ON;
    SET XACT_ABORT ON;
    SELECT XQT.TagKey,
           TagPath,
           TagVR,
           TagPrivateCreator,
           TagLevel,
           TagStatus,
           QueryStatus,
           ErrorCount
    FROM   dbo.ExtendedQueryTag AS XQT
           INNER JOIN
           dbo.ExtendedQueryTagOperation AS XQTO
           ON XQT.TagKey = XQTO.TagKey
    WHERE  OperationId = @operationId;
END

GO
CREATE OR ALTER PROCEDURE dbo.GetInstance
@validStatus TINYINT, @studyInstanceUid VARCHAR (64), @seriesInstanceUid VARCHAR (64)=NULL, @sopInstanceUid VARCHAR (64)=NULL
AS
BEGIN
    SET NOCOUNT ON;
    SET XACT_ABORT ON;
    SELECT StudyInstanceUid,
           SeriesInstanceUid,
           SopInstanceUid,
           Watermark
    FROM   dbo.Instance
    WHERE  StudyInstanceUid = @studyInstanceUid
           AND SeriesInstanceUid = ISNULL(@seriesInstanceUid, SeriesInstanceUid)
           AND SopInstanceUid = ISNULL(@sopInstanceUid, SopInstanceUid)
           AND Status = @validStatus;
END

GO
CREATE OR ALTER PROCEDURE dbo.GetInstanceBatches
@batchSize INT, @batchCount INT, @status TINYINT, @maxWatermark BIGINT=NULL
AS
BEGIN
    SET NOCOUNT ON;
    SELECT   MIN(Watermark) AS MinWatermark,
             MAX(Watermark) AS MaxWatermark
    FROM     (SELECT TOP (@batchSize * @batchCount) Watermark,
                                                    (ROW_NUMBER() OVER (ORDER BY Watermark DESC) - 1) / @batchSize AS Batch
              FROM   dbo.Instance
              WHERE  Watermark <= ISNULL(@maxWatermark, Watermark)
                     AND Status = @status) AS I
    GROUP BY Batch
    ORDER BY Batch ASC;
END

GO
CREATE OR ALTER PROCEDURE dbo.GetInstancesByWatermarkRange
@startWatermark BIGINT, @endWatermark BIGINT, @status TINYINT
AS
BEGIN
    SET NOCOUNT ON;
    SET XACT_ABORT ON;
    SELECT StudyInstanceUid,
           SeriesInstanceUid,
           SopInstanceUid,
           Watermark
    FROM   dbo.Instance
    WHERE  Watermark BETWEEN @startWatermark AND @endWatermark
           AND Status = @status;
END

GO
CREATE OR ALTER PROCEDURE dbo.GetInstancesByWatermarkRangeV6
@startWatermark BIGINT, @endWatermark BIGINT, @status TINYINT
AS
BEGIN
    SET NOCOUNT ON;
    SET XACT_ABORT ON;
    SELECT StudyInstanceUid,
           SeriesInstanceUid,
           SopInstanceUid,
           Watermark
    FROM   dbo.Instance
    WHERE  Watermark BETWEEN @startWatermark AND @endWatermark
           AND Status = @status;
END

GO
CREATE OR ALTER PROCEDURE dbo.GetInstanceV6
@validStatus TINYINT, @partitionKey INT, @studyInstanceUid VARCHAR (64), @seriesInstanceUid VARCHAR (64)=NULL, @sopInstanceUid VARCHAR (64)=NULL
AS
BEGIN
    SET NOCOUNT ON;
    SET XACT_ABORT ON;
    SELECT StudyInstanceUid,
           SeriesInstanceUid,
           SopInstanceUid,
           Watermark
    FROM   dbo.Instance
    WHERE  PartitionKey = @partitionKey
           AND StudyInstanceUid = @studyInstanceUid
           AND SeriesInstanceUid = ISNULL(@seriesInstanceUid, SeriesInstanceUid)
           AND SopInstanceUid = ISNULL(@sopInstanceUid, SopInstanceUid)
           AND Status = @validStatus;
END

GO
CREATE OR ALTER PROCEDURE dbo.GetPartition
@partitionName VARCHAR (64)
AS
BEGIN
    SET NOCOUNT ON;
    SET XACT_ABORT ON;
    SELECT PartitionKey,
           PartitionName,
           CreatedDate
    FROM   dbo.Partition
    WHERE  PartitionName = @partitionName;
END

GO
CREATE OR ALTER PROCEDURE dbo.GetPartitions
AS
BEGIN
    SET NOCOUNT ON;
    SET XACT_ABORT ON;
    SELECT PartitionKey,
           PartitionName,
           CreatedDate
    FROM   dbo.Partition;
END

GO
CREATE OR ALTER PROCEDURE dbo.GetWorkitemDetail
@partitionKey INT, @workitemUid VARCHAR (64)
AS
BEGIN
    SELECT wi.WorkitemUid,
           wi.WorkitemKey,
           wi.PartitionKey,
           eqt.TagValue AS ProcedureStepState
    FROM   dbo.ExtendedQueryTagString AS eqt
           INNER JOIN
           dbo.WorkitemQueryTag AS wqt
           ON wqt.TagKey = eqt.TagKey
              AND wqt.TagPath = '00741000'
           INNER JOIN
           dbo.Workitem AS wi
           ON wi.WorkitemKey = eqt.SopInstanceKey1
              AND wi.PartitionKey = eqt.PartitionKey
    WHERE  eqt.ResourceType = 1
           AND wi.PartitionKey = @partitionKey
           AND wi.WorkitemUid = @workitemUid;
END

GO
CREATE OR ALTER PROCEDURE dbo.GetWorkitemQueryTags
AS
BEGIN
    SET NOCOUNT ON;
    SET XACT_ABORT ON;
    SELECT TagKey,
           TagPath,
           TagVR
    FROM   dbo.WorkItemQueryTag;
END

GO
CREATE OR ALTER PROCEDURE dbo.IIndexInstanceCoreV9
@partitionKey INT=1, @studyKey BIGINT, @seriesKey BIGINT, @instanceKey BIGINT, @watermark BIGINT, @stringExtendedQueryTags dbo.InsertStringExtendedQueryTagTableType_1 READONLY, @longExtendedQueryTags dbo.InsertLongExtendedQueryTagTableType_1 READONLY, @doubleExtendedQueryTags dbo.InsertDoubleExtendedQueryTagTableType_1 READONLY, @dateTimeExtendedQueryTags dbo.InsertDateTimeExtendedQueryTagTableType_2 READONLY, @personNameExtendedQueryTags dbo.InsertPersonNameExtendedQueryTagTableType_1 READONLY
AS
BEGIN
    DECLARE @resourceType AS TINYINT = 0;
    IF EXISTS (SELECT 1
               FROM   @stringExtendedQueryTags)
        BEGIN
            MERGE INTO dbo.ExtendedQueryTagString WITH (HOLDLOCK)
             AS T
            USING (SELECT input.TagKey,
                          input.TagValue,
                          input.TagLevel
                   FROM   @stringExtendedQueryTags AS input
                          INNER JOIN
                          dbo.ExtendedQueryTag WITH (REPEATABLEREAD)
                          ON dbo.ExtendedQueryTag.TagKey = input.TagKey
                             AND dbo.ExtendedQueryTag.TagStatus <> 2) AS S ON T.ResourceType = @resourceType
                                                                              AND T.TagKey = S.TagKey
                                                                              AND T.PartitionKey = @partitionKey
                                                                              AND T.SopInstanceKey1 = @studyKey
                                                                              AND ISNULL(T.SopInstanceKey2, @seriesKey) = @seriesKey
                                                                              AND ISNULL(T.SopInstanceKey3, @instanceKey) = @instanceKey
            WHEN MATCHED AND @watermark > T.Watermark THEN UPDATE 
            SET T.Watermark = @watermark,
                T.TagValue  = S.TagValue
            WHEN NOT MATCHED THEN INSERT (TagKey, TagValue, PartitionKey, SopInstanceKey1, SopInstanceKey2, SopInstanceKey3, Watermark, ResourceType) VALUES (S.TagKey, S.TagValue, @partitionKey, @studyKey, (CASE WHEN S.TagLevel <> 2 THEN @seriesKey ELSE NULL END), (CASE WHEN S.TagLevel = 0 THEN @instanceKey ELSE NULL END), @watermark, @resourceType);
        END
    IF EXISTS (SELECT 1
               FROM   @longExtendedQueryTags)
        BEGIN
            MERGE INTO dbo.ExtendedQueryTagLong WITH (HOLDLOCK)
             AS T
            USING (SELECT input.TagKey,
                          input.TagValue,
                          input.TagLevel
                   FROM   @longExtendedQueryTags AS input
                          INNER JOIN
                          dbo.ExtendedQueryTag WITH (REPEATABLEREAD)
                          ON dbo.ExtendedQueryTag.TagKey = input.TagKey
                             AND dbo.ExtendedQueryTag.TagStatus <> 2) AS S ON T.ResourceType = @resourceType
                                                                              AND T.TagKey = S.TagKey
                                                                              AND T.PartitionKey = @partitionKey
                                                                              AND T.SopInstanceKey1 = @studyKey
                                                                              AND ISNULL(T.SopInstanceKey2, @seriesKey) = @seriesKey
                                                                              AND ISNULL(T.SopInstanceKey3, @instanceKey) = @instanceKey
            WHEN MATCHED AND @watermark > T.Watermark THEN UPDATE 
            SET T.Watermark = @watermark,
                T.TagValue  = S.TagValue
            WHEN NOT MATCHED THEN INSERT (TagKey, TagValue, PartitionKey, SopInstanceKey1, SopInstanceKey2, SopInstanceKey3, Watermark, ResourceType) VALUES (S.TagKey, S.TagValue, @partitionKey, @studyKey, (CASE WHEN S.TagLevel <> 2 THEN @seriesKey ELSE NULL END), (CASE WHEN S.TagLevel = 0 THEN @instanceKey ELSE NULL END), @watermark, @resourceType);
        END
    IF EXISTS (SELECT 1
               FROM   @doubleExtendedQueryTags)
        BEGIN
            MERGE INTO dbo.ExtendedQueryTagDouble WITH (HOLDLOCK)
             AS T
            USING (SELECT input.TagKey,
                          input.TagValue,
                          input.TagLevel
                   FROM   @doubleExtendedQueryTags AS input
                          INNER JOIN
                          dbo.ExtendedQueryTag WITH (REPEATABLEREAD)
                          ON dbo.ExtendedQueryTag.TagKey = input.TagKey
                             AND dbo.ExtendedQueryTag.TagStatus <> 2) AS S ON T.ResourceType = @resourceType
                                                                              AND T.TagKey = S.TagKey
                                                                              AND T.PartitionKey = @partitionKey
                                                                              AND T.SopInstanceKey1 = @studyKey
                                                                              AND ISNULL(T.SopInstanceKey2, @seriesKey) = @seriesKey
                                                                              AND ISNULL(T.SopInstanceKey3, @instanceKey) = @instanceKey
            WHEN MATCHED AND @watermark > T.Watermark THEN UPDATE 
            SET T.Watermark = @watermark,
                T.TagValue  = S.TagValue
            WHEN NOT MATCHED THEN INSERT (TagKey, TagValue, PartitionKey, SopInstanceKey1, SopInstanceKey2, SopInstanceKey3, Watermark, ResourceType) VALUES (S.TagKey, S.TagValue, @partitionKey, @studyKey, (CASE WHEN S.TagLevel <> 2 THEN @seriesKey ELSE NULL END), (CASE WHEN S.TagLevel = 0 THEN @instanceKey ELSE NULL END), @watermark, @resourceType);
        END
    IF EXISTS (SELECT 1
               FROM   @dateTimeExtendedQueryTags)
        BEGIN
            MERGE INTO dbo.ExtendedQueryTagDateTime WITH (HOLDLOCK)
             AS T
            USING (SELECT input.TagKey,
                          input.TagValue,
                          input.TagValueUtc,
                          input.TagLevel
                   FROM   @dateTimeExtendedQueryTags AS input
                          INNER JOIN
                          dbo.ExtendedQueryTag WITH (REPEATABLEREAD)
                          ON dbo.ExtendedQueryTag.TagKey = input.TagKey
                             AND dbo.ExtendedQueryTag.TagStatus <> 2) AS S ON T.ResourceType = @resourceType
                                                                              AND T.TagKey = S.TagKey
                                                                              AND T.PartitionKey = @partitionKey
                                                                              AND T.SopInstanceKey1 = @studyKey
                                                                              AND ISNULL(T.SopInstanceKey2, @seriesKey) = @seriesKey
                                                                              AND ISNULL(T.SopInstanceKey3, @instanceKey) = @instanceKey
            WHEN MATCHED AND @watermark > T.Watermark THEN UPDATE 
            SET T.Watermark = @watermark,
                T.TagValue  = S.TagValue
            WHEN NOT MATCHED THEN INSERT (TagKey, TagValue, PartitionKey, SopInstanceKey1, SopInstanceKey2, SopInstanceKey3, Watermark, TagValueUtc, ResourceType) VALUES (S.TagKey, S.TagValue, @partitionKey, @studyKey, (CASE WHEN S.TagLevel <> 2 THEN @seriesKey ELSE NULL END), (CASE WHEN S.TagLevel = 0 THEN @instanceKey ELSE NULL END), @watermark, S.TagValueUtc, @resourceType);
        END
    IF EXISTS (SELECT 1
               FROM   @personNameExtendedQueryTags)
        BEGIN
            MERGE INTO dbo.ExtendedQueryTagPersonName WITH (HOLDLOCK)
             AS T
            USING (SELECT input.TagKey,
                          input.TagValue,
                          input.TagLevel
                   FROM   @personNameExtendedQueryTags AS input
                          INNER JOIN
                          dbo.ExtendedQueryTag WITH (REPEATABLEREAD)
                          ON dbo.ExtendedQueryTag.TagKey = input.TagKey
                             AND dbo.ExtendedQueryTag.TagStatus <> 2) AS S ON T.ResourceType = @resourceType
                                                                              AND T.TagKey = S.TagKey
                                                                              AND T.PartitionKey = @partitionKey
                                                                              AND T.SopInstanceKey1 = @studyKey
                                                                              AND ISNULL(T.SopInstanceKey2, @seriesKey) = @seriesKey
                                                                              AND ISNULL(T.SopInstanceKey3, @instanceKey) = @instanceKey
            WHEN MATCHED AND @watermark > T.Watermark THEN UPDATE 
            SET T.Watermark = @watermark,
                T.TagValue  = S.TagValue
            WHEN NOT MATCHED THEN INSERT (TagKey, TagValue, PartitionKey, SopInstanceKey1, SopInstanceKey2, SopInstanceKey3, Watermark, ResourceType) VALUES (S.TagKey, S.TagValue, @partitionKey, @studyKey, (CASE WHEN S.TagLevel <> 2 THEN @seriesKey ELSE NULL END), (CASE WHEN S.TagLevel = 0 THEN @instanceKey ELSE NULL END), @watermark, @resourceType);
        END
END

GO
CREATE OR ALTER PROCEDURE dbo.IIndexWorkitemInstanceCore
@partitionKey INT=1, @workitemKey BIGINT, @stringExtendedQueryTags dbo.InsertStringExtendedQueryTagTableType_1 READONLY, @dateTimeExtendedQueryTags dbo.InsertDateTimeExtendedQueryTagTableType_2 READONLY, @personNameExtendedQueryTags dbo.InsertPersonNameExtendedQueryTagTableType_1 READONLY
AS
BEGIN
    DECLARE @workitemResourceType AS TINYINT = 1;
    DECLARE @newWatermark AS BIGINT;
    SET @newWatermark =  NEXT VALUE FOR dbo.WatermarkSequence;
    IF EXISTS (SELECT 1
               FROM   @stringExtendedQueryTags)
        BEGIN
            INSERT dbo.ExtendedQueryTagString (TagKey, TagValue, PartitionKey, SopInstanceKey1, SopInstanceKey2, SopInstanceKey3, Watermark, ResourceType)
            SELECT input.TagKey,
                   input.TagValue,
                   @partitionKey,
                   @workitemKey,
                   NULL,
                   NULL,
                   @newWatermark,
                   @workitemResourceType
            FROM   @stringExtendedQueryTags AS input
                   INNER JOIN
                   dbo.WorkitemQueryTag
                   ON dbo.WorkitemQueryTag.TagKey = input.TagKey;
        END
    IF EXISTS (SELECT 1
               FROM   @dateTimeExtendedQueryTags)
        BEGIN
            INSERT dbo.ExtendedQueryTagDateTime (TagKey, TagValue, PartitionKey, SopInstanceKey1, SopInstanceKey2, SopInstanceKey3, Watermark, ResourceType)
            SELECT input.TagKey,
                   input.TagValue,
                   @partitionKey,
                   @workitemKey,
                   NULL,
                   NULL,
                   @newWatermark,
                   @workitemResourceType
            FROM   @dateTimeExtendedQueryTags AS input
                   INNER JOIN
                   dbo.WorkitemQueryTag
                   ON dbo.WorkitemQueryTag.TagKey = input.TagKey;
        END
    IF EXISTS (SELECT 1
               FROM   @personNameExtendedQueryTags)
        BEGIN
            INSERT dbo.ExtendedQueryTagPersonName (TagKey, TagValue, PartitionKey, SopInstanceKey1, SopInstanceKey2, SopInstanceKey3, Watermark, ResourceType)
            SELECT input.TagKey,
                   input.TagValue,
                   @partitionKey,
                   @workitemKey,
                   NULL,
                   NULL,
                   @newWatermark,
                   @workitemResourceType
            FROM   @personNameExtendedQueryTags AS input
                   INNER JOIN
                   dbo.WorkitemQueryTag
                   ON dbo.WorkitemQueryTag.TagKey = input.TagKey;
        END
END

GO
CREATE OR ALTER PROCEDURE dbo.IncrementDeletedInstanceRetry
@studyInstanceUid VARCHAR (64), @seriesInstanceUid VARCHAR (64), @sopInstanceUid VARCHAR (64), @watermark BIGINT, @cleanupAfter DATETIMEOFFSET (0)
AS
SET NOCOUNT ON;
DECLARE @retryCount AS INT;
UPDATE dbo.DeletedInstance
SET    @retryCount = RetryCount = RetryCount + 1,
       CleanupAfter             = @cleanupAfter
WHERE  StudyInstanceUid = @studyInstanceUid
       AND SeriesInstanceUid = @seriesInstanceUid
       AND SopInstanceUid = @sopInstanceUid
       AND Watermark = @watermark;
SELECT @retryCount;

GO
CREATE OR ALTER PROCEDURE dbo.IncrementDeletedInstanceRetryV6
@partitionKey INT, @studyInstanceUid VARCHAR (64), @seriesInstanceUid VARCHAR (64), @sopInstanceUid VARCHAR (64), @watermark BIGINT, @cleanupAfter DATETIMEOFFSET (0)
AS
SET NOCOUNT ON;
DECLARE @retryCount AS INT;
UPDATE dbo.DeletedInstance
SET    @retryCount = RetryCount = RetryCount + 1,
       CleanupAfter             = @cleanupAfter
WHERE  PartitionKey = @partitionKey
       AND StudyInstanceUid = @studyInstanceUid
       AND SeriesInstanceUid = @seriesInstanceUid
       AND SopInstanceUid = @sopInstanceUid
       AND Watermark = @watermark;
SELECT @retryCount;

GO
CREATE OR ALTER PROCEDURE dbo.IndexInstanceV6
@watermark BIGINT, @stringExtendedQueryTags dbo.InsertStringExtendedQueryTagTableType_1 READONLY, @longExtendedQueryTags dbo.InsertLongExtendedQueryTagTableType_1 READONLY, @doubleExtendedQueryTags dbo.InsertDoubleExtendedQueryTagTableType_1 READONLY, @dateTimeExtendedQueryTags dbo.InsertDateTimeExtendedQueryTagTableType_2 READONLY, @personNameExtendedQueryTags dbo.InsertPersonNameExtendedQueryTagTableType_1 READONLY
AS
BEGIN
    SET NOCOUNT ON;
    SET XACT_ABORT ON;
    BEGIN TRANSACTION;
    DECLARE @partitionKey AS BIGINT;
    DECLARE @studyKey AS BIGINT;
    DECLARE @seriesKey AS BIGINT;
    DECLARE @instanceKey AS BIGINT;
    DECLARE @status AS TINYINT;
    SELECT @partitionKey = PartitionKey,
           @studyKey = StudyKey,
           @seriesKey = SeriesKey,
           @instanceKey = InstanceKey,
           @status = Status
    FROM   dbo.Instance WITH (HOLDLOCK)
    WHERE  Watermark = @watermark;
    IF @@ROWCOUNT = 0
        THROW 50404, 'Instance does not exists', 1;
    IF @status <> 1
        THROW 50409, 'Instance has not yet been stored succssfully', 1;
    BEGIN TRY
        EXECUTE dbo.IIndexInstanceCoreV9 @partitionKey, @studyKey, @seriesKey, @instanceKey, @watermark, @stringExtendedQueryTags, @longExtendedQueryTags, @doubleExtendedQueryTags, @dateTimeExtendedQueryTags, @personNameExtendedQueryTags;
    END TRY
    BEGIN CATCH
        THROW;
    END CATCH
    COMMIT TRANSACTION;
END

GO
CREATE OR ALTER PROCEDURE dbo.RetrieveDeletedInstance
@count INT, @maxRetries INT
AS
BEGIN
    SET NOCOUNT ON;
    SELECT TOP (@count) StudyInstanceUid,
                        SeriesInstanceUid,
                        SopInstanceUid,
                        Watermark
    FROM   dbo.DeletedInstance WITH (UPDLOCK, READPAST)
    WHERE  RetryCount <= @maxRetries
           AND CleanupAfter < SYSUTCDATETIME();
END

GO
CREATE OR ALTER PROCEDURE dbo.RetrieveDeletedInstanceV6
@count INT, @maxRetries INT
AS
BEGIN
    SET NOCOUNT ON;
    SELECT TOP (@count) PartitionKey,
                        StudyInstanceUid,
                        SeriesInstanceUid,
                        SopInstanceUid,
                        Watermark
    FROM   dbo.DeletedInstance WITH (UPDLOCK, READPAST)
    WHERE  RetryCount <= @maxRetries
           AND CleanupAfter < SYSUTCDATETIME();
END

GO
CREATE OR ALTER PROCEDURE dbo.UpdateExtendedQueryTagQueryStatus
@tagPath VARCHAR (64), @queryStatus TINYINT
AS
BEGIN
    SET NOCOUNT ON;
    UPDATE XQT
    SET    QueryStatus = @queryStatus
    OUTPUT INSERTED.TagKey, INSERTED.TagPath, INSERTED.TagVR, INSERTED.TagPrivateCreator, INSERTED.TagLevel, INSERTED.TagStatus, INSERTED.QueryStatus, INSERTED.ErrorCount, XQTO.OperationId
    FROM   dbo.ExtendedQueryTag AS XQT
           LEFT OUTER JOIN
           dbo.ExtendedQueryTagOperation AS XQTO
           ON XQT.TagKey = XQTO.TagKey
    WHERE  TagPath = @tagPath;
END

GO
CREATE OR ALTER PROCEDURE dbo.UpdateInstanceStatus
@studyInstanceUid VARCHAR (64), @seriesInstanceUid VARCHAR (64), @sopInstanceUid VARCHAR (64), @watermark BIGINT, @status TINYINT
AS
SET NOCOUNT ON;
SET XACT_ABORT ON;
BEGIN TRANSACTION;
DECLARE @currentDate AS DATETIME2 (7) = SYSUTCDATETIME();
UPDATE dbo.Instance
SET    Status                = @status,
       LastStatusUpdatedDate = @currentDate
WHERE  StudyInstanceUid = @studyInstanceUid
       AND SeriesInstanceUid = @seriesInstanceUid
       AND SopInstanceUid = @sopInstanceUid
       AND Watermark = @watermark;
IF @@ROWCOUNT = 0
    BEGIN
        THROW 50404, 'Instance does not exist', 1;
    END
INSERT  INTO dbo.ChangeFeed (Timestamp, Action, StudyInstanceUid, SeriesInstanceUid, SopInstanceUid, OriginalWatermark)
VALUES                     (@currentDate, 0, @studyInstanceUid, @seriesInstanceUid, @sopInstanceUid, @watermark);
UPDATE dbo.ChangeFeed
SET    CurrentWatermark = @watermark
WHERE  StudyInstanceUid = @studyInstanceUid
       AND SeriesInstanceUid = @seriesInstanceUid
       AND SopInstanceUid = @sopInstanceUid;
COMMIT TRANSACTION;

GO
CREATE OR ALTER PROCEDURE dbo.UpdateInstanceStatusV6
@partitionKey INT, @studyInstanceUid VARCHAR (64), @seriesInstanceUid VARCHAR (64), @sopInstanceUid VARCHAR (64), @watermark BIGINT, @status TINYINT, @maxTagKey INT=NULL
AS
BEGIN
    SET NOCOUNT ON;
    SET XACT_ABORT ON;
    BEGIN TRANSACTION;
    IF @maxTagKey < (SELECT ISNULL(MAX(TagKey), 0)
                     FROM   dbo.ExtendedQueryTag WITH (HOLDLOCK))
        THROW 50409, 'Max extended query tag key does not match', 10;
    DECLARE @currentDate AS DATETIME2 (7) = SYSUTCDATETIME();
    UPDATE dbo.Instance
    SET    Status                = @status,
           LastStatusUpdatedDate = @currentDate
    WHERE  PartitionKey = @partitionKey
           AND StudyInstanceUid = @studyInstanceUid
           AND SeriesInstanceUid = @seriesInstanceUid
           AND SopInstanceUid = @sopInstanceUid
           AND Watermark = @watermark;
    IF @@ROWCOUNT = 0
        THROW 50404, 'Instance does not exist', 1;
    INSERT  INTO dbo.ChangeFeed (Timestamp, Action, PartitionKey, StudyInstanceUid, SeriesInstanceUid, SopInstanceUid, OriginalWatermark)
    VALUES                     (@currentDate, 0, @partitionKey, @studyInstanceUid, @seriesInstanceUid, @sopInstanceUid, @watermark);
    UPDATE dbo.ChangeFeed
    SET    CurrentWatermark = @watermark
    WHERE  PartitionKey = @partitionKey
           AND StudyInstanceUid = @studyInstanceUid
           AND SeriesInstanceUid = @seriesInstanceUid
           AND SopInstanceUid = @sopInstanceUid;
    COMMIT TRANSACTION;
END

GO
<<<<<<< HEAD
CREATE OR ALTER PROCEDURE dbo.UpdateWorkitem
@partitionKey INT, @workitemUid VARCHAR (64), @stringExtendedQueryTags dbo.InsertStringExtendedQueryTagTableType_1 READONLY, @dateTimeExtendedQueryTags dbo.InsertDateTimeExtendedQueryTagTableType_2 READONLY, @personNameExtendedQueryTags dbo.InsertPersonNameExtendedQueryTagTableType_1 READONLY
=======
CREATE OR ALTER PROCEDURE dbo.UpdateWorkitemStatus
@partitionKey INT, @workitemKey BIGINT, @status TINYINT
>>>>>>> 4e427154
AS
BEGIN
    SET NOCOUNT ON;
    SET XACT_ABORT ON;
    BEGIN TRANSACTION;
<<<<<<< HEAD
    DECLARE @workitemResourceType AS TINYINT = 1;
    DECLARE @newWatermark AS BIGINT;
    SET @newWatermark =  NEXT VALUE FOR dbo.WatermarkSequence;
    DECLARE @workitemKey AS BIGINT;
    SELECT @workitemKey = WorkitemKey
    FROM   dbo.Workitem
    WHERE  PartitionKey = @partitionKey
           AND WorkitemUid = @workitemUid;
    IF @@ROWCOUNT = 0
        THROW 50413, 'Workitem does not exist', 1;
    IF EXISTS (SELECT 1
               FROM   @stringExtendedQueryTags)
        BEGIN
            WITH InputCTE
            AS   (SELECT input.TagValue,
                         input.TagKey
                  FROM   @stringExtendedQueryTags AS input
                         INNER JOIN
                         dbo.WorkitemQueryTag
                         ON dbo.WorkitemQueryTag.TagKey = input.TagKey)
            UPDATE dbo.ExtendedQueryTagString
            SET    TagValue  = cte.TagValue,
                   Watermark = @newWatermark
            FROM   dbo.ExtendedQueryTagString AS t
                   INNER JOIN
                   InputCTE AS cte
                   ON cte.TagKey = t.TagKey
            WHERE  SopInstanceKey1 = @workitemKey
                   AND PartitionKey = @partitionKey;
        END
    IF EXISTS (SELECT 1
               FROM   @dateTimeExtendedQueryTags)
        BEGIN
            WITH InputCTE
            AS   (SELECT input.TagValue,
                         input.TagKey
                  FROM   @dateTimeExtendedQueryTags AS input
                         INNER JOIN
                         dbo.WorkitemQueryTag
                         ON dbo.WorkitemQueryTag.TagKey = input.TagKey)
            UPDATE dbo.ExtendedQueryTagDateTime
            SET    TagValue  = cte.TagValue,
                   Watermark = @newWatermark
            FROM   dbo.ExtendedQueryTagDateTime AS t
                   INNER JOIN
                   InputCTE AS cte
                   ON cte.TagKey = t.TagKey
            WHERE  SopInstanceKey1 = @workitemKey
                   AND PartitionKey = @partitionKey;
        END
    IF EXISTS (SELECT 1
               FROM   @personNameExtendedQueryTags)
        BEGIN
            WITH InputCTE
            AS   (SELECT input.TagValue,
                         input.TagKey
                  FROM   @personNameExtendedQueryTags AS input
                         INNER JOIN
                         dbo.WorkitemQueryTag
                         ON dbo.WorkitemQueryTag.TagKey = input.TagKey)
            UPDATE dbo.ExtendedQueryTagPersonName
            SET    TagValue  = cte.TagValue,
                   Watermark = @newWatermark
            FROM   dbo.ExtendedQueryTagPersonName AS t
                   INNER JOIN
                   InputCTE AS cte
                   ON cte.TagKey = t.TagKey
            WHERE  SopInstanceKey1 = @workitemKey
                   AND PartitionKey = @partitionKey;
        END
    COMMIT TRANSACTION;
    SELECT @workitemKey;
=======
    DECLARE @currentDate AS DATETIME2 (7) = SYSUTCDATETIME();
    UPDATE dbo.Workitem
    SET    Status                = @status,
           LastStatusUpdatedDate = @currentDate
    WHERE  PartitionKey = @partitionKey
           AND WorkitemKey = @workitemKey;
    IF @@ROWCOUNT = 0
        THROW 50404, 'Workitem instance does not exist', 1;
    COMMIT TRANSACTION;
>>>>>>> 4e427154
END

GO<|MERGE_RESOLUTION|>--- conflicted
+++ resolved
@@ -1930,19 +1930,13 @@
 END
 
 GO
-<<<<<<< HEAD
 CREATE OR ALTER PROCEDURE dbo.UpdateWorkitem
 @partitionKey INT, @workitemUid VARCHAR (64), @stringExtendedQueryTags dbo.InsertStringExtendedQueryTagTableType_1 READONLY, @dateTimeExtendedQueryTags dbo.InsertDateTimeExtendedQueryTagTableType_2 READONLY, @personNameExtendedQueryTags dbo.InsertPersonNameExtendedQueryTagTableType_1 READONLY
-=======
-CREATE OR ALTER PROCEDURE dbo.UpdateWorkitemStatus
-@partitionKey INT, @workitemKey BIGINT, @status TINYINT
->>>>>>> 4e427154
 AS
 BEGIN
     SET NOCOUNT ON;
     SET XACT_ABORT ON;
     BEGIN TRANSACTION;
-<<<<<<< HEAD
     DECLARE @workitemResourceType AS TINYINT = 1;
     DECLARE @newWatermark AS BIGINT;
     SET @newWatermark =  NEXT VALUE FOR dbo.WatermarkSequence;
@@ -2015,7 +2009,16 @@
         END
     COMMIT TRANSACTION;
     SELECT @workitemKey;
-=======
+END
+
+GO
+CREATE OR ALTER PROCEDURE dbo.UpdateWorkitemStatus
+@partitionKey INT, @workitemKey BIGINT, @status TINYINT
+AS
+BEGIN
+    SET NOCOUNT ON;
+    SET XACT_ABORT ON;
+    BEGIN TRANSACTION;
     DECLARE @currentDate AS DATETIME2 (7) = SYSUTCDATETIME();
     UPDATE dbo.Workitem
     SET    Status                = @status,
@@ -2025,7 +2028,6 @@
     IF @@ROWCOUNT = 0
         THROW 50404, 'Workitem instance does not exist', 1;
     COMMIT TRANSACTION;
->>>>>>> 4e427154
 END
 
 GO