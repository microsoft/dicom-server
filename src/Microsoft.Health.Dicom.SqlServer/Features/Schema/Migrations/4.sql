--- conflicted
+++ resolved
@@ -388,12 +388,8 @@
     TagPrivateCreator       NVARCHAR(64)         NULL, 
     TagLevel                TINYINT              NOT NULL,
     TagStatus               TINYINT              NOT NULL,    
-<<<<<<< HEAD
     QueryStatus             TINYINT              DEFAULT 1 NOT NULL,
     ErrorCount              INT                  NOT NULL                                                                    
-=======
-    QueryStatus             TINYINT              DEFAULT 1 NOT NULL
->>>>>>> 5f250579
 )
 
 CREATE UNIQUE CLUSTERED INDEX IXC_ExtendedQueryTag ON dbo.ExtendedQueryTag
@@ -1837,27 +1833,16 @@
     SET NOCOUNT     ON
     SET XACT_ABORT  ON
 
-<<<<<<< HEAD
     SELECT  TagKey,
             TagPath,
             TagVR,
             TagPrivateCreator,
             TagLevel,
-            TagStatus,            
+            TagStatus,
             QueryStatus,
             ErrorCount
     FROM    dbo.ExtendedQueryTag
     WHERE   TagPath                 = ISNULL(@tagPath, TagPath)
-=======
-    SELECT TagKey,
-           TagPath,
-           TagVR,
-           TagPrivateCreator,
-           TagLevel,
-           TagStatus,
-           QueryStatus
-    FROM dbo.ExtendedQueryTag
-    WHERE TagPath = ISNULL(@tagPath, TagPath)
 END
 GO
 
@@ -1896,7 +1881,6 @@
     ORDER BY TagKey ASC
     OFFSET @offset ROWS
     FETCH NEXT @limit ROWS ONLY
->>>>>>> 5f250579
 END
 GO
 
@@ -1926,13 +1910,9 @@
            TagVR,
            TagPrivateCreator,
            TagLevel,
-           TagStatus,           
-<<<<<<< HEAD
+           TagStatus,
            QueryStatus,
            ErrorCount
-=======
-           QueryStatus
->>>>>>> 5f250579
     FROM dbo.ExtendedQueryTag AS XQT
     INNER JOIN @extendedQueryTagKeys AS input
     ON XQT.TagKey = input.TagKey
@@ -2009,13 +1989,9 @@
            TagVR,
            TagPrivateCreator,
            TagLevel,
-           TagStatus,           
-<<<<<<< HEAD
+           TagStatus,
            QueryStatus,
            ErrorCount
-=======
-           QueryStatus
->>>>>>> 5f250579
     FROM dbo.ExtendedQueryTag AS XQT
     INNER JOIN dbo.ExtendedQueryTagOperation AS XQTO ON XQT.TagKey = XQTO.TagKey
     WHERE OperationId = @operationId
@@ -2082,12 +2058,7 @@
 
         -- Add the new tags with the given status
         INSERT INTO dbo.ExtendedQueryTag
-<<<<<<< HEAD
             (TagKey, TagPath, TagPrivateCreator, TagVR, TagLevel, TagStatus, QueryStatus, ErrorCount)
-        OUTPUT INSERTED.TagKey
-        SELECT NEXT VALUE FOR TagKeySequence, TagPath, TagPrivateCreator, TagVR, TagLevel, @ready, 1, 0 FROM @extendedQueryTags
-=======
-            (TagKey, TagPath, TagPrivateCreator, TagVR, TagLevel, TagStatus, QueryStatus)
         OUTPUT
             INSERTED.TagKey,
             INSERTED.TagPath,
@@ -2095,9 +2066,9 @@
             INSERTED.TagPrivateCreator,
             INSERTED.TagLevel,
             INSERTED.TagStatus,
-            INSERTED.QueryStatus
-        SELECT NEXT VALUE FOR TagKeySequence, TagPath, TagPrivateCreator, TagVR, TagLevel, @ready, 1 FROM @extendedQueryTags
->>>>>>> 5f250579
+            INSERTED.QueryStatus,
+            INSERTED.ErrorCount
+        SELECT NEXT VALUE FOR TagKeySequence, TagPath, TagPrivateCreator, TagVR, TagLevel, @ready, 1, 0 FROM @extendedQueryTags
 
     COMMIT TRANSACTION
 GO
@@ -2127,11 +2098,7 @@
 
     UPDATE dbo.ExtendedQueryTag
     SET QueryStatus = @queryStatus
-<<<<<<< HEAD
     OUTPUT INSERTED.TagKey, INSERTED.TagPath, INSERTED.TagVR, INSERTED.TagPrivateCreator, INSERTED.TagLevel, INSERTED.TagStatus, INSERTED.QueryStatus, INSERTED.ErrorCount
-=======
-    OUTPUT INSERTED.TagKey, INSERTED.TagPath, INSERTED.TagVR, INSERTED.TagPrivateCreator, INSERTED.TagLevel, INSERTED.TagStatus, INSERTED.QueryStatus
->>>>>>> 5f250579
     WHERE TagPath = @tagPath 
 GO
 
@@ -2173,18 +2140,9 @@
         IF NOT EXISTS (SELECT * FROM dbo.ExtendedQueryTag WITH (HOLDLOCK) WHERE TagKey = @tagKey AND TagStatus = 0)
             THROW 50404, 'Tag does not exist or is not being added.', 1;
 
-<<<<<<< HEAD
         -- Add error
         DECLARE @addedCount SMALLINT
         SET @addedCount  = 1
-=======
-        -- Disable query on the tag
-        UPDATE dbo.ExtendedQueryTag
-        SET QueryStatus = 0
-        WHERE TagKey = @tagKey AND QueryStatus = 1
-
-        -- Add error
->>>>>>> 5f250579
         MERGE dbo.ExtendedQueryTagError WITH (HOLDLOCK) as XQTE
         USING (SELECT @tagKey TagKey, @errorCode ErrorCode, @watermark Watermark) as src
         ON src.TagKey = XQTE.TagKey AND src.WaterMark = XQTE.Watermark
@@ -2547,13 +2505,9 @@
                TagVR,
                TagPrivateCreator,
                TagLevel,
-               TagStatus,               
-<<<<<<< HEAD
+               TagStatus,
                QueryStatus,
                ErrorCount
-=======
-               QueryStatus
->>>>>>> 5f250579
         FROM @extendedQueryTagKeys AS input
         INNER JOIN dbo.ExtendedQueryTag AS XQT WITH(HOLDLOCK) ON input.TagKey = XQT.TagKey
         LEFT OUTER JOIN dbo.ExtendedQueryTagOperation AS XQTO WITH(HOLDLOCK) ON XQT.TagKey = XQTO.TagKey
