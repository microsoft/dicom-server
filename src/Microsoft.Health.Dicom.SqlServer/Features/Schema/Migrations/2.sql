-- NOTE: This script DROPS AND RECREATES all database objects.
-- Style guide: please see: https://github.com/ktaranov/sqlserver-kit/blob/master/SQL%20Server%20Name%20Convention%20and%20T-SQL%20Programming%20Style.md

/*************************************************************
    Configure database
**************************************************************/

-- Enable RCSI
IF ((SELECT is_read_committed_snapshot_on FROM sys.databases WHERE database_id = DB_ID()) = 0) BEGIN
    ALTER DATABASE CURRENT SET READ_COMMITTED_SNAPSHOT ON
END

-- Avoid blocking queries when statistics need to be rebuilt
IF ((SELECT is_auto_update_stats_async_on FROM sys.databases WHERE database_id = DB_ID()) = 0) BEGIN
    ALTER DATABASE CURRENT SET AUTO_UPDATE_STATISTICS_ASYNC ON
END

-- Use ANSI behavior for null values
IF ((SELECT is_ansi_nulls_on FROM sys.databases WHERE database_id = DB_ID()) = 0) BEGIN
    ALTER DATABASE CURRENT SET ANSI_NULLS ON
END

GO

/*************************************************************
Full text catalog creation
**************************************************************/
CREATE FULLTEXT CATALOG Dicom_Catalog WITH ACCENT_SENSITIVITY = OFF AS DEFAULT
GO

/*************************************************************
    Instance Table
    Dicom instances with unique Study, Series and Instance Uid
**************************************************************/
CREATE TABLE dbo.Instance (
    InstanceKey             BIGINT                     NOT NULL, --PK
    SeriesKey               BIGINT                     NOT NULL, --FK
    -- StudyKey needed to join directly from Study table to find a instance
    StudyKey                BIGINT                     NOT NULL, --FK
    --instance keys used in WADO
    StudyInstanceUid        VARCHAR(64)                NOT NULL,
    SeriesInstanceUid       VARCHAR(64)                NOT NULL,
    SopInstanceUid          VARCHAR(64)                NOT NULL,
    --data consitency columns
    Watermark               BIGINT                     NOT NULL,
    Status                  TINYINT                    NOT NULL,
    LastStatusUpdatedDate   DATETIME2(7)               NOT NULL,
    --audit columns
    CreatedDate             DATETIME2(7)               NOT NULL
) WITH (DATA_COMPRESSION = PAGE)

CREATE UNIQUE CLUSTERED INDEX IXC_Instance on dbo.Instance
(
    SeriesKey,
    InstanceKey
)

--Filter indexes
CREATE UNIQUE NONCLUSTERED INDEX IX_Instance_StudyInstanceUid_SeriesInstanceUid_SopInstanceUid on dbo.Instance
(
    StudyInstanceUid,
    SeriesInstanceUid,
    SopInstanceUid
)
INCLUDE
(
    Status,
    Watermark
)
WITH (DATA_COMPRESSION = PAGE)

CREATE NONCLUSTERED INDEX IX_Instance_StudyInstanceUid_Status on dbo.Instance
(
    StudyInstanceUid,
    Status
)
INCLUDE
(
    Watermark
)
WITH (DATA_COMPRESSION = PAGE)

CREATE NONCLUSTERED INDEX IX_Instance_StudyInstanceUid_SeriesInstanceUid_Status on dbo.Instance
(
    StudyInstanceUid,
    SeriesInstanceUid,
    Status
)
INCLUDE
(
    Watermark
)
WITH (DATA_COMPRESSION = PAGE)

CREATE NONCLUSTERED INDEX IX_Instance_SopInstanceUid_Status on dbo.Instance
(
    SopInstanceUid,
    Status
)
INCLUDE
(
    StudyInstanceUid,
    SeriesInstanceUid,
    Watermark
)
WITH (DATA_COMPRESSION = PAGE)

CREATE NONCLUSTERED INDEX IX_Instance_Watermark on dbo.Instance
(
    Watermark
)
WITH (DATA_COMPRESSION = PAGE)

--Cross apply indexes
CREATE NONCLUSTERED INDEX IX_Instance_SeriesKey_Status on dbo.Instance
(
    SeriesKey,
    Status
)
INCLUDE
(
    StudyInstanceUid,
    SeriesInstanceUid,
    SopInstanceUid,
    Watermark
)
WITH (DATA_COMPRESSION = PAGE)

CREATE NONCLUSTERED INDEX IX_Instance_StudyKey_Status on dbo.Instance
(
    StudyKey,
    Status
)
INCLUDE
(
    StudyInstanceUid,
    SeriesInstanceUid,
    SopInstanceUid,
    Watermark
)
WITH (DATA_COMPRESSION = PAGE)

/*************************************************************
    Study Table
    Table containing normalized standard Study tags
**************************************************************/
CREATE TABLE dbo.Study (
    StudyKey                    BIGINT                            NOT NULL, --PK
    StudyInstanceUid            VARCHAR(64)                       NOT NULL,
    PatientId                   NVARCHAR(64)                      NOT NULL,
    PatientName                 NVARCHAR(200)                     COLLATE SQL_Latin1_General_CP1_CI_AI NULL,
    ReferringPhysicianName      NVARCHAR(200)                     COLLATE SQL_Latin1_General_CP1_CI_AI NULL,
    StudyDate                   DATE                              NULL,
    StudyDescription            NVARCHAR(64)                      NULL,
    AccessionNumber             NVARCHAR(16)                      NULL,
    PatientNameWords            AS REPLACE(REPLACE(PatientName, '^', ' '), '=', ' ') PERSISTED,
) WITH (DATA_COMPRESSION = PAGE)

CREATE UNIQUE CLUSTERED INDEX IXC_Study ON dbo.Study
(
    StudyKey
)

CREATE UNIQUE NONCLUSTERED INDEX IX_Study_StudyInstanceUid ON dbo.Study
(
    StudyInstanceUid
)
INCLUDE
(
    StudyKey
)
WITH (DATA_COMPRESSION = PAGE)

CREATE NONCLUSTERED INDEX IX_Study_PatientId ON dbo.Study
(
    PatientId
)
INCLUDE
(
    StudyKey
)
WITH (DATA_COMPRESSION = PAGE)

CREATE NONCLUSTERED INDEX IX_Study_PatientName ON dbo.Study
(
    PatientName
)
INCLUDE
(
    StudyKey
)
WITH (DATA_COMPRESSION = PAGE)

CREATE NONCLUSTERED INDEX IX_Study_ReferringPhysicianName ON dbo.Study
(
    ReferringPhysicianName
)
INCLUDE
(
    StudyKey
)
WITH (DATA_COMPRESSION = PAGE)

CREATE NONCLUSTERED INDEX IX_Study_StudyDate ON dbo.Study
(
    StudyDate
)
INCLUDE
(
    StudyKey
)
WITH (DATA_COMPRESSION = PAGE)

CREATE NONCLUSTERED INDEX IX_Study_StudyDescription ON dbo.Study
(
    StudyDescription
)
INCLUDE
(
    StudyKey
)
WITH (DATA_COMPRESSION = PAGE)

CREATE NONCLUSTERED INDEX IX_Study_AccessionNumber ON dbo.Study
(
    AccessionNumber
)
INCLUDE
(
    StudyKey
)
WITH (DATA_COMPRESSION = PAGE)

CREATE FULLTEXT INDEX ON Study(PatientNameWords LANGUAGE 1033)
KEY INDEX IXC_Study
WITH STOPLIST = OFF;


/*************************************************************
    Series Table
    Table containing normalized standard Series tags
**************************************************************/

CREATE TABLE dbo.Series (
    SeriesKey                           BIGINT                     NOT NULL, --PK
    StudyKey                            BIGINT                     NOT NULL, --FK
    SeriesInstanceUid                   VARCHAR(64)                NOT NULL,
    Modality                            NVARCHAR(16)               NULL,
    PerformedProcedureStepStartDate     DATE                       NULL
) WITH (DATA_COMPRESSION = PAGE)

CREATE UNIQUE CLUSTERED INDEX IXC_Series ON dbo.Series
(
    StudyKey,
    SeriesKey
)

CREATE UNIQUE NONCLUSTERED INDEX IX_Series_SeriesKey ON dbo.Series
(
    SeriesKey
)
WITH (DATA_COMPRESSION = PAGE)

CREATE UNIQUE NONCLUSTERED INDEX IX_Series_SeriesInstanceUid ON dbo.Series
(
    SeriesInstanceUid
)
INCLUDE
(
    StudyKey
)
WITH (DATA_COMPRESSION = PAGE)

CREATE NONCLUSTERED INDEX IX_Series_Modality ON dbo.Series
(
    Modality
)
INCLUDE
(
    StudyKey,
    SeriesKey
)
WITH (DATA_COMPRESSION = PAGE)

CREATE NONCLUSTERED INDEX IX_Series_PerformedProcedureStepStartDate ON dbo.Series
(
    PerformedProcedureStepStartDate
)
INCLUDE
(
    StudyKey,
    SeriesKey
)
WITH (DATA_COMPRESSION = PAGE)

GO

/*************************************************************
    DeletedInstance Table
    Table containing deleted instances that will be removed after the specified date
**************************************************************/
CREATE TABLE dbo.DeletedInstance
(
    StudyInstanceUid    VARCHAR(64)       NOT NULL,
    SeriesInstanceUid   VARCHAR(64)       NOT NULL,
    SopInstanceUid      VARCHAR(64)       NOT NULL,
    Watermark           BIGINT            NOT NULL,
    DeletedDateTime     DATETIMEOFFSET(0) NOT NULL,
    RetryCount          INT               NOT NULL,
    CleanupAfter        DATETIMEOFFSET(0) NOT NULL
) WITH (DATA_COMPRESSION = PAGE)

CREATE UNIQUE CLUSTERED INDEX IXC_DeletedInstance ON dbo.DeletedInstance
(
    StudyInstanceUid,
    SeriesInstanceUid,
    SopInstanceUid,
    WaterMark
)

CREATE NONCLUSTERED INDEX IX_DeletedInstance_RetryCount_CleanupAfter ON dbo.DeletedInstance
(
    RetryCount,
    CleanupAfter
)
INCLUDE
(
    StudyInstanceUid,
    SeriesInstanceUid,
    SopInstanceUid,
    Watermark
)
WITH (DATA_COMPRESSION = PAGE)

/*************************************************************
    Changes Table
    Stores Add/Delete immutable actions
    Only CurrentWatermark is updated to reflect the current state.
    Current Instance State
    CurrentWatermark = null,               Current State = Deleted
    CurrentWatermark = OriginalWatermark,  Current State = Created
    CurrentWatermark <> OriginalWatermark, Current State = Replaced
**************************************************************/
CREATE TABLE dbo.ChangeFeed (
    Sequence                BIGINT IDENTITY(1,1) NOT NULL,
    Timestamp               DATETIMEOFFSET(7)    NOT NULL,
    Action                  TINYINT              NOT NULL,
    StudyInstanceUid        VARCHAR(64)          NOT NULL,
    SeriesInstanceUid       VARCHAR(64)          NOT NULL,
    SopInstanceUid          VARCHAR(64)          NOT NULL,
    OriginalWatermark       BIGINT               NOT NULL,
    CurrentWatermark        BIGINT               NULL
) WITH (DATA_COMPRESSION = PAGE)

CREATE UNIQUE CLUSTERED INDEX IXC_ChangeFeed ON dbo.ChangeFeed
(
    Sequence
)

CREATE NONCLUSTERED INDEX IX_ChangeFeed_StudyInstanceUid_SeriesInstanceUid_SopInstanceUid ON dbo.ChangeFeed
(
    StudyInstanceUid,
    SeriesInstanceUid,
    SopInstanceUid
)

/*************************************************************
    Custom Tag Table
    Stores added custom tags
    TagPath is represented without any delimiters and each level takes 8 bytes
    TagLevel can be 0, 1 or 2 to represent Instance, Series or Study level
<<<<<<< HEAD
    TagStatus can be 0, 1 or 2 to represent Adding, Ready or Deleting
=======
    TagPrivateCreator is identification code of private tag implementer, only apply to private tag.
    TagStatus can be 0, 1 or 2 to represent Reindexing, Added or Deindexing
>>>>>>> ba49645e
**************************************************************/
CREATE TABLE dbo.CustomTag (
    TagKey                  INT                  NOT NULL, --PK
    TagPath                 VARCHAR(64)          NOT NULL,
    TagVR                   VARCHAR(2)           NOT NULL,
    TagPrivateCreator       NVARCHAR(64)         NULL, 
    TagLevel                TINYINT              NOT NULL,
    TagStatus               TINYINT              NOT NULL
)

CREATE UNIQUE CLUSTERED INDEX IXC_CustomTag ON dbo.CustomTag
(
    TagKey
)

CREATE UNIQUE NONCLUSTERED INDEX IX_CustomTag_TagPath ON dbo.CustomTag
(
    TagPath
)

/*************************************************************
    Custom Tag Data Table for VR Types mapping to String
    Note: Watermark is primarily used while re-indexing to determine which TagValue is latest.
            For example, with multiple instances in a series, while indexing a series level tag,
            the Watermark is used to ensure that if there are different values between instances,
            the value on the instance with the highest watermark wins.
**************************************************************/
CREATE TABLE dbo.CustomTagString (
    TagKey                  INT                  NOT NULL, --PK
    TagValue                NVARCHAR(64)         NOT NULL,
    StudyKey                BIGINT               NOT NULL, --FK
    SeriesKey               BIGINT               NULL,     --FK
    InstanceKey             BIGINT               NULL,     --FK
    Watermark               BIGINT               NOT NULL
) WITH (DATA_COMPRESSION = PAGE)

CREATE UNIQUE CLUSTERED INDEX IXC_CustomTagString ON dbo.CustomTagString
(
    TagKey,
    TagValue,
    StudyKey,
    SeriesKey,
    InstanceKey
)

/*************************************************************
    Custom Tag Data Table for VR Types mapping to BigInt
    Note: Watermark is primarily used while re-indexing to determine which TagValue is latest.
            For example, with multiple instances in a series, while indexing a series level tag,
            the Watermark is used to ensure that if there are different values between instances,
            the value on the instance with the highest watermark wins.
**************************************************************/
CREATE TABLE dbo.CustomTagBigInt (
    TagKey                  INT                  NOT NULL, --PK
    TagValue                BIGINT               NOT NULL,
    StudyKey                BIGINT               NOT NULL, --FK
    SeriesKey               BIGINT               NULL,     --FK
    InstanceKey             BIGINT               NULL,     --FK
    Watermark               BIGINT               NOT NULL
) WITH (DATA_COMPRESSION = PAGE)

CREATE UNIQUE CLUSTERED INDEX IXC_CustomTagBigInt ON dbo.CustomTagBigInt
(
    TagKey,
    TagValue,
    StudyKey,
    SeriesKey,
    InstanceKey
)

/*************************************************************
    Custom Tag Data Table for VR Types mapping to Double
    Note: Watermark is primarily used while re-indexing to determine which TagValue is latest.
            For example, with multiple instances in a series, while indexing a series level tag,
            the Watermark is used to ensure that if there are different values between instances,
            the value on the instance with the highest watermark wins.
**************************************************************/
CREATE TABLE dbo.CustomTagDouble (
    TagKey                  INT                  NOT NULL, --PK
    TagValue                FLOAT(53)            NOT NULL,
    StudyKey                BIGINT               NOT NULL, --FK
    SeriesKey               BIGINT               NULL,     --FK
    InstanceKey             BIGINT               NULL,     --FK
    Watermark               BIGINT               NOT NULL
) WITH (DATA_COMPRESSION = PAGE)

CREATE UNIQUE CLUSTERED INDEX IXC_CustomTagDouble ON dbo.CustomTagDouble
(
    TagKey,
    TagValue,
    StudyKey,
    SeriesKey,
    InstanceKey
)

/*************************************************************
    Custom Tag Data Table for VR Types mapping to DateTime
    Note: Watermark is primarily used while re-indexing to determine which TagValue is latest.
            For example, with multiple instances in a series, while indexing a series level tag,
            the Watermark is used to ensure that if there are different values between instances,
            the value on the instance with the highest watermark wins.
**************************************************************/
CREATE TABLE dbo.CustomTagDateTime (
    TagKey                  INT                  NOT NULL, --PK
    TagValue                DATETIME2(7)         NOT NULL,
    StudyKey                BIGINT               NOT NULL, --FK
    SeriesKey               BIGINT               NULL,     --FK
    InstanceKey             BIGINT               NULL,     --FK
    Watermark               BIGINT               NOT NULL
) WITH (DATA_COMPRESSION = PAGE)

CREATE UNIQUE CLUSTERED INDEX IXC_CustomTagDateTime ON dbo.CustomTagDateTime
(
    TagKey,
    TagValue,
    StudyKey,
    SeriesKey,
    InstanceKey
)

/*************************************************************
    Custom Tag Data Table for VR Types mapping to PersonName
    Note: Watermark is primarily used while re-indexing to determine which TagValue is latest.
            For example, with multiple instances in a series, while indexing a series level tag,
            the Watermark is used to ensure that if there are different values between instances,
            the value on the instance with the highest watermark wins.
	Note: The primary key is designed on the assumption that tags only occur once in an instance.
**************************************************************/
CREATE TABLE dbo.CustomTagPersonName (
    TagKey                  INT                  NOT NULL, --FK
    TagValue                NVARCHAR(200)        COLLATE SQL_Latin1_General_CP1_CI_AI NOT NULL,
    StudyKey                BIGINT               NOT NULL, --FK
    SeriesKey               BIGINT               NULL,     --FK
    InstanceKey             BIGINT               NULL,     --FK
    Watermark               BIGINT               NOT NULL,
    WatermarkAndTagKey      AS CONCAT(TagKey, '.', Watermark), --PK
    TagValueWords           AS REPLACE(REPLACE(TagValue, '^', ' '), '=', ' ') PERSISTED,
) WITH (DATA_COMPRESSION = PAGE)

CREATE UNIQUE CLUSTERED INDEX IXC_CustomTagPersonName ON dbo.CustomTagPersonName
(
    TagKey,
    TagValue,
    StudyKey,
    SeriesKey,
    InstanceKey
)

CREATE UNIQUE NONCLUSTERED INDEX IXC_CustomTagPersonName_WatermarkAndTagKey ON dbo.CustomTagPersonName
(
    WatermarkAndTagKey
)

CREATE FULLTEXT INDEX ON CustomTagPersonName(TagValueWords LANGUAGE 1033)
KEY INDEX IXC_CustomTagPersonName_WatermarkAndTagKey
WITH STOPLIST = OFF;

/*************************************************************
    The user defined type for AddCustomTagsInput
*************************************************************/
CREATE TYPE dbo.AddCustomTagsInputTableType_1 AS TABLE
(
    TagPath                    VARCHAR(64),  -- Custom Tag Path. Each custom tag take 8 bytes, support upto 8 levels, no delimeter between each level.
    TagVR                      VARCHAR(2),  -- Custom Tag VR.
    TagLevel                   TINYINT  -- Custom Tag level. 0 -- Instance Level, 1 -- Series Level, 2 -- Study Level
)
GO

/*************************************************************
    Table valued parameter to insert into Custom table for data type String
*************************************************************/
CREATE TYPE dbo.InsertStringCustomTagTableType_1 AS TABLE
(
    TagKey                     INT,
    TagValue                   NVARCHAR(64),
    TagLevel                   TINYINT
)
GO

/*************************************************************
    Table valued parameter to insert into Custom table for data type Double
*************************************************************/
CREATE TYPE dbo.InsertDoubleCustomTagTableType_1 AS TABLE
(
    TagKey                     INT,
    TagValue                   FLOAT(53),
    TagLevel                   TINYINT
)
GO

/*************************************************************
    Table valued parameter to insert into Custom table for data type Big Int
*************************************************************/
CREATE TYPE dbo.InsertBigIntCustomTagTableType_1 AS TABLE
(
    TagKey                     INT,
    TagValue                   BIGINT,
    TagLevel                   TINYINT
)
GO

/*************************************************************
    Table valued parameter to insert into Custom table for data type Date Time
*************************************************************/
CREATE TYPE dbo.InsertDateTimeCustomTagTableType_1 AS TABLE
(
    TagKey                     INT,
    TagValue                   DATETIME2(7),
    TagLevel                   TINYINT
)
GO

/*************************************************************
    Table valued parameter to insert into Custom table for data type Person Name
*************************************************************/
CREATE TYPE dbo.InsertPersonNameCustomTagTableType_1 AS TABLE
(
    TagKey                     INT,
    TagValue                   NVARCHAR(200)        COLLATE SQL_Latin1_General_CP1_CI_AI,
    TagLevel                   TINYINT
)
GO

/*************************************************************
    Sequence for generating sequential unique ids
**************************************************************/

CREATE SEQUENCE dbo.WatermarkSequence
    AS BIGINT
    START WITH 1
    INCREMENT BY 1
    MINVALUE 1
    NO CYCLE
    CACHE 1000000

CREATE SEQUENCE dbo.StudyKeySequence
    AS BIGINT
    START WITH 1
    INCREMENT BY 1
    MINVALUE 1
    NO CYCLE
    CACHE 1000000

CREATE SEQUENCE dbo.SeriesKeySequence
    AS BIGINT
    START WITH 1
    INCREMENT BY 1
    MINVALUE 1
    NO CYCLE
    CACHE 1000000

CREATE SEQUENCE dbo.InstanceKeySequence
    AS BIGINT
    START WITH 1
    INCREMENT BY 1
    MINVALUE 1
    NO CYCLE
    CACHE 1000000

CREATE SEQUENCE dbo.TagKeySequence
    AS INT
    START WITH 1
    INCREMENT BY 1
    MINVALUE 1
    NO CYCLE
    CACHE 10000

GO

/*************************************************************
    Stored procedures for adding an instance.
**************************************************************/
--
-- STORED PROCEDURE
--     AddInstance
--
-- DESCRIPTION
--     Adds a DICOM instance.
--
-- PARAMETERS
--     @studyInstanceUid
--         * The study instance UID.
--     @seriesInstanceUid
--         * The series instance UID.
--     @sopInstanceUid
--         * The SOP instance UID.
--     @patientId
--         * The Id of the patient.
--     @patientName
--         * The name of the patient.
--     @referringPhysicianName
--         * The referring physician name.
--     @studyDate
--         * The study date.
--     @studyDescription
--         * The study description.
--     @accessionNumber
--         * The accession number associated for the study.
--     @modality
--         * The modality associated for the series.
--     @performedProcedureStepStartDate
--         * The date when the procedure for the series was performed.
--     @stringCustomTags
--         * String custom tag data
--     @bigIntCustomTags
--         * BigInt custom tag data
--     @doubleCustomTags
--         * Double custom tag data
--     @dateTimeCustomTags
--         * DateTime custom tag data
--     @personNameCustomTags
--         * PersonName custom tag data
-- RETURN VALUE
--     The watermark (version).
------------------------------------------------------------------------
CREATE PROCEDURE dbo.AddInstance
    @studyInstanceUid                   VARCHAR(64),
    @seriesInstanceUid                  VARCHAR(64),
    @sopInstanceUid                     VARCHAR(64),
    @patientId                          NVARCHAR(64),
    @patientName                        NVARCHAR(325) = NULL,
    @referringPhysicianName             NVARCHAR(325) = NULL,
    @studyDate                          DATE = NULL,
    @studyDescription                   NVARCHAR(64) = NULL,
    @accessionNumber                    NVARCHAR(64) = NULL,
    @modality                           NVARCHAR(16) = NULL,
    @performedProcedureStepStartDate    DATE = NULL,                
    @stringCustomTags dbo.InsertStringCustomTagTableType_1 READONLY,    
    @bigIntCustomTags dbo.InsertBigIntCustomTagTableType_1 READONLY,
    @doubleCustomTags dbo.InsertDoubleCustomTagTableType_1 READONLY,
    @dateTimeCustomTags dbo.InsertDateTimeCustomTagTableType_1 READONLY,
    @personNameCustomTags dbo.InsertPersonNameCustomTagTableType_1 READONLY,
    @initialStatus                      TINYINT
AS
    SET NOCOUNT ON

    SET XACT_ABORT ON
    BEGIN TRANSACTION

    DECLARE @currentDate DATETIME2(7) = SYSUTCDATETIME()
    DECLARE @existingStatus TINYINT
    DECLARE @newWatermark BIGINT
    DECLARE @studyKey BIGINT
    DECLARE @seriesKey BIGINT
    DECLARE @instanceKey BIGINT

    SELECT @existingStatus = Status
    FROM dbo.Instance
    WHERE StudyInstanceUid = @studyInstanceUid
        AND SeriesInstanceUid = @seriesInstanceUid
        AND SopInstanceUid = @sopInstanceUid

    IF @@ROWCOUNT <> 0    
        -- The instance already exists. Set the state = @existingStatus to indicate what state it is in.
        THROW 50409, 'Instance already exists', @existingStatus;    

    -- The instance does not exist, insert it.
    SET @newWatermark = NEXT VALUE FOR dbo.WatermarkSequence
    SET @instanceKey = NEXT VALUE FOR dbo.InstanceKeySequence

    -- Insert Study
    SELECT @studyKey = StudyKey
    FROM dbo.Study WITH(UPDLOCK)
    WHERE StudyInstanceUid = @studyInstanceUid

    IF @@ROWCOUNT = 0
    BEGIN
        SET @studyKey = NEXT VALUE FOR dbo.StudyKeySequence

        INSERT INTO dbo.Study
            (StudyKey, StudyInstanceUid, PatientId, PatientName, ReferringPhysicianName, StudyDate, StudyDescription, AccessionNumber)
        VALUES
            (@studyKey, @studyInstanceUid, @patientId, @patientName, @referringPhysicianName, @studyDate, @studyDescription, @accessionNumber)
    END
    ELSE
    BEGIN
        -- Latest wins
        UPDATE dbo.Study
        SET PatientId = @patientId, PatientName = @patientName, ReferringPhysicianName = @referringPhysicianName, StudyDate = @studyDate, StudyDescription = @studyDescription, AccessionNumber = @accessionNumber
        WHERE StudyKey = @studyKey
    END

    -- Insert Series
    SELECT @seriesKey = SeriesKey
    FROM dbo.Series WITH(UPDLOCK)
    WHERE StudyKey = @studyKey
    AND SeriesInstanceUid = @seriesInstanceUid

    IF @@ROWCOUNT = 0
    BEGIN
        SET @seriesKey = NEXT VALUE FOR dbo.SeriesKeySequence

        INSERT INTO dbo.Series
            (StudyKey, SeriesKey, SeriesInstanceUid, Modality, PerformedProcedureStepStartDate)
        VALUES
            (@studyKey, @seriesKey, @seriesInstanceUid, @modality, @performedProcedureStepStartDate)
    END
    ELSE
    BEGIN
        -- Latest wins
        UPDATE dbo.Series
        SET Modality = @modality, PerformedProcedureStepStartDate = @performedProcedureStepStartDate
        WHERE SeriesKey = @seriesKey
        AND StudyKey = @studyKey
    END

    -- Insert Instance
    INSERT INTO dbo.Instance
        (StudyKey, SeriesKey, InstanceKey, StudyInstanceUid, SeriesInstanceUid, SopInstanceUid, Watermark, Status, LastStatusUpdatedDate, CreatedDate)
    VALUES
        (@studyKey, @seriesKey, @instanceKey, @studyInstanceUid, @seriesInstanceUid, @sopInstanceUid, @newWatermark, @initialStatus, @currentDate, @currentDate)

    -- Insert Custom Tags

    -- String Key tags
    IF EXISTS (SELECT 1 FROM @stringCustomTags)
    BEGIN      
        MERGE INTO dbo.CustomTagString AS T
        USING 
        (
            SELECT input.TagKey, input.TagValue, input.TagLevel 
            FROM @stringCustomTags input
            INNER JOIN dbo.CustomTag WITH (REPEATABLEREAD) 
            ON dbo.CustomTag.TagKey = input.TagKey
            -- Not merge on custom tag which is being deleted.
            AND dbo.CustomTag.TagStatus <> 2     
        ) AS S
        ON T.TagKey = S.TagKey        
            AND T.StudyKey = @studyKey
            -- Null SeriesKey indicates a Study level tag, no need to compare SeriesKey
            AND ISNULL(T.SeriesKey, @seriesKey) = @seriesKey      
            -- Null InstanceKey indicates a Study/Series level tag, no to compare InstanceKey
            AND ISNULL(T.InstanceKey, @instanceKey) = @instanceKey
        WHEN MATCHED THEN 
            UPDATE SET T.Watermark = @newWatermark, T.TagValue = S.TagValue
        WHEN NOT MATCHED THEN 
            INSERT (TagKey, TagValue, StudyKey, SeriesKey, InstanceKey, Watermark)
            VALUES(
            S.TagKey,
            S.TagValue,
            @studyKey,
            -- When TagLevel is not Study, we should fill SeriesKey
            (CASE WHEN S.TagLevel <> 2 THEN @seriesKey ELSE NULL END),
            -- When TagLevel is Instance, we should fill InstanceKey
            (CASE WHEN S.TagLevel = 0 THEN @instanceKey ELSE NULL END),
            @newWatermark);        
    END

    -- BigInt Key tags
    IF EXISTS (SELECT 1 FROM @bigIntCustomTags)
    BEGIN      
        MERGE INTO dbo.CustomTagBigInt AS T
        USING 
        (
            SELECT input.TagKey, input.TagValue, input.TagLevel 
            FROM @bigIntCustomTags input
            INNER JOIN dbo.CustomTag WITH (REPEATABLEREAD) 
            ON dbo.CustomTag.TagKey = input.TagKey            
            AND dbo.CustomTag.TagStatus <> 2     
        ) AS S
        ON T.TagKey = S.TagKey        
            AND T.StudyKey = @studyKey            
            AND ISNULL(T.SeriesKey, @seriesKey) = @seriesKey           
            AND ISNULL(T.InstanceKey, @instanceKey) = @instanceKey
        WHEN MATCHED THEN 
            UPDATE SET T.Watermark = @newWatermark, T.TagValue = S.TagValue
        WHEN NOT MATCHED THEN 
            INSERT (TagKey, TagValue, StudyKey, SeriesKey, InstanceKey, Watermark)
            VALUES(
            S.TagKey,
            S.TagValue,
            @studyKey,            
            (CASE WHEN S.TagLevel <> 2 THEN @seriesKey ELSE NULL END),            
            (CASE WHEN S.TagLevel = 0 THEN @instanceKey ELSE NULL END),
            @newWatermark);        
    END

    -- Double Key tags
    IF EXISTS (SELECT 1 FROM @doubleCustomTags)
    BEGIN      
        MERGE INTO dbo.CustomTagDouble AS T
        USING 
        (
            SELECT input.TagKey, input.TagValue, input.TagLevel 
            FROM @doubleCustomTags input
            INNER JOIN dbo.CustomTag WITH (REPEATABLEREAD) 
            ON dbo.CustomTag.TagKey = input.TagKey            
            AND dbo.CustomTag.TagStatus <> 2     
        ) AS S
        ON T.TagKey = S.TagKey        
            AND T.StudyKey = @studyKey            
            AND ISNULL(T.SeriesKey, @seriesKey) = @seriesKey           
            AND ISNULL(T.InstanceKey, @instanceKey) = @instanceKey
        WHEN MATCHED THEN 
            UPDATE SET T.Watermark = @newWatermark, T.TagValue = S.TagValue
        WHEN NOT MATCHED THEN 
            INSERT (TagKey, TagValue, StudyKey, SeriesKey, InstanceKey, Watermark)
            VALUES(
            S.TagKey,
            S.TagValue,
            @studyKey,            
            (CASE WHEN S.TagLevel <> 2 THEN @seriesKey ELSE NULL END),            
            (CASE WHEN S.TagLevel = 0 THEN @instanceKey ELSE NULL END),
            @newWatermark);        
    END

    -- DateTime Key tags
    IF EXISTS (SELECT 1 FROM @dateTimeCustomTags)
    BEGIN      
        MERGE INTO dbo.CustomTagDateTime AS T
        USING 
        (
            SELECT input.TagKey, input.TagValue, input.TagLevel 
            FROM @dateTimeCustomTags input
            INNER JOIN dbo.CustomTag WITH (REPEATABLEREAD) 
            ON dbo.CustomTag.TagKey = input.TagKey            
            AND dbo.CustomTag.TagStatus <> 2     
        ) AS S
        ON T.TagKey = S.TagKey        
            AND T.StudyKey = @studyKey            
            AND ISNULL(T.SeriesKey, @seriesKey) = @seriesKey           
            AND ISNULL(T.InstanceKey, @instanceKey) = @instanceKey
        WHEN MATCHED THEN 
            UPDATE SET T.Watermark = @newWatermark, T.TagValue = S.TagValue
        WHEN NOT MATCHED THEN 
            INSERT (TagKey, TagValue, StudyKey, SeriesKey, InstanceKey, Watermark)
            VALUES(
            S.TagKey,
            S.TagValue,
            @studyKey,            
            (CASE WHEN S.TagLevel <> 2 THEN @seriesKey ELSE NULL END),            
            (CASE WHEN S.TagLevel = 0 THEN @instanceKey ELSE NULL END),
            @newWatermark);        
    END

    -- PersonName Key tags
    IF EXISTS (SELECT 1 FROM @personNameCustomTags)
    BEGIN      
        MERGE INTO dbo.CustomTagPersonName AS T
        USING 
        (
            SELECT input.TagKey, input.TagValue, input.TagLevel 
            FROM @personNameCustomTags input
            INNER JOIN dbo.CustomTag WITH (REPEATABLEREAD) 
            ON dbo.CustomTag.TagKey = input.TagKey            
            AND dbo.CustomTag.TagStatus <> 2     
        ) AS S
        ON T.TagKey = S.TagKey        
            AND T.StudyKey = @studyKey            
            AND ISNULL(T.SeriesKey, @seriesKey) = @seriesKey           
            AND ISNULL(T.InstanceKey, @instanceKey) = @instanceKey
        WHEN MATCHED THEN 
            UPDATE SET T.Watermark = @newWatermark, T.TagValue = S.TagValue
        WHEN NOT MATCHED THEN 
            INSERT (TagKey, TagValue, StudyKey, SeriesKey, InstanceKey, Watermark)
            VALUES(
            S.TagKey,
            S.TagValue,
            @studyKey,            
            (CASE WHEN S.TagLevel <> 2 THEN @seriesKey ELSE NULL END),            
            (CASE WHEN S.TagLevel = 0 THEN @instanceKey ELSE NULL END),
            @newWatermark);        
    END

    SELECT @newWatermark

    COMMIT TRANSACTION
GO

/*************************************************************
    Stored procedures for updating an instance status.
**************************************************************/
--
-- STORED PROCEDURE
--     UpdateInstanceStatus
--
-- DESCRIPTION
--     Updates a DICOM instance status.
--
-- PARAMETERS
--     @studyInstanceUid
--         * The study instance UID.
--     @seriesInstanceUid
--         * The series instance UID.
--     @sopInstanceUid
--         * The SOP instance UID.
--     @watermark
--         * The watermark.
--     @status
--         * The new status to update to.
--
-- RETURN VALUE
--     None
--
CREATE PROCEDURE dbo.UpdateInstanceStatus
    @studyInstanceUid   VARCHAR(64),
    @seriesInstanceUid  VARCHAR(64),
    @sopInstanceUid     VARCHAR(64),
    @watermark          BIGINT,
    @status             TINYINT
AS
    SET NOCOUNT ON

    SET XACT_ABORT ON
    BEGIN TRANSACTION

    DECLARE @currentDate DATETIME2(7) = SYSUTCDATETIME()

    UPDATE dbo.Instance
    SET Status = @status, LastStatusUpdatedDate = @currentDate
    WHERE StudyInstanceUid = @studyInstanceUid
    AND SeriesInstanceUid = @seriesInstanceUid
    AND SopInstanceUid = @sopInstanceUid
    AND Watermark = @watermark

    IF @@ROWCOUNT = 0
    BEGIN
        -- The instance does not exist. Perhaps it was deleted?
        THROW 50404, 'Instance does not exist', 1;
    END

    -- Insert to change feed.
    -- Currently this procedure is used only updating the status to created
    -- If that changes an if condition is needed.
    INSERT INTO dbo.ChangeFeed
        (Timestamp, Action, StudyInstanceUid, SeriesInstanceUid, SopInstanceUid, OriginalWatermark)
    VALUES
        (@currentDate, 0, @studyInstanceUid, @seriesInstanceUid, @sopInstanceUid, @watermark)

    -- Update existing instance currentWatermark to latest
    UPDATE dbo.ChangeFeed
    SET CurrentWatermark      = @watermark
    WHERE StudyInstanceUid    = @studyInstanceUid
        AND SeriesInstanceUid = @seriesInstanceUid
        AND SopInstanceUid    = @sopInstanceUid

    COMMIT TRANSACTION
GO

/***************************************************************************************/
-- STORED PROCEDURE
--     GetInstance
--
-- DESCRIPTION
--     Gets valid dicom instances at study/series/instance level
--
-- PARAMETERS
--     @invalidStatus
--         * Filter criteria to search only valid instances
--     @studyInstanceUid
--         * The study instance UID.
--     @seriesInstanceUid
--         * The series instance UID.
--     @sopInstanceUid
--         * The SOP instance UID.
/***************************************************************************************/
CREATE PROCEDURE dbo.GetInstance (
    @validStatus        TINYINT,
    @studyInstanceUid   VARCHAR(64),
    @seriesInstanceUid  VARCHAR(64) = NULL,
    @sopInstanceUid     VARCHAR(64) = NULL
)
AS
BEGIN
    SET NOCOUNT     ON
    SET XACT_ABORT  ON


    SELECT  StudyInstanceUid,
            SeriesInstanceUid,
            SopInstanceUid,
            Watermark
    FROM    dbo.Instance
    WHERE   StudyInstanceUid        = @studyInstanceUid
            AND SeriesInstanceUid   = ISNULL(@seriesInstanceUid, SeriesInstanceUid)
            AND SopInstanceUid      = ISNULL(@sopInstanceUid, SopInstanceUid)
            AND Status              = @validStatus

END
GO

/***************************************************************************************/
-- STORED PROCEDURE
--     DeleteInstance
--
-- DESCRIPTION
--     Removes the specified instance(s) and places them in the DeletedInstance table for later removal
--
-- PARAMETERS
--     @cleanupAfter
--         * The date time offset that the instance can be cleaned up.
--     @createdStatus
--         * Status value representing the created state.
--     @studyInstanceUid
--         * The study instance UID.
--     @seriesInstanceUid
--         * The series instance UID.
--     @sopInstanceUid
--         * The SOP instance UID.
/***************************************************************************************/
CREATE PROCEDURE dbo.DeleteInstance (
    @cleanupAfter       DATETIMEOFFSET(0),
    @createdStatus      TINYINT,
    @studyInstanceUid   VARCHAR(64),
    @seriesInstanceUid  VARCHAR(64) = null,
    @sopInstanceUid     VARCHAR(64) = null
)
AS
    SET NOCOUNT ON
    SET XACT_ABORT ON

    BEGIN TRANSACTION

    DECLARE @deletedInstances AS TABLE
        (StudyInstanceUid VARCHAR(64),
            SeriesInstanceUid VARCHAR(64),
            SopInstanceUid VARCHAR(64),
            Status TINYINT,
            Watermark BIGINT)

    DECLARE @studyKey BIGINT
    DECLARE @seriesKey BIGINT
    DECLARE @instanceKey BIGINT
    DECLARE @deletedDate DATETIME2 = SYSUTCDATETIME()

    -- Get the study, series and instance PK
    SELECT  @studyKey = StudyKey,
    @seriesKey = CASE @seriesInstanceUid WHEN NULL THEN NULL ELSE SeriesKey END,
    @instanceKey = CASE @sopInstanceUid WHEN NULL THEN NULL ELSE InstanceKey END
    FROM    dbo.Instance
    WHERE   StudyInstanceUid = @studyInstanceUid
    AND     SeriesInstanceUid = ISNULL(@seriesInstanceUid, SeriesInstanceUid)
    AND     SopInstanceUid = ISNULL(@sopInstanceUid, SopInstanceUid)

    -- Delete the instance and insert the details into DeletedInstance and ChangeFeed
    DELETE  dbo.Instance
        OUTPUT deleted.StudyInstanceUid, deleted.SeriesInstanceUid, deleted.SopInstanceUid, deleted.Status, deleted.Watermark
        INTO @deletedInstances
    WHERE   StudyInstanceUid = @studyInstanceUid
    AND     SeriesInstanceUid = ISNULL(@seriesInstanceUid, SeriesInstanceUid)
    AND     SopInstanceUid = ISNULL(@sopInstanceUid, SopInstanceUid)

    IF (@@ROWCOUNT = 0)
    BEGIN
        THROW 50404, 'Instance not found', 1;
    END

    -- Deleting indexed instance tags
    DELETE
    FROM    dbo.CustomTagString
    WHERE   StudyKey = @studyKey
    AND     SeriesKey = ISNULL(@seriesKey, SeriesKey)
    AND     InstanceKey = ISNULL(@instanceKey, InstanceKey)

    DELETE
    FROM    dbo.CustomTagBigInt
    WHERE   StudyKey = @studyKey
    AND     SeriesKey = ISNULL(@seriesKey, SeriesKey)
    AND     InstanceKey = ISNULL(@instanceKey, InstanceKey)

    DELETE
    FROM    dbo.CustomTagDouble
    WHERE   StudyKey = @studyKey
    AND     SeriesKey = ISNULL(@seriesKey, SeriesKey)
    AND     InstanceKey = ISNULL(@instanceKey, InstanceKey)

    DELETE
    FROM    dbo.CustomTagDateTime
    WHERE   StudyKey = @studyKey
    AND     SeriesKey = ISNULL(@seriesKey, SeriesKey)
    AND     InstanceKey = ISNULL(@instanceKey, InstanceKey)

    DELETE
    FROM    dbo.CustomTagPersonName
    WHERE   StudyKey = @studyKey
    AND     SeriesKey = ISNULL(@seriesKey, SeriesKey)
    AND     InstanceKey = ISNULL(@instanceKey, InstanceKey)

    INSERT INTO dbo.DeletedInstance
    (StudyInstanceUid, SeriesInstanceUid, SopInstanceUid, Watermark, DeletedDateTime, RetryCount, CleanupAfter)
    SELECT StudyInstanceUid, SeriesInstanceUid, SopInstanceUid, Watermark, @deletedDate, 0 , @cleanupAfter
    FROM @deletedInstances

    INSERT INTO dbo.ChangeFeed
    (TimeStamp, Action, StudyInstanceUid, SeriesInstanceUid, SopInstanceUid, OriginalWatermark)
    SELECT @deletedDate, 1, StudyInstanceUid, SeriesInstanceUid, SopInstanceUid, Watermark
    FROM @deletedInstances
    WHERE Status = @createdStatus

    UPDATE cf
    SET cf.CurrentWatermark = NULL
    FROM dbo.ChangeFeed cf
    JOIN @deletedInstances d
    ON cf.StudyInstanceUid = d.StudyInstanceUid
        AND cf.SeriesInstanceUid = d.SeriesInstanceUid
        AND cf.SopInstanceUid = d.SopInstanceUid

    -- If this is the last instance for a series, remove the series
    IF NOT EXISTS ( SELECT  *
                    FROM    dbo.Instance WITH(HOLDLOCK, UPDLOCK)
                    WHERE   StudyKey = @studyKey
                    AND     SeriesInstanceUid = ISNULL(@seriesInstanceUid, SeriesInstanceUid))
    BEGIN
        DELETE
        FROM    dbo.Series
        WHERE   Studykey = @studyKey
        AND     SeriesInstanceUid = ISNULL(@seriesInstanceUid, SeriesInstanceUid)

        -- Deleting indexed series tags
        DELETE
        FROM    dbo.CustomTagString
        WHERE   StudyKey = @studyKey
        AND     SeriesKey = ISNULL(@seriesKey, SeriesKey)

        DELETE
        FROM    dbo.CustomTagBigInt
        WHERE   StudyKey = @studyKey
        AND     SeriesKey = ISNULL(@seriesKey, SeriesKey)

        DELETE
        FROM    dbo.CustomTagDouble
        WHERE   StudyKey = @studyKey
        AND     SeriesKey = ISNULL(@seriesKey, SeriesKey)

        DELETE
        FROM    dbo.CustomTagDateTime
        WHERE   StudyKey = @studyKey
        AND     SeriesKey = ISNULL(@seriesKey, SeriesKey)

        DELETE
        FROM    dbo.CustomTagPersonName
        WHERE   StudyKey = @studyKey
        AND     SeriesKey = ISNULL(@seriesKey, SeriesKey)
    END

    -- If we've removing the series, see if it's the last for a study and if so, remove the study
    IF NOT EXISTS ( SELECT  *
                    FROM    dbo.Series WITH(HOLDLOCK, UPDLOCK)
                    WHERE   Studykey = @studyKey)
    BEGIN
        DELETE
        FROM    dbo.Study
        WHERE   Studykey = @studyKey

        -- Deleting indexed study tags
        DELETE
        FROM    dbo.CustomTagString
        WHERE   StudyKey = @studyKey

        DELETE
        FROM    dbo.CustomTagBigInt
        WHERE   StudyKey = @studyKey

        DELETE
        FROM    dbo.CustomTagDouble
        WHERE   StudyKey = @studyKey

        DELETE
        FROM    dbo.CustomTagDateTime
        WHERE   StudyKey = @studyKey

        DELETE
        FROM    dbo.CustomTagPersonName
        WHERE   StudyKey = @studyKey
    END

    COMMIT TRANSACTION
GO

/***************************************************************************************/
-- STORED PROCEDURE
--     RetrieveDeletedInstance
--
-- DESCRIPTION
--     Retrieves deleted instances where the cleanupAfter is less than the current date in and the retry count hasn't been exceeded
--
-- PARAMETERS
--     @count
--         * The number of entries to return
--     @maxRetries
--         * The maximum number of times to retry a cleanup
/***************************************************************************************/
CREATE PROCEDURE dbo.RetrieveDeletedInstance
    @count          INT,
    @maxRetries     INT
AS
    SET NOCOUNT ON

    SELECT  TOP (@count) StudyInstanceUid, SeriesInstanceUid, SopInstanceUid, Watermark
    FROM    dbo.DeletedInstance WITH (UPDLOCK, READPAST)
    WHERE   RetryCount <= @maxRetries
    AND     CleanupAfter < SYSUTCDATETIME()
GO

/***************************************************************************************/
-- STORED PROCEDURE
--     DeleteDeletedInstance
--
-- DESCRIPTION
--     Removes a deleted instance from the DeletedInstance table
--
-- PARAMETERS
--     @studyInstanceUid
--         * The study instance UID.
--     @seriesInstanceUid
--         * The series instance UID.
--     @sopInstanceUid
--         * The SOP instance UID.
--     @watermark
--         * The watermark of the entry
/***************************************************************************************/
CREATE PROCEDURE dbo.DeleteDeletedInstance(
    @studyInstanceUid   VARCHAR(64),
    @seriesInstanceUid  VARCHAR(64),
    @sopInstanceUid     VARCHAR(64),
    @watermark          BIGINT
)
AS
    SET NOCOUNT ON

    DELETE
    FROM    dbo.DeletedInstance
    WHERE   StudyInstanceUid = @studyInstanceUid
    AND     SeriesInstanceUid = @seriesInstanceUid
    AND     SopInstanceUid = @sopInstanceUid
    AND     Watermark = @watermark
GO

/***************************************************************************************/
-- STORED PROCEDURE
--     IncrementDeletedInstanceRetry
--
-- DESCRIPTION
--     Increments the retryCount of and retryAfter of a deleted instance
--
-- PARAMETERS
--     @studyInstanceUid
--         * The study instance UID.
--     @seriesInstanceUid
--         * The series instance UID.
--     @sopInstanceUid
--         * The SOP instance UID.
--     @watermark
--         * The watermark of the entry
--     @cleanupAfter
--         * The next date time to attempt cleanup
--
-- RETURN VALUE
--     The retry count.
--
/***************************************************************************************/
CREATE PROCEDURE dbo.IncrementDeletedInstanceRetry(
    @studyInstanceUid   VARCHAR(64),
    @seriesInstanceUid  VARCHAR(64),
    @sopInstanceUid     VARCHAR(64),
    @watermark          BIGINT,
    @cleanupAfter       DATETIMEOFFSET(0)
)
AS
    SET NOCOUNT ON

    DECLARE @retryCount INT

    UPDATE  dbo.DeletedInstance
    SET     @retryCount = RetryCount = RetryCount + 1,
            CleanupAfter = @cleanupAfter
    WHERE   StudyInstanceUid = @studyInstanceUid
    AND     SeriesInstanceUid = @seriesInstanceUid
    AND     SopInstanceUid = @sopInstanceUid
    AND     Watermark = @watermark

    SELECT @retryCount
GO

/***************************************************************************************/
-- STORED PROCEDURE
--     GetChangeFeed
--
-- DESCRIPTION
--     Gets a stream of dicom changes (instance adds and deletes)
--
-- PARAMETERS
--     @limit
--         * Max rows to return
--     @offet
--         * Rows to skip
/***************************************************************************************/
CREATE PROCEDURE dbo.GetChangeFeed (
    @limit      INT,
    @offset     BIGINT)
AS
BEGIN
    SET NOCOUNT     ON
    SET XACT_ABORT  ON

    SELECT  Sequence,
            Timestamp,
            Action,
            StudyInstanceUid,
            SeriesInstanceUid,
            SopInstanceUid,
            OriginalWatermark,
            CurrentWatermark
    FROM    dbo.ChangeFeed
    WHERE   Sequence BETWEEN @offset+1 AND @offset+@limit
    ORDER BY Sequence
END
GO

/***************************************************************************************/
-- STORED PROCEDURE
--     GetChangeFeedLatest
--
-- DESCRIPTION
--     Gets the latest dicom change
/***************************************************************************************/
CREATE PROCEDURE dbo.GetChangeFeedLatest
AS
BEGIN
    SET NOCOUNT     ON
    SET XACT_ABORT  ON

    SELECT  TOP(1)
            Sequence,
            Timestamp,
            Action,
            StudyInstanceUid,
            SeriesInstanceUid,
            SopInstanceUid,
            OriginalWatermark,
            CurrentWatermark
    FROM    dbo.ChangeFeed
    ORDER BY Sequence DESC
END
GO

/***************************************************************************************/
-- STORED PROCEDURE
--     GetCustomTag(s)
--
-- DESCRIPTION
--     Gets all custom tags or given custom tag by tag path
--
-- PARAMETERS
--     @tagPath
--         * The TagPath for the custom tag to retrieve.
/***************************************************************************************/
CREATE PROCEDURE dbo.GetCustomTag (
    @tagPath  VARCHAR(64) = NULL
)
AS
BEGIN
    SET NOCOUNT     ON
    SET XACT_ABORT  ON

    SELECT  TagKey,
            TagPath,
            TagVR,
            TagPrivateCreator,
            TagLevel,
            TagStatus
    FROM    dbo.CustomTag
    WHERE   TagPath                 = ISNULL(@tagPath, TagPath)
END
GO

/***************************************************************************************/
-- STORED PROCEDURE
--     AddCustomTags
--
-- DESCRIPTION
--    Add a list of custom tags.
--
-- PARAMETERS
--     @customTags
--         * The custom tag list
/***************************************************************************************/
CREATE PROCEDURE dbo.AddCustomTags (
    @customTags dbo.AddCustomTagsInputTableType_1 READONLY
)
AS

    SET NOCOUNT     ON
    SET XACT_ABORT  ON

    BEGIN TRANSACTION
        
        -- Check if tag with same path already exist
        SELECT TagKey 
        FROM dbo.CustomTag WITH(HOLDLOCK) 
        INNER JOIN @customTags input 
        ON input.TagPath = dbo.CustomTag.TagPath 
	    
        IF @@ROWCOUNT <> 0
            THROW 50409, 'custom tag(s) already exist', 1 

        -- add to custom tag table with status 1(Ready)
        INSERT INTO dbo.CustomTag 
            (TagKey, TagPath, TagVR, TagLevel, TagStatus)
        SELECT NEXT VALUE FOR TagKeySequence, TagPath, TagVR, TagLevel, 1 FROM @customTags
        
    COMMIT TRANSACTION
GO

/***************************************************************************************/
-- STORED PROCEDURE
--    DeleteCustomTag
--
-- DESCRIPTION
--    Delete specific custom tag
--
-- PARAMETERS
--     @tagPath
--         * The custom tag path
--     @dataType
--         * the data type of custom tag. 0 -- String, 1 -- BigInt, 2 -- Double, 3 -- DateTime, 4 -- PersonName
/***************************************************************************************/
CREATE PROCEDURE dbo.DeleteCustomTag (
    @tagPath VARCHAR(64),
    @dataType TINYINT
)
AS

    SET NOCOUNT     ON
    SET XACT_ABORT  ON

    BEGIN TRANSACTION
        
        DECLARE @tagStatus TINYINT
        DECLARE @tagKey INT        
 
        SELECT @tagKey = TagKey, @tagStatus = TagStatus
        FROM dbo.CustomTag WITH(XLOCK) 
        WHERE dbo.CustomTag.TagPath = @tagPath

        -- Check existence
        IF @@ROWCOUNT = 0
            THROW 50404, 'custom tag not found', 1 

        -- check if status is Ready
        IF @tagStatus <> 1
            THROW 50412, 'custom tag is not in Ready status', 1

        -- Update status to Deleting
        UPDATE dbo.CustomTag
        SET TagStatus = 2 
        WHERE dbo.CustomTag.TagKey = @tagKey

    COMMIT TRANSACTION

    BEGIN TRANSACTION
        
        -- Delete index data
        IF @dataType = 0
            DELETE FROM dbo.CustomTagString WHERE TagKey = @tagKey
        ELSE IF @dataType = 1
            DELETE FROM dbo.CustomTagBigInt WHERE TagKey = @tagKey
        ELSE IF @dataType = 2
            DELETE FROM dbo.CustomTagDouble WHERE TagKey = @tagKey
        ELSE IF @dataType = 3
            DELETE FROM dbo.CustomTagDateTime WHERE TagKey = @tagKey
        ELSE
            DELETE FROM dbo.CustomTagPersonName WHERE TagKey = @tagKey

        -- Delete tag
        DELETE FROM dbo.CustomTag 
        WHERE TagKey = @tagKey
        
    COMMIT TRANSACTION
GO<|MERGE_RESOLUTION|>--- conflicted
+++ resolved
@@ -369,12 +369,8 @@
     Stores added custom tags
     TagPath is represented without any delimiters and each level takes 8 bytes
     TagLevel can be 0, 1 or 2 to represent Instance, Series or Study level
-<<<<<<< HEAD
-    TagStatus can be 0, 1 or 2 to represent Adding, Ready or Deleting
-=======
     TagPrivateCreator is identification code of private tag implementer, only apply to private tag.
-    TagStatus can be 0, 1 or 2 to represent Reindexing, Added or Deindexing
->>>>>>> ba49645e
+    TagStatus can be 0, 1 or 2 to represent Adding, Ready or Deleting    
 **************************************************************/
 CREATE TABLE dbo.CustomTag (
     TagKey                  INT                  NOT NULL, --PK
