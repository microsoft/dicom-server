--- conflicted
+++ resolved
@@ -1104,7 +1104,6 @@
 END
 GO
 
-<<<<<<< HEAD
 /***************************************************************************************/
 -- STORED PROCEDURE
 --     GetCustomTag(s)
@@ -1134,24 +1133,8 @@
 GO
 
 /*************************************************************
-    USER DEFINED TYPES
-*************************************************************/
-/*************************************************************
-    The user defined type for AddCustomTagsInput
-*************************************************************/
-CREATE TYPE dbo.AddCustomTagsInputTableType_1 AS TABLE
-(
-    TagPath                    VARCHAR(64),  -- Custom Tag Path. Each custom tag take 8 bytes, support upto 8 levels, no delimeter between each level.
-    TagVR                      VARCHAR(2),  -- Custom Tag VR.
-    TagLevel                   TINYINT  -- Custom Tag level. 0 -- Instance Level, 1 -- Series Level, 2 -- Study Level
-)
-GO
-
-/*************************************************************
     PROCEDURES
 *************************************************************/
-=======
->>>>>>> 0c340856
 /***************************************************************************************/
 -- STORED PROCEDURE
 --     AddCustomTags
