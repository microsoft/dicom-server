--- conflicted
+++ resolved
@@ -1230,7 +1230,6 @@
 GO
 
 /*************************************************************
-<<<<<<< HEAD
     Stored procedure to update a workitem procedure step state.
 **************************************************************/
 --
@@ -1239,21 +1238,10 @@
 --
 -- DESCRIPTION
 --     Update a UPS-RS Workitem.
-=======
-    Stored procedure for updating a workitem status.
-**************************************************************/
---
--- STORED PROCEDURE
---     UpdateWorkitemStatus
---
--- DESCRIPTION
---     Updates a workitem status.
->>>>>>> 4e427154
 --
 -- PARAMETERS
 --     @partitionKey
 --         * The system identifier of the data partition.
-<<<<<<< HEAD
 --     @workitemUid
 --         * The workitem UID.
 --     @procedure​Step​StateTagPath
@@ -1377,19 +1365,6 @@
     @stringExtendedQueryTags        dbo.InsertStringExtendedQueryTagTableType_1 READONLY,
     @dateTimeExtendedQueryTags      dbo.InsertDateTimeExtendedQueryTagTableType_2 READONLY,
     @personNameExtendedQueryTags    dbo.InsertPersonNameExtendedQueryTagTableType_1 READONLY
-=======
---     @workitemKey
---         * The workitem key.
---     @status
---         * Initial status of the workitem status, Either 0(Creating) or 1(Created)
--- RETURN VALUE
---     The WorkitemKey
-------------------------------------------------------------------------
-CREATE OR ALTER PROCEDURE dbo.UpdateWorkitemStatus
-    @partitionKey                   INT,
-    @workitemKey                    BIGINT,
-    @status                         TINYINT
->>>>>>> 4e427154
 AS
 BEGIN
     SET NOCOUNT ON
@@ -1397,7 +1372,6 @@
     SET XACT_ABORT ON
     BEGIN TRANSACTION
 
-<<<<<<< HEAD
     DECLARE @workitemResourceType TINYINT = 1
     DECLARE @newWatermark BIGINT
 
@@ -1531,7 +1505,40 @@
 	    AND wi.PartitionKey = @partitionKey
 	    AND wi.WorkitemUid = @workitemUid
 
-=======
+END
+GO
+
+/*************************************************************
+    Stored procedure for updating a workitem status.
+**************************************************************/
+--
+-- STORED PROCEDURE
+--     UpdateWorkitemStatus
+--
+-- DESCRIPTION
+--     Updates a workitem status.
+--
+-- PARAMETERS
+--     @partitionKey
+--         * The system identifier of the data partition.
+--     @workitemKey
+--         * The workitem key.
+--     @status
+--         * Initial status of the workitem status, Either 0(Creating) or 1(Created)
+-- RETURN VALUE
+--     The WorkitemKey
+------------------------------------------------------------------------
+CREATE OR ALTER PROCEDURE dbo.UpdateWorkitemStatus
+    @partitionKey                   INT,
+    @workitemKey                    BIGINT,
+    @status                         TINYINT
+AS
+BEGIN
+    SET NOCOUNT ON
+
+    SET XACT_ABORT ON
+    BEGIN TRANSACTION
+
     DECLARE @currentDate DATETIME2(7) = SYSUTCDATETIME()
 
     UPDATE dbo.Workitem
@@ -1544,7 +1551,6 @@
         THROW 50404, 'Workitem instance does not exist', 1
 
     COMMIT TRANSACTION
->>>>>>> 4e427154
 END
 GO
 
