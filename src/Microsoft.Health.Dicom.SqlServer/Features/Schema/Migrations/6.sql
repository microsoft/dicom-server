
/*************************************************************************************************
    Auto-Generated from Sql build task. Do not manually edit it. 
**************************************************************************************************/
SET XACT_ABORT ON
BEGIN TRAN
IF EXISTS (SELECT *
           FROM   sys.tables
           WHERE  name = 'Instance')
    BEGIN
        ROLLBACK;
        RETURN;
    END

CREATE SEQUENCE dbo.WatermarkSequence
    AS BIGINT
    START WITH 1
    INCREMENT BY 1
    MINVALUE 1
    NO CYCLE
    CACHE 1000000;

CREATE SEQUENCE dbo.StudyKeySequence
    AS BIGINT
    START WITH 1
    INCREMENT BY 1
    MINVALUE 1
    NO CYCLE
    CACHE 1000000;

CREATE SEQUENCE dbo.SeriesKeySequence
    AS BIGINT
    START WITH 1
    INCREMENT BY 1
    MINVALUE 1
    NO CYCLE
    CACHE 1000000;

CREATE SEQUENCE dbo.InstanceKeySequence
    AS BIGINT
    START WITH 1
    INCREMENT BY 1
    MINVALUE 1
    NO CYCLE
    CACHE 1000000;

CREATE SEQUENCE dbo.TagKeySequence
    AS INT
    START WITH 1
    INCREMENT BY 1
    MINVALUE 1
    NO CYCLE
    CACHE 10000;

CREATE SEQUENCE dbo.PartitionKeySequence
    AS INT
    START WITH 2
    INCREMENT BY 1
    MINVALUE 1
    NO CYCLE
    CACHE 10000;

CREATE TABLE dbo.ChangeFeed (
    Sequence          BIGINT             IDENTITY (1, 1) NOT NULL,
    Timestamp         DATETIMEOFFSET (7) NOT NULL,
    Action            TINYINT            NOT NULL,
    StudyInstanceUid  VARCHAR (64)       NOT NULL,
    SeriesInstanceUid VARCHAR (64)       NOT NULL,
    SopInstanceUid    VARCHAR (64)       NOT NULL,
    OriginalWatermark BIGINT             NOT NULL,
    CurrentWatermark  BIGINT             NULL,
    PartitionKey      INT                DEFAULT 1 NOT NULL
)
WITH (DATA_COMPRESSION = PAGE);

CREATE UNIQUE CLUSTERED INDEX IXC_ChangeFeed
    ON dbo.ChangeFeed(Sequence);

CREATE NONCLUSTERED INDEX IX_ChangeFeed_PartitionKey_StudyInstanceUid_SeriesInstanceUid_SopInstanceUid
    ON dbo.ChangeFeed(PartitionKey, StudyInstanceUid, SeriesInstanceUid, SopInstanceUid) WITH (DATA_COMPRESSION = PAGE);

CREATE TABLE dbo.DeletedInstance (
    StudyInstanceUid  VARCHAR (64)       NOT NULL,
    SeriesInstanceUid VARCHAR (64)       NOT NULL,
    SopInstanceUid    VARCHAR (64)       NOT NULL,
    Watermark         BIGINT             NOT NULL,
    DeletedDateTime   DATETIMEOFFSET (0) NOT NULL,
    RetryCount        INT                NOT NULL,
    CleanupAfter      DATETIMEOFFSET (0) NOT NULL,
    PartitionKey      INT                DEFAULT 1 NOT NULL
)
WITH (DATA_COMPRESSION = PAGE);

CREATE UNIQUE CLUSTERED INDEX IXC_DeletedInstance
    ON dbo.DeletedInstance(PartitionKey, StudyInstanceUid, SeriesInstanceUid, SopInstanceUid, Watermark);

CREATE NONCLUSTERED INDEX IX_DeletedInstance_RetryCount_CleanupAfter
    ON dbo.DeletedInstance(RetryCount, CleanupAfter) WITH (DATA_COMPRESSION = PAGE);

CREATE TABLE dbo.ExtendedQueryTag (
    TagKey            INT           NOT NULL,
    TagPath           VARCHAR (64)  NOT NULL,
    TagVR             VARCHAR (2)   NOT NULL,
    TagPrivateCreator NVARCHAR (64) NULL,
    TagLevel          TINYINT       NOT NULL,
    TagStatus         TINYINT       NOT NULL,
    QueryStatus       TINYINT       DEFAULT 1 NOT NULL,
    ErrorCount        INT           DEFAULT 0 NOT NULL
);

CREATE UNIQUE CLUSTERED INDEX IXC_ExtendedQueryTag
    ON dbo.ExtendedQueryTag(TagKey);

CREATE UNIQUE NONCLUSTERED INDEX IX_ExtendedQueryTag_TagPath
    ON dbo.ExtendedQueryTag(TagPath);

CREATE TABLE dbo.ExtendedQueryTagDateTime (
    TagKey       INT           NOT NULL,
    TagValue     DATETIME2 (7) NOT NULL,
    StudyKey     BIGINT        NOT NULL,
    SeriesKey    BIGINT        NULL,
    InstanceKey  BIGINT        NULL,
    Watermark    BIGINT        NOT NULL,
    TagValueUtc  DATETIME2 (7) NULL,
    PartitionKey INT           DEFAULT 1 NOT NULL
)
WITH (DATA_COMPRESSION = PAGE);

CREATE UNIQUE CLUSTERED INDEX IXC_ExtendedQueryTagDateTime
    ON dbo.ExtendedQueryTagDateTime(TagKey, TagValue, PartitionKey, StudyKey, SeriesKey, InstanceKey);

CREATE UNIQUE NONCLUSTERED INDEX IX_ExtendedQueryTagDateTime_TagKey_PartitionKey_StudyKey_SeriesKey_InstanceKey
    ON dbo.ExtendedQueryTagDateTime(TagKey, PartitionKey, StudyKey, SeriesKey, InstanceKey)
    INCLUDE(Watermark) WITH (DATA_COMPRESSION = PAGE);

CREATE TABLE dbo.ExtendedQueryTagDouble (
    TagKey       INT        NOT NULL,
    TagValue     FLOAT (53) NOT NULL,
    StudyKey     BIGINT     NOT NULL,
    SeriesKey    BIGINT     NULL,
    InstanceKey  BIGINT     NULL,
    Watermark    BIGINT     NOT NULL,
    PartitionKey INT        DEFAULT 1 NOT NULL
)
WITH (DATA_COMPRESSION = PAGE);

CREATE UNIQUE CLUSTERED INDEX IXC_ExtendedQueryTagDouble
    ON dbo.ExtendedQueryTagDouble(TagKey, TagValue, PartitionKey, StudyKey, SeriesKey, InstanceKey);

CREATE UNIQUE NONCLUSTERED INDEX IX_ExtendedQueryTagDouble_TagKey_PartitionKey_StudyKey_SeriesKey_InstanceKey
    ON dbo.ExtendedQueryTagDouble(TagKey, PartitionKey, StudyKey, SeriesKey, InstanceKey)
    INCLUDE(Watermark) WITH (DATA_COMPRESSION = PAGE);

CREATE TABLE dbo.ExtendedQueryTagError (
    TagKey      INT           NOT NULL,
    ErrorCode   SMALLINT      NOT NULL,
    Watermark   BIGINT        NOT NULL,
    CreatedTime DATETIME2 (7) NOT NULL
);

CREATE UNIQUE CLUSTERED INDEX IXC_ExtendedQueryTagError
    ON dbo.ExtendedQueryTagError(TagKey, Watermark);

CREATE NONCLUSTERED INDEX IX_ExtendedQueryTagError_CreatedTime_Watermark_TagKey
    ON dbo.ExtendedQueryTagError(CreatedTime, Watermark, TagKey)
    INCLUDE(ErrorCode);

CREATE TABLE dbo.ExtendedQueryTagLong (
    TagKey       INT    NOT NULL,
    TagValue     BIGINT NOT NULL,
    StudyKey     BIGINT NOT NULL,
    SeriesKey    BIGINT NULL,
    InstanceKey  BIGINT NULL,
    Watermark    BIGINT NOT NULL,
    PartitionKey INT    DEFAULT 1 NOT NULL
)
WITH (DATA_COMPRESSION = PAGE);

CREATE UNIQUE CLUSTERED INDEX IXC_ExtendedQueryTagLong
    ON dbo.ExtendedQueryTagLong(TagKey, TagValue, PartitionKey, StudyKey, SeriesKey, InstanceKey);

CREATE UNIQUE NONCLUSTERED INDEX IX_ExtendedQueryTagLong_TagKey_PartitionKey_StudyKey_SeriesKey_InstanceKey
    ON dbo.ExtendedQueryTagLong(TagKey, PartitionKey, StudyKey, SeriesKey, InstanceKey)
    INCLUDE(Watermark) WITH (DATA_COMPRESSION = PAGE);

CREATE TABLE dbo.ExtendedQueryTagOperation (
    TagKey      INT              NOT NULL,
    OperationId UNIQUEIDENTIFIER NOT NULL
);

CREATE UNIQUE CLUSTERED INDEX IXC_ExtendedQueryTagOperation
    ON dbo.ExtendedQueryTagOperation(TagKey);

CREATE NONCLUSTERED INDEX IX_ExtendedQueryTagOperation_OperationId
    ON dbo.ExtendedQueryTagOperation(OperationId)
    INCLUDE(TagKey);

CREATE TABLE dbo.ExtendedQueryTagPersonName (
    TagKey             INT            NOT NULL,
    TagValue           NVARCHAR (200) COLLATE SQL_Latin1_General_CP1_CI_AI NOT NULL,
    StudyKey           BIGINT         NOT NULL,
    SeriesKey          BIGINT         NULL,
    InstanceKey        BIGINT         NULL,
    Watermark          BIGINT         NOT NULL,
    WatermarkAndTagKey AS             CONCAT(TagKey, '.', Watermark),
    TagValueWords      AS             REPLACE(REPLACE(TagValue, '^', ' '), '=', ' ') PERSISTED,
    PartitionKey       INT            DEFAULT 1 NOT NULL
)
WITH (DATA_COMPRESSION = PAGE);

CREATE UNIQUE CLUSTERED INDEX IXC_ExtendedQueryTagPersonName
    ON dbo.ExtendedQueryTagPersonName(TagKey, TagValue, PartitionKey, StudyKey, SeriesKey, InstanceKey);

CREATE UNIQUE NONCLUSTERED INDEX IX_ExtendedQueryTagPersonName_TagKey_PartitionKey_StudyKey_SeriesKey_InstanceKey
    ON dbo.ExtendedQueryTagPersonName(TagKey, PartitionKey, StudyKey, SeriesKey, InstanceKey)
    INCLUDE(Watermark) WITH (DATA_COMPRESSION = PAGE);

CREATE UNIQUE NONCLUSTERED INDEX IXC_ExtendedQueryTagPersonName_WatermarkAndTagKey
    ON dbo.ExtendedQueryTagPersonName(WatermarkAndTagKey) WITH (DATA_COMPRESSION = PAGE);

CREATE TABLE dbo.ExtendedQueryTagString (
    TagKey       INT           NOT NULL,
    TagValue     NVARCHAR (64) NOT NULL,
    StudyKey     BIGINT        NOT NULL,
    SeriesKey    BIGINT        NULL,
    InstanceKey  BIGINT        NULL,
    Watermark    BIGINT        NOT NULL,
    PartitionKey INT           DEFAULT 1 NOT NULL
)
WITH (DATA_COMPRESSION = PAGE);

CREATE UNIQUE CLUSTERED INDEX IXC_ExtendedQueryTagString
    ON dbo.ExtendedQueryTagString(TagKey, TagValue, PartitionKey, StudyKey, SeriesKey, InstanceKey);

CREATE UNIQUE NONCLUSTERED INDEX IX_ExtendedQueryTagString_TagKey_PartitionKey_StudyKey_SeriesKey_InstanceKey
    ON dbo.ExtendedQueryTagString(TagKey, PartitionKey, StudyKey, SeriesKey, InstanceKey)
    INCLUDE(Watermark) WITH (DATA_COMPRESSION = PAGE);

CREATE TABLE dbo.Instance (
    InstanceKey           BIGINT        NOT NULL,
    SeriesKey             BIGINT        NOT NULL,
    StudyKey              BIGINT        NOT NULL,
    StudyInstanceUid      VARCHAR (64)  NOT NULL,
    SeriesInstanceUid     VARCHAR (64)  NOT NULL,
    SopInstanceUid        VARCHAR (64)  NOT NULL,
    Watermark             BIGINT        NOT NULL,
    Status                TINYINT       NOT NULL,
    LastStatusUpdatedDate DATETIME2 (7) NOT NULL,
    CreatedDate           DATETIME2 (7) NOT NULL,
    PartitionKey          INT           DEFAULT 1 NOT NULL
)
WITH (DATA_COMPRESSION = PAGE);

CREATE UNIQUE CLUSTERED INDEX IXC_Instance
    ON dbo.Instance(SeriesKey, InstanceKey);

CREATE UNIQUE NONCLUSTERED INDEX IX_Instance_PartitionKey_StudyInstanceUid_SeriesInstanceUid_SopInstanceUid
    ON dbo.Instance(PartitionKey, StudyInstanceUid, SeriesInstanceUid, SopInstanceUid)
    INCLUDE(Status, Watermark) WITH (DATA_COMPRESSION = PAGE);

CREATE NONCLUSTERED INDEX IX_Instance_PartitionKey_StudyInstanceUid_Status
    ON dbo.Instance(PartitionKey, StudyInstanceUid, Status)
    INCLUDE(Watermark) WITH (DATA_COMPRESSION = PAGE);

CREATE NONCLUSTERED INDEX IX_Instance_PartitionKey_StudyInstanceUid_SeriesInstanceUid_Status
    ON dbo.Instance(PartitionKey, StudyInstanceUid, SeriesInstanceUid, Status)
    INCLUDE(Watermark) WITH (DATA_COMPRESSION = PAGE);

CREATE NONCLUSTERED INDEX IX_Instance_PartitionKey_SopInstanceUid_Status
    ON dbo.Instance(PartitionKey, SopInstanceUid, Status)
    INCLUDE(StudyInstanceUid, SeriesInstanceUid, Watermark) WITH (DATA_COMPRESSION = PAGE);

CREATE UNIQUE NONCLUSTERED INDEX IX_Instance_Watermark_Status
    ON dbo.Instance(Watermark, Status)
<<<<<<< HEAD
    INCLUDE(StudyInstanceUid, SeriesInstanceUid, SopInstanceUid) WITH (DATA_COMPRESSION = PAGE);
=======
    INCLUDE(PartitionKey, StudyInstanceUid, SeriesInstanceUid, SopInstanceUid) WITH (DATA_COMPRESSION = PAGE);
>>>>>>> acf03bef

CREATE NONCLUSTERED INDEX IX_Instance_PartitionKey_SeriesKey_Status
    ON dbo.Instance(PartitionKey, SeriesKey, Status)
    INCLUDE(StudyInstanceUid, SeriesInstanceUid, SopInstanceUid, Watermark) WITH (DATA_COMPRESSION = PAGE);

CREATE NONCLUSTERED INDEX IX_Instance_PartitionKey_StudyKey_Status
    ON dbo.Instance(PartitionKey, StudyKey, Status)
    INCLUDE(StudyInstanceUid, SeriesInstanceUid, SopInstanceUid, Watermark) WITH (DATA_COMPRESSION = PAGE);

CREATE TABLE dbo.Partition (
    PartitionKey  INT           NOT NULL,
    PartitionName VARCHAR (64)  NOT NULL,
    CreatedDate   DATETIME2 (7) NOT NULL
);

CREATE UNIQUE CLUSTERED INDEX IXC_Partition
    ON dbo.Partition(PartitionKey);

CREATE UNIQUE NONCLUSTERED INDEX IX_Partition_PartitionKey_PartitionName
    ON dbo.Partition(PartitionKey, PartitionName);

INSERT  INTO dbo.Partition (PartitionKey, PartitionName, CreatedDate)
VALUES                    (1, 'Microsoft.Default', SYSUTCDATETIME());

CREATE TABLE dbo.Series (
    SeriesKey                       BIGINT        NOT NULL,
    StudyKey                        BIGINT        NOT NULL,
    SeriesInstanceUid               VARCHAR (64)  NOT NULL,
    Modality                        NVARCHAR (16) NULL,
    PerformedProcedureStepStartDate DATE          NULL,
    ManufacturerModelName           NVARCHAR (64) NULL,
    PartitionKey                    INT           DEFAULT 1 NOT NULL
)
WITH (DATA_COMPRESSION = PAGE);

CREATE UNIQUE CLUSTERED INDEX IXC_Series
    ON dbo.Series(PartitionKey, StudyKey, SeriesKey);

CREATE UNIQUE NONCLUSTERED INDEX IX_Series_SeriesKey
    ON dbo.Series(SeriesKey) WITH (DATA_COMPRESSION = PAGE);

CREATE UNIQUE NONCLUSTERED INDEX IX_Series_StudyKey_SeriesInstanceUid
    ON dbo.Series(StudyKey, SeriesInstanceUid) WITH (DATA_COMPRESSION = PAGE);

CREATE NONCLUSTERED INDEX IX_Series_Modality
    ON dbo.Series(Modality) WITH (DATA_COMPRESSION = PAGE);

CREATE NONCLUSTERED INDEX IX_Series_PerformedProcedureStepStartDate
    ON dbo.Series(PerformedProcedureStepStartDate) WITH (DATA_COMPRESSION = PAGE);

CREATE NONCLUSTERED INDEX IX_Series_ManufacturerModelName
    ON dbo.Series(ManufacturerModelName) WITH (DATA_COMPRESSION = PAGE);

CREATE TABLE dbo.Study (
    StudyKey                    BIGINT         NOT NULL,
    StudyInstanceUid            VARCHAR (64)   NOT NULL,
    PatientId                   NVARCHAR (64)  NOT NULL,
    PatientName                 NVARCHAR (200) COLLATE SQL_Latin1_General_CP1_CI_AI NULL,
    ReferringPhysicianName      NVARCHAR (200) COLLATE SQL_Latin1_General_CP1_CI_AI NULL,
    StudyDate                   DATE           NULL,
    StudyDescription            NVARCHAR (64)  NULL,
    AccessionNumber             NVARCHAR (16)  NULL,
    PatientNameWords            AS             REPLACE(REPLACE(PatientName, '^', ' '), '=', ' ') PERSISTED,
    ReferringPhysicianNameWords AS             REPLACE(REPLACE(ReferringPhysicianName, '^', ' '), '=', ' ') PERSISTED,
    PatientBirthDate            DATE           NULL,
    PartitionKey                INT            DEFAULT 1 NOT NULL
)
WITH (DATA_COMPRESSION = PAGE);

CREATE UNIQUE CLUSTERED INDEX IXC_Study
    ON dbo.Study(PartitionKey, StudyKey);

CREATE UNIQUE NONCLUSTERED INDEX IX_Study_StudyKey
    ON dbo.Study(StudyKey) WITH (DATA_COMPRESSION = PAGE);

CREATE UNIQUE NONCLUSTERED INDEX IX_Study_PartitionKey_StudyInstanceUid
    ON dbo.Study(PartitionKey, StudyInstanceUid) WITH (DATA_COMPRESSION = PAGE);

CREATE NONCLUSTERED INDEX IX_Study_PatientId
    ON dbo.Study(PatientId) WITH (DATA_COMPRESSION = PAGE);

CREATE NONCLUSTERED INDEX IX_Study_PatientName
    ON dbo.Study(PatientName) WITH (DATA_COMPRESSION = PAGE);

CREATE NONCLUSTERED INDEX IX_Study_ReferringPhysicianName
    ON dbo.Study(ReferringPhysicianName) WITH (DATA_COMPRESSION = PAGE);

CREATE NONCLUSTERED INDEX IX_Study_StudyDate
    ON dbo.Study(StudyDate) WITH (DATA_COMPRESSION = PAGE);

CREATE NONCLUSTERED INDEX IX_Study_StudyDescription
    ON dbo.Study(StudyDescription) WITH (DATA_COMPRESSION = PAGE);

CREATE NONCLUSTERED INDEX IX_Study_AccessionNumber
    ON dbo.Study(AccessionNumber) WITH (DATA_COMPRESSION = PAGE);

CREATE NONCLUSTERED INDEX IX_Study_PatientBirthDate
    ON dbo.Study(PatientBirthDate) WITH (DATA_COMPRESSION = PAGE);

CREATE TYPE dbo.AddExtendedQueryTagsInputTableType_1 AS TABLE (
    TagPath           VARCHAR (64) ,
    TagVR             VARCHAR (2)  ,
    TagPrivateCreator NVARCHAR (64),
    TagLevel          TINYINT      );

CREATE TYPE dbo.InsertStringExtendedQueryTagTableType_1 AS TABLE (
    TagKey   INT          ,
    TagValue NVARCHAR (64),
    TagLevel TINYINT      );

CREATE TYPE dbo.InsertDoubleExtendedQueryTagTableType_1 AS TABLE (
    TagKey   INT       ,
    TagValue FLOAT (53),
    TagLevel TINYINT   );

CREATE TYPE dbo.InsertLongExtendedQueryTagTableType_1 AS TABLE (
    TagKey   INT    ,
    TagValue BIGINT ,
    TagLevel TINYINT);

CREATE TYPE dbo.InsertDateTimeExtendedQueryTagTableType_1 AS TABLE (
    TagKey   INT          ,
    TagValue DATETIME2 (7),
    TagLevel TINYINT      );

CREATE TYPE dbo.InsertDateTimeExtendedQueryTagTableType_2 AS TABLE (
    TagKey      INT          ,
    TagValue    DATETIME2 (7),
    TagValueUtc DATETIME2 (7) NULL,
    TagLevel    TINYINT      );

CREATE TYPE dbo.InsertPersonNameExtendedQueryTagTableType_1 AS TABLE (
    TagKey   INT           ,
    TagValue NVARCHAR (200) COLLATE SQL_Latin1_General_CP1_CI_AI,
    TagLevel TINYINT       );

CREATE TYPE dbo.ExtendedQueryTagKeyTableType_1 AS TABLE (
    TagKey INT);

COMMIT
GO
IF NOT EXISTS (SELECT *
               FROM   sys.fulltext_catalogs
               WHERE  name = 'Dicom_Catalog')
    BEGIN
        CREATE FULLTEXT CATALOG Dicom_Catalog
            WITH ACCENT_SENSITIVITY = OFF
            AS DEFAULT;
    END


GO
IF NOT EXISTS (SELECT *
               FROM   sys.fulltext_indexes
               WHERE  object_id = object_id('dbo.Study'))
    BEGIN
        CREATE FULLTEXT INDEX ON Study
            (PatientNameWords, ReferringPhysicianNameWords LANGUAGE 1033)
            KEY INDEX IX_Study_StudyKey
            WITH STOPLIST OFF;
    END


GO
IF NOT EXISTS (SELECT *
               FROM   sys.fulltext_indexes
               WHERE  object_id = object_id('dbo.ExtendedQueryTagPersonName'))
    BEGIN
        CREATE FULLTEXT INDEX ON ExtendedQueryTagPersonName
            (TagValueWords LANGUAGE 1033)
            KEY INDEX IXC_ExtendedQueryTagPersonName_WatermarkAndTagKey
            WITH STOPLIST OFF;
    END

GO
CREATE OR ALTER PROCEDURE dbo.AddExtendedQueryTagError
@tagKey INT, @errorCode SMALLINT, @watermark BIGINT
AS
SET NOCOUNT ON;
SET XACT_ABORT ON;
BEGIN TRANSACTION;
DECLARE @currentDate AS DATETIME2 (7) = SYSUTCDATETIME();
IF NOT EXISTS (SELECT *
               FROM   dbo.Instance WITH (UPDLOCK)
               WHERE  Watermark = @watermark
                      AND Status = 1)
    THROW 50404, 'Instance does not exist or has not been created.', 1;
IF NOT EXISTS (SELECT *
               FROM   dbo.ExtendedQueryTag WITH (HOLDLOCK)
               WHERE  TagKey = @tagKey
                      AND TagStatus = 0)
    THROW 50404, 'Tag does not exist or is not being added.', 1;
DECLARE @addedCount AS SMALLINT;
SET @addedCount = 1;
MERGE INTO dbo.ExtendedQueryTagError WITH (HOLDLOCK)
 AS XQTE
USING (SELECT @tagKey AS TagKey,
              @errorCode AS ErrorCode,
              @watermark AS Watermark) AS src ON src.TagKey = XQTE.TagKey
                                                 AND src.WaterMark = XQTE.Watermark
WHEN MATCHED THEN UPDATE 
SET CreatedTime = @currentDate,
    ErrorCode   = @errorCode,
    @addedCount = 0
WHEN NOT MATCHED THEN INSERT (TagKey, ErrorCode, Watermark, CreatedTime) VALUES (@tagKey, @errorCode, @watermark, @currentDate) OUTPUT INSERTED.TagKey;
UPDATE dbo.ExtendedQueryTag
SET    QueryStatus = 0,
       ErrorCount  = ErrorCount + @addedCount
WHERE  TagKey = @tagKey;
COMMIT TRANSACTION;

GO
CREATE OR ALTER PROCEDURE dbo.AddExtendedQueryTags
@extendedQueryTags dbo.AddExtendedQueryTagsInputTableType_1 READONLY, @maxAllowedCount INT=128, @ready BIT=0
AS
SET NOCOUNT ON;
SET XACT_ABORT ON;
BEGIN
    BEGIN TRANSACTION;
    IF (SELECT COUNT(*)
        FROM   dbo.ExtendedQueryTag AS XQT WITH (HOLDLOCK)
               FULL OUTER JOIN
               @extendedQueryTags AS input
               ON XQT.TagPath = input.TagPath) > @maxAllowedCount
        THROW 50409, 'extended query tags exceed max allowed count', 1;
    DECLARE @existingTags TABLE (
        TagKey      INT             ,
        TagStatus   TINYINT         ,
        OperationId UNIQUEIDENTIFIER NULL);
    INSERT INTO @existingTags (TagKey, TagStatus, OperationId)
    SELECT XQT.TagKey,
           TagStatus,
           OperationId
    FROM   dbo.ExtendedQueryTag AS XQT
           INNER JOIN
           @extendedQueryTags AS input
           ON input.TagPath = XQT.TagPath
           LEFT OUTER JOIN
           dbo.ExtendedQueryTagOperation AS XQTO
           ON XQT.TagKey = XQTO.TagKey;
    IF EXISTS (SELECT 1
               FROM   @existingTags
               WHERE  TagStatus <> 0
                      OR (TagStatus = 0
                          AND OperationId IS NOT NULL))
        THROW 50409, 'extended query tag(s) already exist', 2;
    DELETE XQT
    FROM   dbo.ExtendedQueryTag AS XQT
           INNER JOIN
           @existingTags AS et
           ON XQT.TagKey = et.TagKey;
    INSERT INTO dbo.ExtendedQueryTag (TagKey, TagPath, TagPrivateCreator, TagVR, TagLevel, TagStatus, QueryStatus, ErrorCount)
    OUTPUT INSERTED.TagKey, INSERTED.TagPath, INSERTED.TagVR, INSERTED.TagPrivateCreator, INSERTED.TagLevel, INSERTED.TagStatus, INSERTED.QueryStatus, INSERTED.ErrorCount
    SELECT  NEXT VALUE FOR TagKeySequence,
           TagPath,
           TagPrivateCreator,
           TagVR,
           TagLevel,
           @ready,
           1,
           0
    FROM   @extendedQueryTags;
    COMMIT TRANSACTION;
END

GO
CREATE OR ALTER PROCEDURE dbo.AddInstance
@studyInstanceUid VARCHAR (64), @seriesInstanceUid VARCHAR (64), @sopInstanceUid VARCHAR (64), @patientId NVARCHAR (64), @patientName NVARCHAR (325)=NULL, @referringPhysicianName NVARCHAR (325)=NULL, @studyDate DATE=NULL, @studyDescription NVARCHAR (64)=NULL, @accessionNumber NVARCHAR (64)=NULL, @modality NVARCHAR (16)=NULL, @performedProcedureStepStartDate DATE=NULL, @patientBirthDate DATE=NULL, @manufacturerModelName NVARCHAR (64)=NULL, @stringExtendedQueryTags dbo.InsertStringExtendedQueryTagTableType_1 READONLY, @longExtendedQueryTags dbo.InsertLongExtendedQueryTagTableType_1 READONLY, @doubleExtendedQueryTags dbo.InsertDoubleExtendedQueryTagTableType_1 READONLY, @dateTimeExtendedQueryTags dbo.InsertDateTimeExtendedQueryTagTableType_1 READONLY, @personNameExtendedQueryTags dbo.InsertPersonNameExtendedQueryTagTableType_1 READONLY, @initialStatus TINYINT
AS
SET NOCOUNT ON;
SET XACT_ABORT ON;
BEGIN TRANSACTION;
DECLARE @currentDate AS DATETIME2 (7) = SYSUTCDATETIME();
DECLARE @existingStatus AS TINYINT;
DECLARE @newWatermark AS BIGINT;
DECLARE @studyKey AS BIGINT;
DECLARE @seriesKey AS BIGINT;
DECLARE @instanceKey AS BIGINT;
SELECT @existingStatus = Status
FROM   dbo.Instance
WHERE  StudyInstanceUid = @studyInstanceUid
       AND SeriesInstanceUid = @seriesInstanceUid
       AND SopInstanceUid = @sopInstanceUid;
IF @@ROWCOUNT <> 0
    THROW 50409, 'Instance already exists', @existingStatus;
SET @newWatermark =  NEXT VALUE FOR dbo.WatermarkSequence;
SET @instanceKey =  NEXT VALUE FOR dbo.InstanceKeySequence;
SELECT @studyKey = StudyKey
FROM   dbo.Study WITH (UPDLOCK)
WHERE  StudyInstanceUid = @studyInstanceUid;
IF @@ROWCOUNT = 0
    BEGIN
        SET @studyKey =  NEXT VALUE FOR dbo.StudyKeySequence;
        INSERT  INTO dbo.Study (StudyKey, StudyInstanceUid, PatientId, PatientName, PatientBirthDate, ReferringPhysicianName, StudyDate, StudyDescription, AccessionNumber)
        VALUES                (@studyKey, @studyInstanceUid, @patientId, @patientName, @patientBirthDate, @referringPhysicianName, @studyDate, @studyDescription, @accessionNumber);
    END
ELSE
    BEGIN
        UPDATE dbo.Study
        SET    PatientId              = @patientId,
               PatientName            = @patientName,
               PatientBirthDate       = @patientBirthDate,
               ReferringPhysicianName = @referringPhysicianName,
               StudyDate              = @studyDate,
               StudyDescription       = @studyDescription,
               AccessionNumber        = @accessionNumber
        WHERE  StudyKey = @studyKey;
    END
SELECT @seriesKey = SeriesKey
FROM   dbo.Series WITH (UPDLOCK)
WHERE  StudyKey = @studyKey
       AND SeriesInstanceUid = @seriesInstanceUid;
IF @@ROWCOUNT = 0
    BEGIN
        SET @seriesKey =  NEXT VALUE FOR dbo.SeriesKeySequence;
        INSERT  INTO dbo.Series (StudyKey, SeriesKey, SeriesInstanceUid, Modality, PerformedProcedureStepStartDate, ManufacturerModelName)
        VALUES                 (@studyKey, @seriesKey, @seriesInstanceUid, @modality, @performedProcedureStepStartDate, @manufacturerModelName);
    END
ELSE
    BEGIN
        UPDATE dbo.Series
        SET    Modality                        = @modality,
               PerformedProcedureStepStartDate = @performedProcedureStepStartDate,
               ManufacturerModelName           = @manufacturerModelName
        WHERE  SeriesKey = @seriesKey
               AND StudyKey = @studyKey;
    END
INSERT  INTO dbo.Instance (StudyKey, SeriesKey, InstanceKey, StudyInstanceUid, SeriesInstanceUid, SopInstanceUid, Watermark, Status, LastStatusUpdatedDate, CreatedDate)
VALUES                   (@studyKey, @seriesKey, @instanceKey, @studyInstanceUid, @seriesInstanceUid, @sopInstanceUid, @newWatermark, @initialStatus, @currentDate, @currentDate);
IF EXISTS (SELECT 1
           FROM   @stringExtendedQueryTags)
    BEGIN
        MERGE INTO dbo.ExtendedQueryTagString
         AS T
        USING (SELECT input.TagKey,
                      input.TagValue,
                      input.TagLevel
               FROM   @stringExtendedQueryTags AS input
                      INNER JOIN
                      dbo.ExtendedQueryTag WITH (REPEATABLEREAD)
                      ON dbo.ExtendedQueryTag.TagKey = input.TagKey
                         AND dbo.ExtendedQueryTag.TagStatus <> 2) AS S ON T.TagKey = S.TagKey
                                                                          AND T.StudyKey = @studyKey
                                                                          AND ISNULL(T.SeriesKey, @seriesKey) = @seriesKey
                                                                          AND ISNULL(T.InstanceKey, @instanceKey) = @instanceKey
        WHEN MATCHED THEN UPDATE 
        SET T.Watermark = @newWatermark,
            T.TagValue  = S.TagValue
        WHEN NOT MATCHED THEN INSERT (TagKey, TagValue, StudyKey, SeriesKey, InstanceKey, Watermark) VALUES (S.TagKey, S.TagValue, @studyKey, (CASE WHEN S.TagLevel <> 2 THEN @seriesKey ELSE NULL END), (CASE WHEN S.TagLevel = 0 THEN @instanceKey ELSE NULL END), @newWatermark);
    END
IF EXISTS (SELECT 1
           FROM   @longExtendedQueryTags)
    BEGIN
        MERGE INTO dbo.ExtendedQueryTagLong
         AS T
        USING (SELECT input.TagKey,
                      input.TagValue,
                      input.TagLevel
               FROM   @longExtendedQueryTags AS input
                      INNER JOIN
                      dbo.ExtendedQueryTag WITH (REPEATABLEREAD)
                      ON dbo.ExtendedQueryTag.TagKey = input.TagKey
                         AND dbo.ExtendedQueryTag.TagStatus <> 2) AS S ON T.TagKey = S.TagKey
                                                                          AND T.StudyKey = @studyKey
                                                                          AND ISNULL(T.SeriesKey, @seriesKey) = @seriesKey
                                                                          AND ISNULL(T.InstanceKey, @instanceKey) = @instanceKey
        WHEN MATCHED THEN UPDATE 
        SET T.Watermark = @newWatermark,
            T.TagValue  = S.TagValue
        WHEN NOT MATCHED THEN INSERT (TagKey, TagValue, StudyKey, SeriesKey, InstanceKey, Watermark) VALUES (S.TagKey, S.TagValue, @studyKey, (CASE WHEN S.TagLevel <> 2 THEN @seriesKey ELSE NULL END), (CASE WHEN S.TagLevel = 0 THEN @instanceKey ELSE NULL END), @newWatermark);
    END
IF EXISTS (SELECT 1
           FROM   @doubleExtendedQueryTags)
    BEGIN
        MERGE INTO dbo.ExtendedQueryTagDouble
         AS T
        USING (SELECT input.TagKey,
                      input.TagValue,
                      input.TagLevel
               FROM   @doubleExtendedQueryTags AS input
                      INNER JOIN
                      dbo.ExtendedQueryTag WITH (REPEATABLEREAD)
                      ON dbo.ExtendedQueryTag.TagKey = input.TagKey
                         AND dbo.ExtendedQueryTag.TagStatus <> 2) AS S ON T.TagKey = S.TagKey
                                                                          AND T.StudyKey = @studyKey
                                                                          AND ISNULL(T.SeriesKey, @seriesKey) = @seriesKey
                                                                          AND ISNULL(T.InstanceKey, @instanceKey) = @instanceKey
        WHEN MATCHED THEN UPDATE 
        SET T.Watermark = @newWatermark,
            T.TagValue  = S.TagValue
        WHEN NOT MATCHED THEN INSERT (TagKey, TagValue, StudyKey, SeriesKey, InstanceKey, Watermark) VALUES (S.TagKey, S.TagValue, @studyKey, (CASE WHEN S.TagLevel <> 2 THEN @seriesKey ELSE NULL END), (CASE WHEN S.TagLevel = 0 THEN @instanceKey ELSE NULL END), @newWatermark);
    END
IF EXISTS (SELECT 1
           FROM   @dateTimeExtendedQueryTags)
    BEGIN
        MERGE INTO dbo.ExtendedQueryTagDateTime
         AS T
        USING (SELECT input.TagKey,
                      input.TagValue,
                      input.TagLevel
               FROM   @dateTimeExtendedQueryTags AS input
                      INNER JOIN
                      dbo.ExtendedQueryTag WITH (REPEATABLEREAD)
                      ON dbo.ExtendedQueryTag.TagKey = input.TagKey
                         AND dbo.ExtendedQueryTag.TagStatus <> 2) AS S ON T.TagKey = S.TagKey
                                                                          AND T.StudyKey = @studyKey
                                                                          AND ISNULL(T.SeriesKey, @seriesKey) = @seriesKey
                                                                          AND ISNULL(T.InstanceKey, @instanceKey) = @instanceKey
        WHEN MATCHED THEN UPDATE 
        SET T.Watermark = @newWatermark,
            T.TagValue  = S.TagValue
        WHEN NOT MATCHED THEN INSERT (TagKey, TagValue, StudyKey, SeriesKey, InstanceKey, Watermark) VALUES (S.TagKey, S.TagValue, @studyKey, (CASE WHEN S.TagLevel <> 2 THEN @seriesKey ELSE NULL END), (CASE WHEN S.TagLevel = 0 THEN @instanceKey ELSE NULL END), @newWatermark);
    END
IF EXISTS (SELECT 1
           FROM   @personNameExtendedQueryTags)
    BEGIN
        MERGE INTO dbo.ExtendedQueryTagPersonName
         AS T
        USING (SELECT input.TagKey,
                      input.TagValue,
                      input.TagLevel
               FROM   @personNameExtendedQueryTags AS input
                      INNER JOIN
                      dbo.ExtendedQueryTag WITH (REPEATABLEREAD)
                      ON dbo.ExtendedQueryTag.TagKey = input.TagKey
                         AND dbo.ExtendedQueryTag.TagStatus <> 2) AS S ON T.TagKey = S.TagKey
                                                                          AND T.StudyKey = @studyKey
                                                                          AND ISNULL(T.SeriesKey, @seriesKey) = @seriesKey
                                                                          AND ISNULL(T.InstanceKey, @instanceKey) = @instanceKey
        WHEN MATCHED THEN UPDATE 
        SET T.Watermark = @newWatermark,
            T.TagValue  = S.TagValue
        WHEN NOT MATCHED THEN INSERT (TagKey, TagValue, StudyKey, SeriesKey, InstanceKey, Watermark) VALUES (S.TagKey, S.TagValue, @studyKey, (CASE WHEN S.TagLevel <> 2 THEN @seriesKey ELSE NULL END), (CASE WHEN S.TagLevel = 0 THEN @instanceKey ELSE NULL END), @newWatermark);
    END
SELECT @newWatermark;
COMMIT TRANSACTION;

GO
CREATE OR ALTER PROCEDURE dbo.AddInstanceV2
@studyInstanceUid VARCHAR (64), @seriesInstanceUid VARCHAR (64), @sopInstanceUid VARCHAR (64), @patientId NVARCHAR (64), @patientName NVARCHAR (325)=NULL, @referringPhysicianName NVARCHAR (325)=NULL, @studyDate DATE=NULL, @studyDescription NVARCHAR (64)=NULL, @accessionNumber NVARCHAR (64)=NULL, @modality NVARCHAR (16)=NULL, @performedProcedureStepStartDate DATE=NULL, @patientBirthDate DATE=NULL, @manufacturerModelName NVARCHAR (64)=NULL, @stringExtendedQueryTags dbo.InsertStringExtendedQueryTagTableType_1 READONLY, @longExtendedQueryTags dbo.InsertLongExtendedQueryTagTableType_1 READONLY, @doubleExtendedQueryTags dbo.InsertDoubleExtendedQueryTagTableType_1 READONLY, @dateTimeExtendedQueryTags dbo.InsertDateTimeExtendedQueryTagTableType_2 READONLY, @personNameExtendedQueryTags dbo.InsertPersonNameExtendedQueryTagTableType_1 READONLY, @initialStatus TINYINT
AS
BEGIN
    SET NOCOUNT ON;
    SET XACT_ABORT ON;
    BEGIN TRANSACTION;
    DECLARE @currentDate AS DATETIME2 (7) = SYSUTCDATETIME();
    DECLARE @existingStatus AS TINYINT;
    DECLARE @newWatermark AS BIGINT;
    DECLARE @studyKey AS BIGINT;
    DECLARE @seriesKey AS BIGINT;
    DECLARE @instanceKey AS BIGINT;
    SELECT @existingStatus = Status
    FROM   dbo.Instance
    WHERE  StudyInstanceUid = @studyInstanceUid
           AND SeriesInstanceUid = @seriesInstanceUid
           AND SopInstanceUid = @sopInstanceUid;
    IF @@ROWCOUNT <> 0
        THROW 50409, 'Instance already exists', @existingStatus;
    SET @newWatermark =  NEXT VALUE FOR dbo.WatermarkSequence;
    SET @instanceKey =  NEXT VALUE FOR dbo.InstanceKeySequence;
    SELECT @studyKey = StudyKey
    FROM   dbo.Study WITH (UPDLOCK)
    WHERE  StudyInstanceUid = @studyInstanceUid;
    IF @@ROWCOUNT = 0
        BEGIN
            SET @studyKey =  NEXT VALUE FOR dbo.StudyKeySequence;
            INSERT  INTO dbo.Study (StudyKey, StudyInstanceUid, PatientId, PatientName, PatientBirthDate, ReferringPhysicianName, StudyDate, StudyDescription, AccessionNumber)
            VALUES                (@studyKey, @studyInstanceUid, @patientId, @patientName, @patientBirthDate, @referringPhysicianName, @studyDate, @studyDescription, @accessionNumber);
        END
    ELSE
        BEGIN
            UPDATE dbo.Study
            SET    PatientId              = @patientId,
                   PatientName            = @patientName,
                   PatientBirthDate       = @patientBirthDate,
                   ReferringPhysicianName = @referringPhysicianName,
                   StudyDate              = @studyDate,
                   StudyDescription       = @studyDescription,
                   AccessionNumber        = @accessionNumber
            WHERE  StudyKey = @studyKey;
        END
    SELECT @seriesKey = SeriesKey
    FROM   dbo.Series WITH (UPDLOCK)
    WHERE  StudyKey = @studyKey
           AND SeriesInstanceUid = @seriesInstanceUid;
    IF @@ROWCOUNT = 0
        BEGIN
            SET @seriesKey =  NEXT VALUE FOR dbo.SeriesKeySequence;
            INSERT  INTO dbo.Series (StudyKey, SeriesKey, SeriesInstanceUid, Modality, PerformedProcedureStepStartDate, ManufacturerModelName)
            VALUES                 (@studyKey, @seriesKey, @seriesInstanceUid, @modality, @performedProcedureStepStartDate, @manufacturerModelName);
        END
    ELSE
        BEGIN
            UPDATE dbo.Series
            SET    Modality                        = @modality,
                   PerformedProcedureStepStartDate = @performedProcedureStepStartDate,
                   ManufacturerModelName           = @manufacturerModelName
            WHERE  SeriesKey = @seriesKey
                   AND StudyKey = @studyKey;
        END
    INSERT  INTO dbo.Instance (StudyKey, SeriesKey, InstanceKey, StudyInstanceUid, SeriesInstanceUid, SopInstanceUid, Watermark, Status, LastStatusUpdatedDate, CreatedDate)
    VALUES                   (@studyKey, @seriesKey, @instanceKey, @studyInstanceUid, @seriesInstanceUid, @sopInstanceUid, @newWatermark, @initialStatus, @currentDate, @currentDate);
    BEGIN TRY
<<<<<<< HEAD
        EXECUTE dbo.IIndexInstanceCore @studyKey, @seriesKey, @instanceKey, @newWatermark, @stringExtendedQueryTags, @longExtendedQueryTags, @doubleExtendedQueryTags, @dateTimeExtendedQueryTags, @personNameExtendedQueryTags;
=======
        EXECUTE dbo.IIndexInstanceCore 0, @studyKey, @seriesKey, @instanceKey, @newWatermark, @stringExtendedQueryTags, @longExtendedQueryTags, @doubleExtendedQueryTags, @dateTimeExtendedQueryTags, @personNameExtendedQueryTags;
>>>>>>> acf03bef
    END TRY
    BEGIN CATCH
        THROW;
    END CATCH
    SELECT @newWatermark;
    COMMIT TRANSACTION;
END

GO
CREATE OR ALTER PROCEDURE dbo.AddInstanceV3
@partitionName VARCHAR (64), @studyInstanceUid VARCHAR (64), @seriesInstanceUid VARCHAR (64), @sopInstanceUid VARCHAR (64), @patientId NVARCHAR (64), @patientName NVARCHAR (325)=NULL, @referringPhysicianName NVARCHAR (325)=NULL, @studyDate DATE=NULL, @studyDescription NVARCHAR (64)=NULL, @accessionNumber NVARCHAR (64)=NULL, @modality NVARCHAR (16)=NULL, @performedProcedureStepStartDate DATE=NULL, @patientBirthDate DATE=NULL, @manufacturerModelName NVARCHAR (64)=NULL, @stringExtendedQueryTags dbo.InsertStringExtendedQueryTagTableType_1 READONLY, @longExtendedQueryTags dbo.InsertLongExtendedQueryTagTableType_1 READONLY, @doubleExtendedQueryTags dbo.InsertDoubleExtendedQueryTagTableType_1 READONLY, @dateTimeExtendedQueryTags dbo.InsertDateTimeExtendedQueryTagTableType_2 READONLY, @personNameExtendedQueryTags dbo.InsertPersonNameExtendedQueryTagTableType_1 READONLY, @initialStatus TINYINT
AS
BEGIN
    SET NOCOUNT ON;
    SET XACT_ABORT ON;
    BEGIN TRANSACTION;
    DECLARE @currentDate AS DATETIME2 (7) = SYSUTCDATETIME();
    DECLARE @existingStatus AS TINYINT;
    DECLARE @newWatermark AS BIGINT;
    DECLARE @partitionKey AS INT;
    DECLARE @studyKey AS BIGINT;
    DECLARE @seriesKey AS BIGINT;
    DECLARE @instanceKey AS BIGINT;
    SELECT @partitionKey = PartitionKey
    FROM   dbo.Partition
    WHERE  PartitionName = @partitionName;
    IF @@ROWCOUNT = 0
        BEGIN
            SET @partitionKey =  NEXT VALUE FOR dbo.PartitionKeySequence;
            INSERT  INTO dbo.Partition (PartitionKey, PartitionName, CreatedDate)
            VALUES                    (@partitionKey, @partitionName, @currentDate);
        END
    SELECT @existingStatus = Status
    FROM   dbo.Instance
    WHERE  PartitionKey = @partitionKey
           AND StudyInstanceUid = @studyInstanceUid
           AND SeriesInstanceUid = @seriesInstanceUid
           AND SopInstanceUid = @sopInstanceUid;
    IF @@ROWCOUNT <> 0
        THROW 50409, 'Instance already exists', @existingStatus;
    SET @newWatermark =  NEXT VALUE FOR dbo.WatermarkSequence;
    SET @instanceKey =  NEXT VALUE FOR dbo.InstanceKeySequence;
    SELECT @studyKey = StudyKey
    FROM   dbo.Study WITH (UPDLOCK)
    WHERE  PartitionKey = @partitionKey
           AND StudyInstanceUid = @studyInstanceUid;
    IF @@ROWCOUNT = 0
        BEGIN
            SET @studyKey =  NEXT VALUE FOR dbo.StudyKeySequence;
            INSERT  INTO dbo.Study (PartitionKey, StudyKey, StudyInstanceUid, PatientId, PatientName, PatientBirthDate, ReferringPhysicianName, StudyDate, StudyDescription, AccessionNumber)
            VALUES                (@partitionKey, @studyKey, @studyInstanceUid, @patientId, @patientName, @patientBirthDate, @referringPhysicianName, @studyDate, @studyDescription, @accessionNumber);
        END
    ELSE
        BEGIN
            UPDATE dbo.Study
            SET    PatientId              = @patientId,
                   PatientName            = @patientName,
                   PatientBirthDate       = @patientBirthDate,
                   ReferringPhysicianName = @referringPhysicianName,
                   StudyDate              = @studyDate,
                   StudyDescription       = @studyDescription,
                   AccessionNumber        = @accessionNumber
            WHERE  StudyKey = @studyKey;
        END
    SELECT @seriesKey = SeriesKey
    FROM   dbo.Series WITH (UPDLOCK)
    WHERE  StudyKey = @studyKey
           AND SeriesInstanceUid = @seriesInstanceUid
           AND PartitionKey = @partitionKey;
    IF @@ROWCOUNT = 0
        BEGIN
            SET @seriesKey =  NEXT VALUE FOR dbo.SeriesKeySequence;
            INSERT  INTO dbo.Series (PartitionKey, StudyKey, SeriesKey, SeriesInstanceUid, Modality, PerformedProcedureStepStartDate, ManufacturerModelName)
            VALUES                 (@partitionKey, @studyKey, @seriesKey, @seriesInstanceUid, @modality, @performedProcedureStepStartDate, @manufacturerModelName);
        END
    ELSE
        BEGIN
            UPDATE dbo.Series
            SET    Modality                        = @modality,
                   PerformedProcedureStepStartDate = @performedProcedureStepStartDate,
                   ManufacturerModelName           = @manufacturerModelName
            WHERE  SeriesKey = @seriesKey
                   AND StudyKey = @studyKey
                   AND PartitionKey = @partitionKey;
        END
    INSERT  INTO dbo.Instance (PartitionKey, StudyKey, SeriesKey, InstanceKey, StudyInstanceUid, SeriesInstanceUid, SopInstanceUid, Watermark, Status, LastStatusUpdatedDate, CreatedDate)
    VALUES                   (@partitionKey, @studyKey, @seriesKey, @instanceKey, @studyInstanceUid, @seriesInstanceUid, @sopInstanceUid, @newWatermark, @initialStatus, @currentDate, @currentDate);
    BEGIN TRY
        EXECUTE dbo.IIndexInstanceCore @partitionKey, @studyKey, @seriesKey, @instanceKey, @newWatermark, @stringExtendedQueryTags, @longExtendedQueryTags, @doubleExtendedQueryTags, @dateTimeExtendedQueryTags, @personNameExtendedQueryTags;
    END TRY
    BEGIN CATCH
        THROW;
    END CATCH
    SELECT @newWatermark;
    COMMIT TRANSACTION;
END

GO
CREATE OR ALTER PROCEDURE dbo.AssignReindexingOperation
@extendedQueryTagKeys dbo.ExtendedQueryTagKeyTableType_1 READONLY, @operationId UNIQUEIDENTIFIER, @returnIfCompleted BIT=0
AS
BEGIN
    SET NOCOUNT ON;
    SET XACT_ABORT ON;
    BEGIN TRANSACTION;
    MERGE INTO dbo.ExtendedQueryTagOperation WITH (HOLDLOCK)
     AS XQTO
    USING (SELECT input.TagKey
           FROM   @extendedQueryTagKeys AS input
                  INNER JOIN
                  dbo.ExtendedQueryTag AS XQT WITH (HOLDLOCK)
                  ON input.TagKey = XQT.TagKey
           WHERE  TagStatus = 0) AS tags ON XQTO.TagKey = tags.TagKey
    WHEN NOT MATCHED THEN INSERT (TagKey, OperationId) VALUES (tags.TagKey, @operationId);
    SELECT XQT.TagKey,
           TagPath,
           TagVR,
           TagPrivateCreator,
           TagLevel,
           TagStatus,
           QueryStatus,
           ErrorCount
    FROM   @extendedQueryTagKeys AS input
           INNER JOIN
           dbo.ExtendedQueryTag AS XQT WITH (HOLDLOCK)
           ON input.TagKey = XQT.TagKey
           LEFT OUTER JOIN
           dbo.ExtendedQueryTagOperation AS XQTO WITH (HOLDLOCK)
           ON XQT.TagKey = XQTO.TagKey
    WHERE  (@returnIfCompleted = 1
            AND TagStatus = 1)
           OR (OperationId = @operationId
               AND TagStatus = 0);
    COMMIT TRANSACTION;
END

GO
CREATE OR ALTER PROCEDURE dbo.CompleteReindexing
@extendedQueryTagKeys dbo.ExtendedQueryTagKeyTableType_1 READONLY
AS
BEGIN
    SET NOCOUNT ON;
    SET XACT_ABORT ON;
    BEGIN TRANSACTION;
    UPDATE XQT
    SET    TagStatus = 1
    FROM   dbo.ExtendedQueryTag AS XQT
           INNER JOIN
           @extendedQueryTagKeys AS input
           ON XQT.TagKey = input.TagKey
    WHERE  TagStatus = 0;
    DELETE XQTO
    OUTPUT DELETED.TagKey
    FROM   dbo.ExtendedQueryTagOperation AS XQTO
           INNER JOIN
           dbo.ExtendedQueryTag AS XQT
           ON XQTO.TagKey = XQT.TagKey
           INNER JOIN
           @extendedQueryTagKeys AS input
           ON XQT.TagKey = input.TagKey
    WHERE  TagStatus = 1;
    COMMIT TRANSACTION;
END

GO
CREATE OR ALTER PROCEDURE dbo.DeleteDeletedInstance
@studyInstanceUid VARCHAR (64), @seriesInstanceUid VARCHAR (64), @sopInstanceUid VARCHAR (64), @watermark BIGINT
AS
SET NOCOUNT ON;
DELETE dbo.DeletedInstance
WHERE  StudyInstanceUid = @studyInstanceUid
       AND SeriesInstanceUid = @seriesInstanceUid
       AND SopInstanceUid = @sopInstanceUid
       AND Watermark = @watermark;

GO
CREATE OR ALTER PROCEDURE dbo.DeleteDeletedInstanceV2
@partitionKey INT, @studyInstanceUid VARCHAR (64), @seriesInstanceUid VARCHAR (64), @sopInstanceUid VARCHAR (64), @watermark BIGINT
AS
SET NOCOUNT ON;
DELETE dbo.DeletedInstance
WHERE  PartitionKey = @partitionKey
       AND StudyInstanceUid = @studyInstanceUid
       AND SeriesInstanceUid = @seriesInstanceUid
       AND SopInstanceUid = @sopInstanceUid
       AND Watermark = @watermark;

GO
CREATE OR ALTER PROCEDURE dbo.DeleteExtendedQueryTag
@tagPath VARCHAR (64), @dataType TINYINT
AS
BEGIN
    SET NOCOUNT ON;
    SET XACT_ABORT ON;
    BEGIN TRANSACTION;
    DECLARE @tagStatus AS TINYINT;
    DECLARE @tagKey AS INT;
    SELECT @tagKey = TagKey,
           @tagStatus = TagStatus
    FROM   dbo.ExtendedQueryTag WITH (XLOCK)
    WHERE  dbo.ExtendedQueryTag.TagPath = @tagPath;
    IF @@ROWCOUNT = 0
        THROW 50404, 'extended query tag not found', 1;
    IF @tagStatus = 2
        THROW 50412, 'extended query tag is not in Ready or Adding status', 1;
    UPDATE dbo.ExtendedQueryTag
    SET    TagStatus = 2
    WHERE  dbo.ExtendedQueryTag.TagKey = @tagKey;
    COMMIT TRANSACTION;
    BEGIN TRANSACTION;
    IF @dataType = 0
        DELETE dbo.ExtendedQueryTagString
        WHERE  TagKey = @tagKey;
    ELSE
        IF @dataType = 1
            DELETE dbo.ExtendedQueryTagLong
            WHERE  TagKey = @tagKey;
        ELSE
            IF @dataType = 2
                DELETE dbo.ExtendedQueryTagDouble
                WHERE  TagKey = @tagKey;
            ELSE
                IF @dataType = 3
                    DELETE dbo.ExtendedQueryTagDateTime
                    WHERE  TagKey = @tagKey;
                ELSE
                    DELETE dbo.ExtendedQueryTagPersonName
                    WHERE  TagKey = @tagKey;
    DELETE dbo.ExtendedQueryTag
    WHERE  TagKey = @tagKey;
    DELETE dbo.ExtendedQueryTagError
    WHERE  TagKey = @tagKey;
    COMMIT TRANSACTION;
END

GO
CREATE OR ALTER PROCEDURE dbo.DeleteInstance
@cleanupAfter DATETIMEOFFSET (0), @createdStatus TINYINT, @studyInstanceUid VARCHAR (64), @seriesInstanceUid VARCHAR (64)=NULL, @sopInstanceUid VARCHAR (64)=NULL
AS
SET NOCOUNT ON;
SET XACT_ABORT ON;
BEGIN TRANSACTION;
DECLARE @deletedInstances AS TABLE (
    StudyInstanceUid  VARCHAR (64),
    SeriesInstanceUid VARCHAR (64),
    SopInstanceUid    VARCHAR (64),
    Status            TINYINT     ,
    Watermark         BIGINT      );
DECLARE @studyKey AS BIGINT;
DECLARE @seriesKey AS BIGINT;
DECLARE @instanceKey AS BIGINT;
DECLARE @deletedDate AS DATETIME2 = SYSUTCDATETIME();
SELECT @studyKey = StudyKey,
       @seriesKey = CASE @seriesInstanceUid WHEN NULL THEN NULL ELSE SeriesKey END,
       @instanceKey = CASE @sopInstanceUid WHEN NULL THEN NULL ELSE InstanceKey END
FROM   dbo.Instance
WHERE  StudyInstanceUid = @studyInstanceUid
       AND SeriesInstanceUid = ISNULL(@seriesInstanceUid, SeriesInstanceUid)
       AND SopInstanceUid = ISNULL(@sopInstanceUid, SopInstanceUid);
DELETE dbo.Instance
OUTPUT deleted.StudyInstanceUid, deleted.SeriesInstanceUid, deleted.SopInstanceUid, deleted.Status, deleted.Watermark INTO @deletedInstances
WHERE  StudyInstanceUid = @studyInstanceUid
       AND SeriesInstanceUid = ISNULL(@seriesInstanceUid, SeriesInstanceUid)
       AND SopInstanceUid = ISNULL(@sopInstanceUid, SopInstanceUid);
IF @@ROWCOUNT = 0
    THROW 50404, 'Instance not found', 1;
DECLARE @deletedTags AS TABLE (
    TagKey BIGINT);
DELETE XQTE
OUTPUT deleted.TagKey INTO @deletedTags
FROM   dbo.ExtendedQueryTagError AS XQTE
       INNER JOIN
       @deletedInstances AS d
       ON XQTE.Watermark = d.Watermark;
IF EXISTS (SELECT *
           FROM   @deletedTags)
    BEGIN
        DECLARE @deletedTagCounts AS TABLE (
            TagKey     BIGINT,
            ErrorCount INT   );
        INSERT INTO @deletedTagCounts (TagKey, ErrorCount)
        SELECT   TagKey,
                 COUNT(1)
        FROM     @deletedTags
        GROUP BY TagKey;
        UPDATE XQT
        SET    XQT.ErrorCount = XQT.ErrorCount - DTC.ErrorCount
        FROM   dbo.ExtendedQueryTag AS XQT
               INNER JOIN
               @deletedTagCounts AS DTC
               ON XQT.TagKey = DTC.TagKey;
    END
DELETE dbo.ExtendedQueryTagString
WHERE  StudyKey = @studyKey
       AND SeriesKey = ISNULL(@seriesKey, SeriesKey)
       AND InstanceKey = ISNULL(@instanceKey, InstanceKey);
DELETE dbo.ExtendedQueryTagLong
WHERE  StudyKey = @studyKey
       AND SeriesKey = ISNULL(@seriesKey, SeriesKey)
       AND InstanceKey = ISNULL(@instanceKey, InstanceKey);
DELETE dbo.ExtendedQueryTagDouble
WHERE  StudyKey = @studyKey
       AND SeriesKey = ISNULL(@seriesKey, SeriesKey)
       AND InstanceKey = ISNULL(@instanceKey, InstanceKey);
DELETE dbo.ExtendedQueryTagDateTime
WHERE  StudyKey = @studyKey
       AND SeriesKey = ISNULL(@seriesKey, SeriesKey)
       AND InstanceKey = ISNULL(@instanceKey, InstanceKey);
DELETE dbo.ExtendedQueryTagPersonName
WHERE  StudyKey = @studyKey
       AND SeriesKey = ISNULL(@seriesKey, SeriesKey)
       AND InstanceKey = ISNULL(@instanceKey, InstanceKey);
INSERT INTO dbo.DeletedInstance (StudyInstanceUid, SeriesInstanceUid, SopInstanceUid, Watermark, DeletedDateTime, RetryCount, CleanupAfter)
SELECT StudyInstanceUid,
       SeriesInstanceUid,
       SopInstanceUid,
       Watermark,
       @deletedDate,
       0,
       @cleanupAfter
FROM   @deletedInstances;
INSERT INTO dbo.ChangeFeed (TimeStamp, Action, StudyInstanceUid, SeriesInstanceUid, SopInstanceUid, OriginalWatermark)
SELECT @deletedDate,
       1,
       StudyInstanceUid,
       SeriesInstanceUid,
       SopInstanceUid,
       Watermark
FROM   @deletedInstances
WHERE  Status = @createdStatus;
UPDATE cf
SET    cf.CurrentWatermark = NULL
FROM   dbo.ChangeFeed AS cf WITH (FORCESEEK)
       INNER JOIN
       @deletedInstances AS d
       ON cf.StudyInstanceUid = d.StudyInstanceUid
          AND cf.SeriesInstanceUid = d.SeriesInstanceUid
          AND cf.SopInstanceUid = d.SopInstanceUid;
IF NOT EXISTS (SELECT *
               FROM   dbo.Instance WITH (HOLDLOCK, UPDLOCK)
               WHERE  StudyKey = @studyKey
                      AND SeriesInstanceUid = ISNULL(@seriesInstanceUid, SeriesInstanceUid))
    BEGIN
        DELETE dbo.Series
        WHERE  Studykey = @studyKey
               AND SeriesInstanceUid = ISNULL(@seriesInstanceUid, SeriesInstanceUid);
        DELETE dbo.ExtendedQueryTagString
        WHERE  StudyKey = @studyKey
               AND SeriesKey = ISNULL(@seriesKey, SeriesKey);
        DELETE dbo.ExtendedQueryTagLong
        WHERE  StudyKey = @studyKey
               AND SeriesKey = ISNULL(@seriesKey, SeriesKey);
        DELETE dbo.ExtendedQueryTagDouble
        WHERE  StudyKey = @studyKey
               AND SeriesKey = ISNULL(@seriesKey, SeriesKey);
        DELETE dbo.ExtendedQueryTagDateTime
        WHERE  StudyKey = @studyKey
               AND SeriesKey = ISNULL(@seriesKey, SeriesKey);
        DELETE dbo.ExtendedQueryTagPersonName
        WHERE  StudyKey = @studyKey
               AND SeriesKey = ISNULL(@seriesKey, SeriesKey);
    END
IF NOT EXISTS (SELECT *
               FROM   dbo.Series WITH (HOLDLOCK, UPDLOCK)
               WHERE  Studykey = @studyKey)
    BEGIN
        DELETE dbo.Study
        WHERE  Studykey = @studyKey;
        DELETE dbo.ExtendedQueryTagString
        WHERE  StudyKey = @studyKey;
        DELETE dbo.ExtendedQueryTagLong
        WHERE  StudyKey = @studyKey;
        DELETE dbo.ExtendedQueryTagDouble
        WHERE  StudyKey = @studyKey;
        DELETE dbo.ExtendedQueryTagDateTime
        WHERE  StudyKey = @studyKey;
        DELETE dbo.ExtendedQueryTagPersonName
        WHERE  StudyKey = @studyKey;
    END
COMMIT TRANSACTION;

GO
CREATE OR ALTER PROCEDURE dbo.DeleteInstanceV2
@cleanupAfter DATETIMEOFFSET (0), @createdStatus TINYINT, @partitionKey INT, @studyInstanceUid VARCHAR (64), @seriesInstanceUid VARCHAR (64)=NULL, @sopInstanceUid VARCHAR (64)=NULL
AS
SET NOCOUNT ON;
SET XACT_ABORT ON;
BEGIN TRANSACTION;
DECLARE @deletedInstances AS TABLE (
    PartitionKey      INT         ,
    StudyInstanceUid  VARCHAR (64),
    SeriesInstanceUid VARCHAR (64),
    SopInstanceUid    VARCHAR (64),
    Status            TINYINT     ,
    Watermark         BIGINT      );
DECLARE @studyKey AS BIGINT;
DECLARE @seriesKey AS BIGINT;
DECLARE @instanceKey AS BIGINT;
DECLARE @deletedDate AS DATETIME2 = SYSUTCDATETIME();
SELECT @studyKey = StudyKey,
       @seriesKey = CASE @seriesInstanceUid WHEN NULL THEN NULL ELSE SeriesKey END,
       @instanceKey = CASE @sopInstanceUid WHEN NULL THEN NULL ELSE InstanceKey END
FROM   dbo.Instance
WHERE  PartitionKey = @partitionKey
       AND StudyInstanceUid = @studyInstanceUid
       AND SeriesInstanceUid = ISNULL(@seriesInstanceUid, SeriesInstanceUid)
       AND SopInstanceUid = ISNULL(@sopInstanceUid, SopInstanceUid);
DELETE dbo.Instance
OUTPUT deleted.PartitionKey, deleted.StudyInstanceUid, deleted.SeriesInstanceUid, deleted.SopInstanceUid, deleted.Status, deleted.Watermark INTO @deletedInstances
WHERE  PartitionKey = @partitionKey
       AND StudyInstanceUid = @studyInstanceUid
       AND SeriesInstanceUid = ISNULL(@seriesInstanceUid, SeriesInstanceUid)
       AND SopInstanceUid = ISNULL(@sopInstanceUid, SopInstanceUid);
IF @@ROWCOUNT = 0
    THROW 50404, 'Instance not found', 1;
DECLARE @deletedTags AS TABLE (
    TagKey BIGINT);
DELETE XQTE
OUTPUT deleted.TagKey INTO @deletedTags
FROM   dbo.ExtendedQueryTagError AS XQTE
       INNER JOIN
       @deletedInstances AS d
       ON XQTE.Watermark = d.Watermark;
IF EXISTS (SELECT *
           FROM   @deletedTags)
    BEGIN
        DECLARE @deletedTagCounts AS TABLE (
            TagKey     BIGINT,
            ErrorCount INT   );
        INSERT INTO @deletedTagCounts (TagKey, ErrorCount)
        SELECT   TagKey,
                 COUNT(1)
        FROM     @deletedTags
        GROUP BY TagKey;
        UPDATE XQT
        SET    XQT.ErrorCount = XQT.ErrorCount - DTC.ErrorCount
        FROM   dbo.ExtendedQueryTag AS XQT
               INNER JOIN
               @deletedTagCounts AS DTC
               ON XQT.TagKey = DTC.TagKey;
    END
DELETE dbo.ExtendedQueryTagString
WHERE  StudyKey = @studyKey
       AND SeriesKey = ISNULL(@seriesKey, SeriesKey)
       AND InstanceKey = ISNULL(@instanceKey, InstanceKey)
       AND PartitionKey = @partitionKey;
DELETE dbo.ExtendedQueryTagLong
WHERE  StudyKey = @studyKey
       AND SeriesKey = ISNULL(@seriesKey, SeriesKey)
       AND InstanceKey = ISNULL(@instanceKey, InstanceKey)
       AND PartitionKey = @partitionKey;
DELETE dbo.ExtendedQueryTagDouble
WHERE  StudyKey = @studyKey
       AND SeriesKey = ISNULL(@seriesKey, SeriesKey)
       AND InstanceKey = ISNULL(@instanceKey, InstanceKey)
       AND PartitionKey = @partitionKey;
DELETE dbo.ExtendedQueryTagDateTime
WHERE  StudyKey = @studyKey
       AND SeriesKey = ISNULL(@seriesKey, SeriesKey)
       AND InstanceKey = ISNULL(@instanceKey, InstanceKey)
       AND PartitionKey = @partitionKey;
DELETE dbo.ExtendedQueryTagPersonName
WHERE  StudyKey = @studyKey
       AND SeriesKey = ISNULL(@seriesKey, SeriesKey)
       AND InstanceKey = ISNULL(@instanceKey, InstanceKey)
       AND PartitionKey = @partitionKey;
INSERT INTO dbo.DeletedInstance (PartitionKey, StudyInstanceUid, SeriesInstanceUid, SopInstanceUid, Watermark, DeletedDateTime, RetryCount, CleanupAfter)
SELECT PartitionKey,
       StudyInstanceUid,
       SeriesInstanceUid,
       SopInstanceUid,
       Watermark,
       @deletedDate,
       0,
       @cleanupAfter
FROM   @deletedInstances;
INSERT INTO dbo.ChangeFeed (TimeStamp, Action, PartitionKey, StudyInstanceUid, SeriesInstanceUid, SopInstanceUid, OriginalWatermark)
SELECT @deletedDate,
       1,
       PartitionKey,
       StudyInstanceUid,
       SeriesInstanceUid,
       SopInstanceUid,
       Watermark
FROM   @deletedInstances
WHERE  Status = @createdStatus;
UPDATE cf
SET    cf.CurrentWatermark = NULL
FROM   dbo.ChangeFeed AS cf WITH (FORCESEEK)
       INNER JOIN
       @deletedInstances AS d
       ON cf.PartitionKey = d.PartitionKey
          AND cf.StudyInstanceUid = d.StudyInstanceUid
          AND cf.SeriesInstanceUid = d.SeriesInstanceUid
          AND cf.SopInstanceUid = d.SopInstanceUid;
IF NOT EXISTS (SELECT *
               FROM   dbo.Instance WITH (HOLDLOCK, UPDLOCK)
               WHERE  StudyKey = @studyKey
                      AND SeriesInstanceUid = ISNULL(@seriesInstanceUid, SeriesInstanceUid))
    BEGIN
        DELETE dbo.Series
        WHERE  StudyKey = @studyKey
               AND SeriesInstanceUid = ISNULL(@seriesInstanceUid, SeriesInstanceUid)
               AND PartitionKey = @partitionKey;
        DELETE dbo.ExtendedQueryTagString
        WHERE  StudyKey = @studyKey
               AND SeriesKey = ISNULL(@seriesKey, SeriesKey)
               AND PartitionKey = @partitionKey;
        DELETE dbo.ExtendedQueryTagLong
        WHERE  StudyKey = @studyKey
               AND SeriesKey = ISNULL(@seriesKey, SeriesKey)
               AND PartitionKey = @partitionKey;
        DELETE dbo.ExtendedQueryTagDouble
        WHERE  StudyKey = @studyKey
               AND SeriesKey = ISNULL(@seriesKey, SeriesKey)
               AND PartitionKey = @partitionKey;
        DELETE dbo.ExtendedQueryTagDateTime
        WHERE  StudyKey = @studyKey
               AND SeriesKey = ISNULL(@seriesKey, SeriesKey)
               AND PartitionKey = @partitionKey;
        DELETE dbo.ExtendedQueryTagPersonName
        WHERE  StudyKey = @studyKey
               AND SeriesKey = ISNULL(@seriesKey, SeriesKey)
               AND PartitionKey = @partitionKey;
    END
IF NOT EXISTS (SELECT *
               FROM   dbo.Series WITH (HOLDLOCK, UPDLOCK)
               WHERE  Studykey = @studyKey
                      AND PartitionKey = @partitionKey)
    BEGIN
        DELETE dbo.Study
        WHERE  StudyKey = @studyKey
               AND PartitionKey = @partitionKey;
        DELETE dbo.ExtendedQueryTagString
        WHERE  StudyKey = @studyKey
               AND PartitionKey = @partitionKey;
        DELETE dbo.ExtendedQueryTagLong
        WHERE  StudyKey = @studyKey
               AND PartitionKey = @partitionKey;
        DELETE dbo.ExtendedQueryTagDouble
        WHERE  StudyKey = @studyKey
               AND PartitionKey = @partitionKey;
        DELETE dbo.ExtendedQueryTagDateTime
        WHERE  StudyKey = @studyKey
               AND PartitionKey = @partitionKey;
        DELETE dbo.ExtendedQueryTagPersonName
        WHERE  StudyKey = @studyKey
               AND PartitionKey = @partitionKey;
    END
COMMIT TRANSACTION;

GO
CREATE OR ALTER PROCEDURE dbo.GetChangeFeed
@limit INT, @offset BIGINT
AS
BEGIN
    SET NOCOUNT ON;
    SET XACT_ABORT ON;
    SELECT   Sequence,
             Timestamp,
             Action,
             StudyInstanceUid,
             SeriesInstanceUid,
             SopInstanceUid,
             OriginalWatermark,
             CurrentWatermark
    FROM     dbo.ChangeFeed
    WHERE    Sequence BETWEEN @offset + 1 AND @offset + @limit
    ORDER BY Sequence;
END

GO
CREATE OR ALTER PROCEDURE dbo.GetChangeFeedLatest
AS
BEGIN
    SET NOCOUNT ON;
    SET XACT_ABORT ON;
    SELECT   TOP (1) Sequence,
                     Timestamp,
                     Action,
                     StudyInstanceUid,
                     SeriesInstanceUid,
                     SopInstanceUid,
                     OriginalWatermark,
                     CurrentWatermark
    FROM     dbo.ChangeFeed
    ORDER BY Sequence DESC;
END

GO
CREATE OR ALTER PROCEDURE dbo.GetChangeFeedLatestV2
AS
BEGIN
    SET NOCOUNT ON;
    SET XACT_ABORT ON;
    SELECT   TOP (1) Sequence,
                     Timestamp,
                     Action,
                     PartitionName,
                     StudyInstanceUid,
                     SeriesInstanceUid,
                     SopInstanceUid,
                     OriginalWatermark,
                     CurrentWatermark
    FROM     dbo.ChangeFeed AS c
             INNER JOIN
             dbo.Partition AS p
             ON p.PartitionKey = c.PartitionKey
    ORDER BY Sequence DESC;
END

GO
CREATE OR ALTER PROCEDURE dbo.GetChangeFeedV2
@limit INT, @offset BIGINT
AS
BEGIN
    SET NOCOUNT ON;
    SET XACT_ABORT ON;
    SELECT   Sequence,
             Timestamp,
             Action,
             PartitionName,
             StudyInstanceUid,
             SeriesInstanceUid,
             SopInstanceUid,
             OriginalWatermark,
             CurrentWatermark
    FROM     dbo.ChangeFeed AS c
             INNER JOIN
             dbo.Partition AS p
             ON p.PartitionKey = c.PartitionKey
    WHERE    Sequence BETWEEN @offset + 1 AND @offset + @limit
    ORDER BY Sequence;
END

GO
CREATE OR ALTER PROCEDURE dbo.GetExtendedQueryTag
@tagPath VARCHAR (64)=NULL
AS
BEGIN
    SET NOCOUNT ON;
    SET XACT_ABORT ON;
    SELECT XQT.TagKey,
           TagPath,
           TagVR,
           TagPrivateCreator,
           TagLevel,
           TagStatus,
           QueryStatus,
           ErrorCount,
           OperationId
    FROM   dbo.ExtendedQueryTag AS XQT
           LEFT OUTER JOIN
           dbo.ExtendedQueryTagOperation AS XQTO
           ON XQT.TagKey = XQTO.TagKey
    WHERE  TagPath = ISNULL(@tagPath, TagPath);
END

GO
CREATE OR ALTER PROCEDURE dbo.GetExtendedQueryTagErrors
@tagPath VARCHAR (64), @limit INT, @offset INT
AS
BEGIN
    SET NOCOUNT ON;
    SET XACT_ABORT ON;
    DECLARE @tagKey AS INT;
    SELECT @tagKey = TagKey
    FROM   dbo.ExtendedQueryTag WITH (HOLDLOCK)
    WHERE  dbo.ExtendedQueryTag.TagPath = @tagPath;
    IF (@@ROWCOUNT = 0)
        THROW 50404, 'extended query tag not found', 1;
    SELECT   TagKey,
             ErrorCode,
             CreatedTime,
             StudyInstanceUid,
             SeriesInstanceUid,
             SopInstanceUid
    FROM     dbo.ExtendedQueryTagError AS XQTE
             INNER JOIN
             dbo.Instance AS I
             ON XQTE.Watermark = I.Watermark
    WHERE    XQTE.TagKey = @tagKey
    ORDER BY CreatedTime ASC, XQTE.Watermark ASC, TagKey ASC
    OFFSET @offset ROWS FETCH NEXT @limit ROWS ONLY;
END

GO
CREATE OR ALTER PROCEDURE dbo.GetExtendedQueryTagErrorsV2
@tagPath VARCHAR (64), @limit INT, @offset INT
AS
BEGIN
    SET NOCOUNT ON;
    SET XACT_ABORT ON;
    DECLARE @tagKey AS INT;
    SELECT @tagKey = TagKey
    FROM   dbo.ExtendedQueryTag WITH (HOLDLOCK)
    WHERE  dbo.ExtendedQueryTag.TagPath = @tagPath;
    IF (@@ROWCOUNT = 0)
        THROW 50404, 'extended query tag not found', 1;
    SELECT   TagKey,
             ErrorCode,
             CreatedTime,
             PartitionName,
             StudyInstanceUid,
             SeriesInstanceUid,
             SopInstanceUid
    FROM     dbo.ExtendedQueryTagError AS XQTE
             INNER JOIN
             dbo.Instance AS I
             ON XQTE.Watermark = I.Watermark
             INNER JOIN
             dbo.Partition AS P
             ON P.PartitionKey = I.PartitionKey
    WHERE    XQTE.TagKey = @tagKey
    ORDER BY CreatedTime ASC, XQTE.Watermark ASC, TagKey ASC
    OFFSET @offset ROWS FETCH NEXT @limit ROWS ONLY;
END

GO
CREATE OR ALTER PROCEDURE dbo.GetExtendedQueryTags
@limit INT, @offset INT
AS
BEGIN
    SET NOCOUNT ON;
    SET XACT_ABORT ON;
    SELECT   XQT.TagKey,
             TagPath,
             TagVR,
             TagPrivateCreator,
             TagLevel,
             TagStatus,
             QueryStatus,
             ErrorCount,
             OperationId
    FROM     dbo.ExtendedQueryTag AS XQT
             LEFT OUTER JOIN
             dbo.ExtendedQueryTagOperation AS XQTO
             ON XQT.TagKey = XQTO.TagKey
    ORDER BY XQT.TagKey ASC
    OFFSET @offset ROWS FETCH NEXT @limit ROWS ONLY;
END

GO
CREATE OR ALTER PROCEDURE dbo.GetExtendedQueryTagsByKey
@extendedQueryTagKeys dbo.ExtendedQueryTagKeyTableType_1 READONLY
AS
BEGIN
    SET NOCOUNT ON;
    SET XACT_ABORT ON;
    SELECT XQT.TagKey,
           TagPath,
           TagVR,
           TagPrivateCreator,
           TagLevel,
           TagStatus,
           QueryStatus,
           ErrorCount,
           OperationId
    FROM   @extendedQueryTagKeys AS input
           INNER JOIN
           dbo.ExtendedQueryTag AS XQT
           ON input.TagKey = XQT.TagKey
           LEFT OUTER JOIN
           dbo.ExtendedQueryTagOperation AS XQTO
           ON XQT.TagKey = XQTO.TagKey;
END

GO
CREATE OR ALTER PROCEDURE dbo.GetExtendedQueryTagsByOperation
@operationId UNIQUEIDENTIFIER
AS
BEGIN
    SET NOCOUNT ON;
    SET XACT_ABORT ON;
    SELECT XQT.TagKey,
           TagPath,
           TagVR,
           TagPrivateCreator,
           TagLevel,
           TagStatus,
           QueryStatus,
           ErrorCount
    FROM   dbo.ExtendedQueryTag AS XQT
           INNER JOIN
           dbo.ExtendedQueryTagOperation AS XQTO
           ON XQT.TagKey = XQTO.TagKey
    WHERE  OperationId = @operationId;
END

GO
CREATE OR ALTER PROCEDURE dbo.GetInstance
@validStatus TINYINT, @studyInstanceUid VARCHAR (64), @seriesInstanceUid VARCHAR (64)=NULL, @sopInstanceUid VARCHAR (64)=NULL
AS
BEGIN
    SET NOCOUNT ON;
    SET XACT_ABORT ON;
    SELECT StudyInstanceUid,
           SeriesInstanceUid,
           SopInstanceUid,
           Watermark
    FROM   dbo.Instance
    WHERE  StudyInstanceUid = @studyInstanceUid
           AND SeriesInstanceUid = ISNULL(@seriesInstanceUid, SeriesInstanceUid)
           AND SopInstanceUid = ISNULL(@sopInstanceUid, SopInstanceUid)
           AND Status = @validStatus;
END

GO
CREATE OR ALTER PROCEDURE dbo.GetInstanceBatches
@batchSize INT, @batchCount INT, @status TINYINT, @maxWatermark BIGINT=NULL
AS
BEGIN
    SET NOCOUNT ON;
    SELECT   MIN(Watermark) AS MinWatermark,
             MAX(Watermark) AS MaxWatermark
    FROM     (SELECT TOP (@batchSize * @batchCount) Watermark,
                                                    (ROW_NUMBER() OVER (ORDER BY Watermark DESC) - 1) / @batchSize AS Batch
              FROM   dbo.Instance
              WHERE  Watermark <= ISNULL(@maxWatermark, Watermark)
                     AND Status = @status) AS I
    GROUP BY Batch
    ORDER BY Batch ASC;
END

GO
CREATE OR ALTER PROCEDURE dbo.GetInstancesByWatermarkRange
@startWatermark BIGINT, @endWatermark BIGINT, @status TINYINT
AS
BEGIN
    SET NOCOUNT ON;
    SET XACT_ABORT ON;
    SELECT StudyInstanceUid,
           SeriesInstanceUid,
           SopInstanceUid,
           Watermark
    FROM   dbo.Instance
    WHERE  Watermark BETWEEN @startWatermark AND @endWatermark
           AND Status = @status;
END

GO
CREATE OR ALTER PROCEDURE dbo.GetInstancesByWatermarkRangeV2
@startWatermark BIGINT, @endWatermark BIGINT, @status TINYINT
AS
BEGIN
    SET NOCOUNT ON;
    SET XACT_ABORT ON;
    SELECT PartitionKey,
           StudyInstanceUid,
           SeriesInstanceUid,
           SopInstanceUid,
           Watermark
    FROM   dbo.Instance
    WHERE  Watermark BETWEEN @startWatermark AND @endWatermark
           AND Status = @status;
END

GO
CREATE OR ALTER PROCEDURE dbo.GetInstanceV2
@validStatus TINYINT, @partitionKey INT, @studyInstanceUid VARCHAR (64), @seriesInstanceUid VARCHAR (64)=NULL, @sopInstanceUid VARCHAR (64)=NULL
AS
BEGIN
    SET NOCOUNT ON;
    SET XACT_ABORT ON;
    SELECT PartitionKey,
           StudyInstanceUid,
           SeriesInstanceUid,
           SopInstanceUid,
           Watermark
    FROM   dbo.Instance
    WHERE  PartitionKey = @partitionKey
           AND StudyInstanceUid = @studyInstanceUid
           AND SeriesInstanceUid = ISNULL(@seriesInstanceUid, SeriesInstanceUid)
           AND SopInstanceUid = ISNULL(@sopInstanceUid, SopInstanceUid)
           AND Status = @validStatus;
END

GO
CREATE OR ALTER PROCEDURE dbo.GetPartition
@partitionName VARCHAR (64)
AS
BEGIN
    SET NOCOUNT ON;
    SET XACT_ABORT ON;
    SELECT PartitionKey,
           PartitionName,
           CreatedDate
    FROM   dbo.Partition
    WHERE  PartitionName = @partitionName;
END

GO
CREATE OR ALTER PROCEDURE dbo.GetPartitions
AS
BEGIN
    SET NOCOUNT ON;
    SET XACT_ABORT ON;
    SELECT PartitionKey,
           PartitionName,
           CreatedDate
    FROM   dbo.Partition
    WHERE  PartitionKey > 1;
END

GO
CREATE OR ALTER PROCEDURE dbo.IIndexInstanceCore
@partitionKey INT, @studyKey BIGINT, @seriesKey BIGINT, @instanceKey BIGINT, @watermark BIGINT, @stringExtendedQueryTags dbo.InsertStringExtendedQueryTagTableType_1 READONLY, @longExtendedQueryTags dbo.InsertLongExtendedQueryTagTableType_1 READONLY, @doubleExtendedQueryTags dbo.InsertDoubleExtendedQueryTagTableType_1 READONLY, @dateTimeExtendedQueryTags dbo.InsertDateTimeExtendedQueryTagTableType_2 READONLY, @personNameExtendedQueryTags dbo.InsertPersonNameExtendedQueryTagTableType_1 READONLY
AS
BEGIN
    IF EXISTS (SELECT 1
               FROM   @stringExtendedQueryTags)
        BEGIN
            MERGE INTO dbo.ExtendedQueryTagString WITH (HOLDLOCK)
             AS T
            USING (SELECT input.TagKey,
                          input.TagValue,
                          input.TagLevel
                   FROM   @stringExtendedQueryTags AS input
                          INNER JOIN
                          dbo.ExtendedQueryTag WITH (REPEATABLEREAD)
                          ON dbo.ExtendedQueryTag.TagKey = input.TagKey
                             AND dbo.ExtendedQueryTag.TagStatus <> 2) AS S ON T.TagKey = S.TagKey
                                                                              AND T.PartitionKey = @partitionKey
                                                                              AND T.StudyKey = @studyKey
                                                                              AND ISNULL(T.SeriesKey, @seriesKey) = @seriesKey
                                                                              AND ISNULL(T.InstanceKey, @instanceKey) = @instanceKey
            WHEN MATCHED AND @watermark > T.Watermark THEN UPDATE 
            SET T.Watermark = @watermark,
                T.TagValue  = S.TagValue
            WHEN NOT MATCHED THEN INSERT (TagKey, TagValue, PartitionKey, StudyKey, SeriesKey, InstanceKey, Watermark) VALUES (S.TagKey, S.TagValue, @partitionKey, @studyKey, (CASE WHEN S.TagLevel <> 2 THEN @seriesKey ELSE NULL END), (CASE WHEN S.TagLevel = 0 THEN @instanceKey ELSE NULL END), @watermark);
        END
    IF EXISTS (SELECT 1
               FROM   @longExtendedQueryTags)
        BEGIN
            MERGE INTO dbo.ExtendedQueryTagLong WITH (HOLDLOCK)
             AS T
            USING (SELECT input.TagKey,
                          input.TagValue,
                          input.TagLevel
                   FROM   @longExtendedQueryTags AS input
                          INNER JOIN
                          dbo.ExtendedQueryTag WITH (REPEATABLEREAD)
                          ON dbo.ExtendedQueryTag.TagKey = input.TagKey
                             AND dbo.ExtendedQueryTag.TagStatus <> 2) AS S ON T.TagKey = S.TagKey
                                                                              AND T.PartitionKey = @partitionKey
                                                                              AND T.StudyKey = @studyKey
                                                                              AND ISNULL(T.SeriesKey, @seriesKey) = @seriesKey
                                                                              AND ISNULL(T.InstanceKey, @instanceKey) = @instanceKey
            WHEN MATCHED AND @watermark > T.Watermark THEN UPDATE 
            SET T.Watermark = @watermark,
                T.TagValue  = S.TagValue
            WHEN NOT MATCHED THEN INSERT (TagKey, TagValue, PartitionKey, StudyKey, SeriesKey, InstanceKey, Watermark) VALUES (S.TagKey, S.TagValue, @partitionKey, @studyKey, (CASE WHEN S.TagLevel <> 2 THEN @seriesKey ELSE NULL END), (CASE WHEN S.TagLevel = 0 THEN @instanceKey ELSE NULL END), @watermark);
        END
    IF EXISTS (SELECT 1
               FROM   @doubleExtendedQueryTags)
        BEGIN
            MERGE INTO dbo.ExtendedQueryTagDouble WITH (HOLDLOCK)
             AS T
            USING (SELECT input.TagKey,
                          input.TagValue,
                          input.TagLevel
                   FROM   @doubleExtendedQueryTags AS input
                          INNER JOIN
                          dbo.ExtendedQueryTag WITH (REPEATABLEREAD)
                          ON dbo.ExtendedQueryTag.TagKey = input.TagKey
                             AND dbo.ExtendedQueryTag.TagStatus <> 2) AS S ON T.TagKey = S.TagKey
                                                                              AND T.PartitionKey = @partitionKey
                                                                              AND T.StudyKey = @studyKey
                                                                              AND ISNULL(T.SeriesKey, @seriesKey) = @seriesKey
                                                                              AND ISNULL(T.InstanceKey, @instanceKey) = @instanceKey
            WHEN MATCHED AND @watermark > T.Watermark THEN UPDATE 
            SET T.Watermark = @watermark,
                T.TagValue  = S.TagValue
            WHEN NOT MATCHED THEN INSERT (TagKey, TagValue, PartitionKey, StudyKey, SeriesKey, InstanceKey, Watermark) VALUES (S.TagKey, S.TagValue, @partitionKey, @studyKey, (CASE WHEN S.TagLevel <> 2 THEN @seriesKey ELSE NULL END), (CASE WHEN S.TagLevel = 0 THEN @instanceKey ELSE NULL END), @watermark);
        END
    IF EXISTS (SELECT 1
               FROM   @dateTimeExtendedQueryTags)
        BEGIN
            MERGE INTO dbo.ExtendedQueryTagDateTime WITH (HOLDLOCK)
             AS T
            USING (SELECT input.TagKey,
                          input.TagValue,
                          input.TagValueUtc,
                          input.TagLevel
                   FROM   @dateTimeExtendedQueryTags AS input
                          INNER JOIN
                          dbo.ExtendedQueryTag WITH (REPEATABLEREAD)
                          ON dbo.ExtendedQueryTag.TagKey = input.TagKey
                             AND dbo.ExtendedQueryTag.TagStatus <> 2) AS S ON T.TagKey = S.TagKey
                                                                              AND T.PartitionKey = @partitionKey
                                                                              AND T.StudyKey = @studyKey
                                                                              AND ISNULL(T.SeriesKey, @seriesKey) = @seriesKey
                                                                              AND ISNULL(T.InstanceKey, @instanceKey) = @instanceKey
            WHEN MATCHED AND @watermark > T.Watermark THEN UPDATE 
            SET T.Watermark   = @watermark,
                T.TagValue    = S.TagValue,
                T.TagValueUtc = S.TagValueUtc
            WHEN NOT MATCHED THEN INSERT (TagKey, TagValue, PartitionKey, StudyKey, SeriesKey, InstanceKey, Watermark, TagValueUtc) VALUES (S.TagKey, S.TagValue, @partitionKey, @studyKey, (CASE WHEN S.TagLevel <> 2 THEN @seriesKey ELSE NULL END), (CASE WHEN S.TagLevel = 0 THEN @instanceKey ELSE NULL END), @watermark, S.TagValueUtc);
        END
    IF EXISTS (SELECT 1
               FROM   @personNameExtendedQueryTags)
        BEGIN
            MERGE INTO dbo.ExtendedQueryTagPersonName WITH (HOLDLOCK)
             AS T
            USING (SELECT input.TagKey,
                          input.TagValue,
                          input.TagLevel
                   FROM   @personNameExtendedQueryTags AS input
                          INNER JOIN
                          dbo.ExtendedQueryTag WITH (REPEATABLEREAD)
                          ON dbo.ExtendedQueryTag.TagKey = input.TagKey
                             AND dbo.ExtendedQueryTag.TagStatus <> 2) AS S ON T.TagKey = S.TagKey
                                                                              AND T.PartitionKey = @partitionKey
                                                                              AND T.StudyKey = @studyKey
                                                                              AND ISNULL(T.SeriesKey, @seriesKey) = @seriesKey
                                                                              AND ISNULL(T.InstanceKey, @instanceKey) = @instanceKey
            WHEN MATCHED AND @watermark > T.Watermark THEN UPDATE 
            SET T.Watermark = @watermark,
                T.TagValue  = S.TagValue
            WHEN NOT MATCHED THEN INSERT (TagKey, TagValue, PartitionKey, StudyKey, SeriesKey, InstanceKey, Watermark) VALUES (S.TagKey, S.TagValue, @partitionKey, @studyKey, (CASE WHEN S.TagLevel <> 2 THEN @seriesKey ELSE NULL END), (CASE WHEN S.TagLevel = 0 THEN @instanceKey ELSE NULL END), @watermark);
        END
END

GO
CREATE OR ALTER PROCEDURE dbo.IncrementDeletedInstanceRetry
@studyInstanceUid VARCHAR (64), @seriesInstanceUid VARCHAR (64), @sopInstanceUid VARCHAR (64), @watermark BIGINT, @cleanupAfter DATETIMEOFFSET (0)
AS
SET NOCOUNT ON;
DECLARE @retryCount AS INT;
UPDATE dbo.DeletedInstance
SET    @retryCount = RetryCount = RetryCount + 1,
       CleanupAfter             = @cleanupAfter
WHERE  StudyInstanceUid = @studyInstanceUid
       AND SeriesInstanceUid = @seriesInstanceUid
       AND SopInstanceUid = @sopInstanceUid
       AND Watermark = @watermark;
SELECT @retryCount;

GO
CREATE OR ALTER PROCEDURE dbo.IncrementDeletedInstanceRetryV2
@partitionKey INT, @studyInstanceUid VARCHAR (64), @seriesInstanceUid VARCHAR (64), @sopInstanceUid VARCHAR (64), @watermark BIGINT, @cleanupAfter DATETIMEOFFSET (0)
AS
SET NOCOUNT ON;
DECLARE @retryCount AS INT;
UPDATE dbo.DeletedInstance
SET    @retryCount = RetryCount = RetryCount + 1,
       CleanupAfter             = @cleanupAfter
WHERE  PartitionKey = @partitionKey
       AND StudyInstanceUid = @studyInstanceUid
       AND SeriesInstanceUid = @seriesInstanceUid
       AND SopInstanceUid = @sopInstanceUid
       AND Watermark = @watermark;
SELECT @retryCount;

GO
CREATE OR ALTER PROCEDURE dbo.IndexInstance
@watermark BIGINT, @stringExtendedQueryTags dbo.InsertStringExtendedQueryTagTableType_1 READONLY, @longExtendedQueryTags dbo.InsertLongExtendedQueryTagTableType_1 READONLY, @doubleExtendedQueryTags dbo.InsertDoubleExtendedQueryTagTableType_1 READONLY, @dateTimeExtendedQueryTags dbo.InsertDateTimeExtendedQueryTagTableType_1 READONLY, @personNameExtendedQueryTags dbo.InsertPersonNameExtendedQueryTagTableType_1 READONLY
AS
BEGIN
    SET NOCOUNT ON;
    SET XACT_ABORT ON;
    BEGIN TRANSACTION;
    DECLARE @studyKey AS BIGINT;
    DECLARE @seriesKey AS BIGINT;
    DECLARE @instanceKey AS BIGINT;
    DECLARE @status AS TINYINT;
    SELECT @studyKey = StudyKey,
           @seriesKey = SeriesKey,
           @instanceKey = InstanceKey,
           @status = Status
    FROM   dbo.Instance WITH (HOLDLOCK)
    WHERE  Watermark = @watermark;
    IF @@ROWCOUNT = 0
        THROW 50404, 'Instance does not exists', 1;
    IF @status <> 1
        THROW 50409, 'Instance has not yet been stored succssfully', 1;
    IF EXISTS (SELECT 1
               FROM   @stringExtendedQueryTags)
        BEGIN
            MERGE INTO dbo.ExtendedQueryTagString WITH (HOLDLOCK)
             AS T
            USING (SELECT input.TagKey,
                          input.TagValue,
                          input.TagLevel
                   FROM   @stringExtendedQueryTags AS input
                          INNER JOIN
                          dbo.ExtendedQueryTag WITH (REPEATABLEREAD)
                          ON dbo.ExtendedQueryTag.TagKey = input.TagKey
                             AND dbo.ExtendedQueryTag.TagStatus <> 2) AS S ON T.TagKey = S.TagKey
                                                                              AND T.StudyKey = @studyKey
                                                                              AND ISNULL(T.SeriesKey, @seriesKey) = @seriesKey
                                                                              AND ISNULL(T.InstanceKey, @instanceKey) = @instanceKey
            WHEN MATCHED THEN UPDATE 
            SET T.Watermark = IIF (@watermark > T.Watermark, @watermark, T.Watermark),
                T.TagValue  = IIF (@watermark > T.Watermark, S.TagValue, T.TagValue)
            WHEN NOT MATCHED THEN INSERT (TagKey, TagValue, StudyKey, SeriesKey, InstanceKey, Watermark) VALUES (S.TagKey, S.TagValue, @studyKey, (CASE WHEN S.TagLevel <> 2 THEN @seriesKey ELSE NULL END), (CASE WHEN S.TagLevel = 0 THEN @instanceKey ELSE NULL END), @watermark);
        END
    IF EXISTS (SELECT 1
               FROM   @longExtendedQueryTags)
        BEGIN
            MERGE INTO dbo.ExtendedQueryTagLong WITH (HOLDLOCK)
             AS T
            USING (SELECT input.TagKey,
                          input.TagValue,
                          input.TagLevel
                   FROM   @longExtendedQueryTags AS input
                          INNER JOIN
                          dbo.ExtendedQueryTag WITH (REPEATABLEREAD)
                          ON dbo.ExtendedQueryTag.TagKey = input.TagKey
                             AND dbo.ExtendedQueryTag.TagStatus <> 2) AS S ON T.TagKey = S.TagKey
                                                                              AND T.StudyKey = @studyKey
                                                                              AND ISNULL(T.SeriesKey, @seriesKey) = @seriesKey
                                                                              AND ISNULL(T.InstanceKey, @instanceKey) = @instanceKey
            WHEN MATCHED THEN UPDATE 
            SET T.Watermark = IIF (@watermark > T.Watermark, @watermark, T.Watermark),
                T.TagValue  = IIF (@watermark > T.Watermark, S.TagValue, T.TagValue)
            WHEN NOT MATCHED THEN INSERT (TagKey, TagValue, StudyKey, SeriesKey, InstanceKey, Watermark) VALUES (S.TagKey, S.TagValue, @studyKey, (CASE WHEN S.TagLevel <> 2 THEN @seriesKey ELSE NULL END), (CASE WHEN S.TagLevel = 0 THEN @instanceKey ELSE NULL END), @watermark);
        END
    IF EXISTS (SELECT 1
               FROM   @doubleExtendedQueryTags)
        BEGIN
            MERGE INTO dbo.ExtendedQueryTagDouble WITH (HOLDLOCK)
             AS T
            USING (SELECT input.TagKey,
                          input.TagValue,
                          input.TagLevel
                   FROM   @doubleExtendedQueryTags AS input
                          INNER JOIN
                          dbo.ExtendedQueryTag WITH (REPEATABLEREAD)
                          ON dbo.ExtendedQueryTag.TagKey = input.TagKey
                             AND dbo.ExtendedQueryTag.TagStatus <> 2) AS S ON T.TagKey = S.TagKey
                                                                              AND T.StudyKey = @studyKey
                                                                              AND ISNULL(T.SeriesKey, @seriesKey) = @seriesKey
                                                                              AND ISNULL(T.InstanceKey, @instanceKey) = @instanceKey
            WHEN MATCHED THEN UPDATE 
            SET T.Watermark = IIF (@watermark > T.Watermark, @watermark, T.Watermark),
                T.TagValue  = IIF (@watermark > T.Watermark, S.TagValue, T.TagValue)
            WHEN NOT MATCHED THEN INSERT (TagKey, TagValue, StudyKey, SeriesKey, InstanceKey, Watermark) VALUES (S.TagKey, S.TagValue, @studyKey, (CASE WHEN S.TagLevel <> 2 THEN @seriesKey ELSE NULL END), (CASE WHEN S.TagLevel = 0 THEN @instanceKey ELSE NULL END), @watermark);
        END
    IF EXISTS (SELECT 1
               FROM   @dateTimeExtendedQueryTags)
        BEGIN
            MERGE INTO dbo.ExtendedQueryTagDateTime WITH (HOLDLOCK)
             AS T
            USING (SELECT input.TagKey,
                          input.TagValue,
                          input.TagLevel
                   FROM   @dateTimeExtendedQueryTags AS input
                          INNER JOIN
                          dbo.ExtendedQueryTag WITH (REPEATABLEREAD)
                          ON dbo.ExtendedQueryTag.TagKey = input.TagKey
                             AND dbo.ExtendedQueryTag.TagStatus <> 2) AS S ON T.TagKey = S.TagKey
                                                                              AND T.StudyKey = @studyKey
                                                                              AND ISNULL(T.SeriesKey, @seriesKey) = @seriesKey
                                                                              AND ISNULL(T.InstanceKey, @instanceKey) = @instanceKey
            WHEN MATCHED THEN UPDATE 
            SET T.Watermark = IIF (@watermark > T.Watermark, @watermark, T.Watermark),
                T.TagValue  = IIF (@watermark > T.Watermark, S.TagValue, T.TagValue)
            WHEN NOT MATCHED THEN INSERT (TagKey, TagValue, StudyKey, SeriesKey, InstanceKey, Watermark) VALUES (S.TagKey, S.TagValue, @studyKey, (CASE WHEN S.TagLevel <> 2 THEN @seriesKey ELSE NULL END), (CASE WHEN S.TagLevel = 0 THEN @instanceKey ELSE NULL END), @watermark);
        END
    IF EXISTS (SELECT 1
               FROM   @personNameExtendedQueryTags)
        BEGIN
            MERGE INTO dbo.ExtendedQueryTagPersonName WITH (HOLDLOCK)
             AS T
            USING (SELECT input.TagKey,
                          input.TagValue,
                          input.TagLevel
                   FROM   @personNameExtendedQueryTags AS input
                          INNER JOIN
                          dbo.ExtendedQueryTag WITH (REPEATABLEREAD)
                          ON dbo.ExtendedQueryTag.TagKey = input.TagKey
                             AND dbo.ExtendedQueryTag.TagStatus <> 2) AS S ON T.TagKey = S.TagKey
                                                                              AND T.StudyKey = @studyKey
                                                                              AND ISNULL(T.SeriesKey, @seriesKey) = @seriesKey
                                                                              AND ISNULL(T.InstanceKey, @instanceKey) = @instanceKey
            WHEN MATCHED THEN UPDATE 
            SET T.Watermark = IIF (@watermark > T.Watermark, @watermark, T.Watermark),
                T.TagValue  = IIF (@watermark > T.Watermark, S.TagValue, T.TagValue)
            WHEN NOT MATCHED THEN INSERT (TagKey, TagValue, StudyKey, SeriesKey, InstanceKey, Watermark) VALUES (S.TagKey, S.TagValue, @studyKey, (CASE WHEN S.TagLevel <> 2 THEN @seriesKey ELSE NULL END), (CASE WHEN S.TagLevel = 0 THEN @instanceKey ELSE NULL END), @watermark);
        END
    COMMIT TRANSACTION;
END

GO
CREATE OR ALTER PROCEDURE dbo.IndexInstanceV2
@watermark BIGINT, @stringExtendedQueryTags dbo.InsertStringExtendedQueryTagTableType_1 READONLY, @longExtendedQueryTags dbo.InsertLongExtendedQueryTagTableType_1 READONLY, @doubleExtendedQueryTags dbo.InsertDoubleExtendedQueryTagTableType_1 READONLY, @dateTimeExtendedQueryTags dbo.InsertDateTimeExtendedQueryTagTableType_2 READONLY, @personNameExtendedQueryTags dbo.InsertPersonNameExtendedQueryTagTableType_1 READONLY
AS
BEGIN
    SET NOCOUNT ON;
    SET XACT_ABORT ON;
    BEGIN TRANSACTION;
    DECLARE @studyKey AS BIGINT;
    DECLARE @seriesKey AS BIGINT;
    DECLARE @instanceKey AS BIGINT;
    DECLARE @status AS TINYINT;
    SELECT @studyKey = StudyKey,
           @seriesKey = SeriesKey,
           @instanceKey = InstanceKey,
           @status = Status
    FROM   dbo.Instance WITH (HOLDLOCK)
    WHERE  Watermark = @watermark;
    IF @@ROWCOUNT = 0
        THROW 50404, 'Instance does not exists', 1;
    IF @status <> 1
        THROW 50409, 'Instance has not yet been stored succssfully', 1;
    BEGIN TRY
<<<<<<< HEAD
        EXECUTE dbo.IIndexInstanceCore @studyKey, @seriesKey, @instanceKey, @watermark, @stringExtendedQueryTags, @longExtendedQueryTags, @doubleExtendedQueryTags, @dateTimeExtendedQueryTags, @personNameExtendedQueryTags;
=======
        EXECUTE dbo.IIndexInstanceCore 0, @studyKey, @seriesKey, @instanceKey, @watermark, @stringExtendedQueryTags, @longExtendedQueryTags, @doubleExtendedQueryTags, @dateTimeExtendedQueryTags, @personNameExtendedQueryTags;
>>>>>>> acf03bef
    END TRY
    BEGIN CATCH
        THROW;
    END CATCH
    COMMIT TRANSACTION;
END

GO
CREATE OR ALTER PROCEDURE dbo.IndexInstanceV3
@watermark BIGINT, @stringExtendedQueryTags dbo.InsertStringExtendedQueryTagTableType_1 READONLY, @longExtendedQueryTags dbo.InsertLongExtendedQueryTagTableType_1 READONLY, @doubleExtendedQueryTags dbo.InsertDoubleExtendedQueryTagTableType_1 READONLY, @dateTimeExtendedQueryTags dbo.InsertDateTimeExtendedQueryTagTableType_2 READONLY, @personNameExtendedQueryTags dbo.InsertPersonNameExtendedQueryTagTableType_1 READONLY
AS
BEGIN
    SET NOCOUNT ON;
    SET XACT_ABORT ON;
    BEGIN TRANSACTION;
    DECLARE @partitionKey AS INT;
    DECLARE @studyKey AS BIGINT;
    DECLARE @seriesKey AS BIGINT;
    DECLARE @instanceKey AS BIGINT;
    DECLARE @status AS TINYINT;
    SELECT @partitionKey = PartitionKey,
           @studyKey = StudyKey,
           @seriesKey = SeriesKey,
           @instanceKey = InstanceKey,
           @status = Status
    FROM   dbo.Instance WITH (HOLDLOCK)
    WHERE  Watermark = @watermark;
    IF @@ROWCOUNT = 0
        THROW 50404, 'Instance does not exists', 1;
    IF @status <> 1
        THROW 50409, 'Instance has not yet been stored succssfully', 1;
    BEGIN TRY
        EXECUTE dbo.IIndexInstanceCore @partitionKey, @studyKey, @seriesKey, @instanceKey, @watermark, @stringExtendedQueryTags, @longExtendedQueryTags, @doubleExtendedQueryTags, @dateTimeExtendedQueryTags, @personNameExtendedQueryTags;
    END TRY
    BEGIN CATCH
        THROW;
    END CATCH
    COMMIT TRANSACTION;
END

GO
CREATE OR ALTER PROCEDURE dbo.RetrieveDeletedInstance
@count INT, @maxRetries INT
AS
BEGIN
    SET NOCOUNT ON;
    SELECT TOP (@count) StudyInstanceUid,
                        SeriesInstanceUid,
                        SopInstanceUid,
                        Watermark
    FROM   dbo.DeletedInstance WITH (UPDLOCK, READPAST)
    WHERE  RetryCount <= @maxRetries
           AND CleanupAfter < SYSUTCDATETIME();
END

GO
CREATE OR ALTER PROCEDURE dbo.RetrieveDeletedInstanceV2
@count INT, @maxRetries INT
AS
BEGIN
    SET NOCOUNT ON;
    SELECT TOP (@count) PartitionKey,
                        StudyInstanceUid,
                        SeriesInstanceUid,
                        SopInstanceUid,
                        Watermark
    FROM   dbo.DeletedInstance WITH (UPDLOCK, READPAST)
    WHERE  RetryCount <= @maxRetries
           AND CleanupAfter < SYSUTCDATETIME();
END

GO
CREATE OR ALTER PROCEDURE dbo.UpdateExtendedQueryTagQueryStatus
@tagPath VARCHAR (64), @queryStatus TINYINT
AS
BEGIN
    SET NOCOUNT ON;
    UPDATE XQT
    SET    QueryStatus = @queryStatus
    OUTPUT INSERTED.TagKey, INSERTED.TagPath, INSERTED.TagVR, INSERTED.TagPrivateCreator, INSERTED.TagLevel, INSERTED.TagStatus, INSERTED.QueryStatus, INSERTED.ErrorCount, XQTO.OperationId
    FROM   dbo.ExtendedQueryTag AS XQT
           LEFT OUTER JOIN
           dbo.ExtendedQueryTagOperation AS XQTO
           ON XQT.TagKey = XQTO.TagKey
    WHERE  TagPath = @tagPath;
END

GO
CREATE OR ALTER PROCEDURE dbo.UpdateInstanceStatus
@studyInstanceUid VARCHAR (64), @seriesInstanceUid VARCHAR (64), @sopInstanceUid VARCHAR (64), @watermark BIGINT, @status TINYINT, @maxTagKey INT=NULL
AS
BEGIN
    SET NOCOUNT ON;
    SET XACT_ABORT ON;
    BEGIN TRANSACTION;
    IF @maxTagKey < (SELECT ISNULL(MAX(TagKey), 0)
                     FROM   dbo.ExtendedQueryTag WITH (HOLDLOCK))
        THROW 50409, 'Max extended query tag key does not match', 10;
    DECLARE @currentDate AS DATETIME2 (7) = SYSUTCDATETIME();
    UPDATE dbo.Instance
    SET    Status                = @status,
           LastStatusUpdatedDate = @currentDate
    WHERE  StudyInstanceUid = @studyInstanceUid
           AND SeriesInstanceUid = @seriesInstanceUid
           AND SopInstanceUid = @sopInstanceUid
           AND Watermark = @watermark;
    IF @@ROWCOUNT = 0
        THROW 50404, 'Instance does not exist', 1;
    INSERT  INTO dbo.ChangeFeed (Timestamp, Action, StudyInstanceUid, SeriesInstanceUid, SopInstanceUid, OriginalWatermark)
    VALUES                     (@currentDate, 0, @studyInstanceUid, @seriesInstanceUid, @sopInstanceUid, @watermark);
    UPDATE dbo.ChangeFeed
    SET    CurrentWatermark = @watermark
    WHERE  StudyInstanceUid = @studyInstanceUid
           AND SeriesInstanceUid = @seriesInstanceUid
           AND SopInstanceUid = @sopInstanceUid;
    COMMIT TRANSACTION;
END

GO
CREATE OR ALTER PROCEDURE dbo.UpdateInstanceStatusV2
@partitionKey INT, @studyInstanceUid VARCHAR (64), @seriesInstanceUid VARCHAR (64), @sopInstanceUid VARCHAR (64), @watermark BIGINT, @status TINYINT, @maxTagKey INT=NULL
AS
BEGIN
    SET NOCOUNT ON;
    SET XACT_ABORT ON;
    BEGIN TRANSACTION;
    IF @maxTagKey < (SELECT ISNULL(MAX(TagKey), 0)
                     FROM   dbo.ExtendedQueryTag WITH (HOLDLOCK))
        THROW 50409, 'Max extended query tag key does not match', 10;
    DECLARE @currentDate AS DATETIME2 (7) = SYSUTCDATETIME();
    UPDATE dbo.Instance
    SET    Status                = @status,
           LastStatusUpdatedDate = @currentDate
    WHERE  PartitionKey = @partitionKey
           AND StudyInstanceUid = @studyInstanceUid
           AND SeriesInstanceUid = @seriesInstanceUid
           AND SopInstanceUid = @sopInstanceUid
           AND Watermark = @watermark;
    IF @@ROWCOUNT = 0
        THROW 50404, 'Instance does not exist', 1;
    INSERT  INTO dbo.ChangeFeed (Timestamp, Action, PartitionKey, StudyInstanceUid, SeriesInstanceUid, SopInstanceUid, OriginalWatermark)
    VALUES                     (@currentDate, 0, @partitionKey, @studyInstanceUid, @seriesInstanceUid, @sopInstanceUid, @watermark);
    UPDATE dbo.ChangeFeed
    SET    CurrentWatermark = @watermark
    WHERE  PartitionKey = @partitionKey
           AND StudyInstanceUid = @studyInstanceUid
           AND SeriesInstanceUid = @seriesInstanceUid
           AND SopInstanceUid = @sopInstanceUid;
    COMMIT TRANSACTION;
END

GO<|MERGE_RESOLUTION|>--- conflicted
+++ resolved
@@ -272,11 +272,7 @@
 
 CREATE UNIQUE NONCLUSTERED INDEX IX_Instance_Watermark_Status
     ON dbo.Instance(Watermark, Status)
-<<<<<<< HEAD
-    INCLUDE(StudyInstanceUid, SeriesInstanceUid, SopInstanceUid) WITH (DATA_COMPRESSION = PAGE);
-=======
     INCLUDE(PartitionKey, StudyInstanceUid, SeriesInstanceUid, SopInstanceUid) WITH (DATA_COMPRESSION = PAGE);
->>>>>>> acf03bef
 
 CREATE NONCLUSTERED INDEX IX_Instance_PartitionKey_SeriesKey_Status
     ON dbo.Instance(PartitionKey, SeriesKey, Status)
@@ -780,11 +776,7 @@
     INSERT  INTO dbo.Instance (StudyKey, SeriesKey, InstanceKey, StudyInstanceUid, SeriesInstanceUid, SopInstanceUid, Watermark, Status, LastStatusUpdatedDate, CreatedDate)
     VALUES                   (@studyKey, @seriesKey, @instanceKey, @studyInstanceUid, @seriesInstanceUid, @sopInstanceUid, @newWatermark, @initialStatus, @currentDate, @currentDate);
     BEGIN TRY
-<<<<<<< HEAD
-        EXECUTE dbo.IIndexInstanceCore @studyKey, @seriesKey, @instanceKey, @newWatermark, @stringExtendedQueryTags, @longExtendedQueryTags, @doubleExtendedQueryTags, @dateTimeExtendedQueryTags, @personNameExtendedQueryTags;
-=======
         EXECUTE dbo.IIndexInstanceCore 0, @studyKey, @seriesKey, @instanceKey, @newWatermark, @stringExtendedQueryTags, @longExtendedQueryTags, @doubleExtendedQueryTags, @dateTimeExtendedQueryTags, @personNameExtendedQueryTags;
->>>>>>> acf03bef
     END TRY
     BEGIN CATCH
         THROW;
@@ -1992,11 +1984,7 @@
     IF @status <> 1
         THROW 50409, 'Instance has not yet been stored succssfully', 1;
     BEGIN TRY
-<<<<<<< HEAD
         EXECUTE dbo.IIndexInstanceCore @studyKey, @seriesKey, @instanceKey, @watermark, @stringExtendedQueryTags, @longExtendedQueryTags, @doubleExtendedQueryTags, @dateTimeExtendedQueryTags, @personNameExtendedQueryTags;
-=======
-        EXECUTE dbo.IIndexInstanceCore 0, @studyKey, @seriesKey, @instanceKey, @watermark, @stringExtendedQueryTags, @longExtendedQueryTags, @doubleExtendedQueryTags, @dateTimeExtendedQueryTags, @personNameExtendedQueryTags;
->>>>>>> acf03bef
     END TRY
     BEGIN CATCH
         THROW;
