
/*************************************************************************************************
    Auto-Generated from Sql build task. Do not manually edit it. 
**************************************************************************************************/
SET XACT_ABORT ON
BEGIN TRAN
IF EXISTS (SELECT *
           FROM   sys.tables
           WHERE  name = 'Instance')
    BEGIN
        ROLLBACK;
        RETURN;
    END

CREATE SEQUENCE dbo.WatermarkSequence
    AS BIGINT
    START WITH 1
    INCREMENT BY 1
    MINVALUE 1
    NO CYCLE
    CACHE 1000000;

CREATE SEQUENCE dbo.StudyKeySequence
    AS BIGINT
    START WITH 1
    INCREMENT BY 1
    MINVALUE 1
    NO CYCLE
    CACHE 1000000;

CREATE SEQUENCE dbo.SeriesKeySequence
    AS BIGINT
    START WITH 1
    INCREMENT BY 1
    MINVALUE 1
    NO CYCLE
    CACHE 1000000;

CREATE SEQUENCE dbo.InstanceKeySequence
    AS BIGINT
    START WITH 1
    INCREMENT BY 1
    MINVALUE 1
    NO CYCLE
    CACHE 1000000;

CREATE SEQUENCE dbo.TagKeySequence
    AS INT
    START WITH 1
    INCREMENT BY 1
    MINVALUE 1
    NO CYCLE
    CACHE 10000;

CREATE SEQUENCE dbo.PartitionKeySequence
    AS INT
    START WITH 2
    INCREMENT BY 1
    MINVALUE 1
    NO CYCLE
    CACHE 10000;

CREATE TABLE dbo.ChangeFeed (
    Sequence          BIGINT             IDENTITY (1, 1) NOT NULL,
    Timestamp         DATETIMEOFFSET (7) NOT NULL,
    Action            TINYINT            NOT NULL,
    StudyInstanceUid  VARCHAR (64)       NOT NULL,
    SeriesInstanceUid VARCHAR (64)       NOT NULL,
    SopInstanceUid    VARCHAR (64)       NOT NULL,
    OriginalWatermark BIGINT             NOT NULL,
    CurrentWatermark  BIGINT             NULL,
    PartitionKey      INT                DEFAULT 1 NOT NULL
)
WITH (DATA_COMPRESSION = PAGE);

CREATE UNIQUE CLUSTERED INDEX IXC_ChangeFeed
    ON dbo.ChangeFeed(Sequence);

CREATE NONCLUSTERED INDEX IX_ChangeFeed_PartitionKey_StudyInstanceUid_SeriesInstanceUid_SopInstanceUid
    ON dbo.ChangeFeed(PartitionKey, StudyInstanceUid, SeriesInstanceUid, SopInstanceUid) WITH (DATA_COMPRESSION = PAGE);

CREATE TABLE dbo.DeletedInstance (
    StudyInstanceUid  VARCHAR (64)       NOT NULL,
    SeriesInstanceUid VARCHAR (64)       NOT NULL,
    SopInstanceUid    VARCHAR (64)       NOT NULL,
    Watermark         BIGINT             NOT NULL,
    DeletedDateTime   DATETIMEOFFSET (0) NOT NULL,
    RetryCount        INT                NOT NULL,
    CleanupAfter      DATETIMEOFFSET (0) NOT NULL,
    PartitionKey      INT                DEFAULT 1 NOT NULL
)
WITH (DATA_COMPRESSION = PAGE);

CREATE UNIQUE CLUSTERED INDEX IXC_DeletedInstance
    ON dbo.DeletedInstance(PartitionKey, StudyInstanceUid, SeriesInstanceUid, SopInstanceUid, Watermark);

CREATE NONCLUSTERED INDEX IX_DeletedInstance_RetryCount_CleanupAfter
    ON dbo.DeletedInstance(RetryCount, CleanupAfter) WITH (DATA_COMPRESSION = PAGE);

CREATE TABLE dbo.ExtendedQueryTag (
    TagKey            INT           NOT NULL,
    TagPath           VARCHAR (64)  NOT NULL,
    TagVR             VARCHAR (2)   NOT NULL,
    TagPrivateCreator NVARCHAR (64) NULL,
    TagLevel          TINYINT       NOT NULL,
    TagStatus         TINYINT       NOT NULL,
    QueryStatus       TINYINT       DEFAULT 1 NOT NULL,
    ErrorCount        INT           DEFAULT 0 NOT NULL
);

CREATE UNIQUE CLUSTERED INDEX IXC_ExtendedQueryTag
    ON dbo.ExtendedQueryTag(TagKey);

CREATE UNIQUE NONCLUSTERED INDEX IX_ExtendedQueryTag_TagPath
    ON dbo.ExtendedQueryTag(TagPath);

CREATE TABLE dbo.ExtendedQueryTagDateTime (
    TagKey       INT           NOT NULL,
    TagValue     DATETIME2 (7) NOT NULL,
    StudyKey     BIGINT        NOT NULL,
    SeriesKey    BIGINT        NULL,
    InstanceKey  BIGINT        NULL,
    Watermark    BIGINT        NOT NULL,
    TagValueUtc  DATETIME2 (7) NULL,
    PartitionKey INT           DEFAULT 1 NOT NULL
)
WITH (DATA_COMPRESSION = PAGE);

CREATE UNIQUE CLUSTERED INDEX IXC_ExtendedQueryTagDateTime
    ON dbo.ExtendedQueryTagDateTime(TagKey, TagValue, PartitionKey, StudyKey, SeriesKey, InstanceKey);

CREATE UNIQUE NONCLUSTERED INDEX IX_ExtendedQueryTagDateTime_TagKey_PartitionKey_StudyKey_SeriesKey_InstanceKey
    ON dbo.ExtendedQueryTagDateTime(TagKey, PartitionKey, StudyKey, SeriesKey, InstanceKey)
    INCLUDE(Watermark) WITH (DATA_COMPRESSION = PAGE);

CREATE TABLE dbo.ExtendedQueryTagDouble (
    TagKey       INT        NOT NULL,
    TagValue     FLOAT (53) NOT NULL,
    StudyKey     BIGINT     NOT NULL,
    SeriesKey    BIGINT     NULL,
    InstanceKey  BIGINT     NULL,
    Watermark    BIGINT     NOT NULL,
    PartitionKey INT        DEFAULT 1 NOT NULL
)
WITH (DATA_COMPRESSION = PAGE);

CREATE UNIQUE CLUSTERED INDEX IXC_ExtendedQueryTagDouble
    ON dbo.ExtendedQueryTagDouble(TagKey, TagValue, PartitionKey, StudyKey, SeriesKey, InstanceKey);

CREATE UNIQUE NONCLUSTERED INDEX IX_ExtendedQueryTagDouble_TagKey_PartitionKey_StudyKey_SeriesKey_InstanceKey
    ON dbo.ExtendedQueryTagDouble(TagKey, PartitionKey, StudyKey, SeriesKey, InstanceKey)
    INCLUDE(Watermark) WITH (DATA_COMPRESSION = PAGE);

CREATE TABLE dbo.ExtendedQueryTagError (
    TagKey      INT           NOT NULL,
    ErrorCode   SMALLINT      NOT NULL,
    Watermark   BIGINT        NOT NULL,
    CreatedTime DATETIME2 (7) NOT NULL
);

CREATE UNIQUE CLUSTERED INDEX IXC_ExtendedQueryTagError
    ON dbo.ExtendedQueryTagError(TagKey, Watermark);

CREATE NONCLUSTERED INDEX IX_ExtendedQueryTagError_CreatedTime_Watermark_TagKey
    ON dbo.ExtendedQueryTagError(CreatedTime, Watermark, TagKey)
    INCLUDE(ErrorCode);

CREATE TABLE dbo.ExtendedQueryTagLong (
    TagKey       INT    NOT NULL,
    TagValue     BIGINT NOT NULL,
    StudyKey     BIGINT NOT NULL,
    SeriesKey    BIGINT NULL,
    InstanceKey  BIGINT NULL,
    Watermark    BIGINT NOT NULL,
    PartitionKey INT    DEFAULT 1 NOT NULL
)
WITH (DATA_COMPRESSION = PAGE);

CREATE UNIQUE CLUSTERED INDEX IXC_ExtendedQueryTagLong
    ON dbo.ExtendedQueryTagLong(TagKey, TagValue, PartitionKey, StudyKey, SeriesKey, InstanceKey);

CREATE UNIQUE NONCLUSTERED INDEX IX_ExtendedQueryTagLong_TagKey_PartitionKey_StudyKey_SeriesKey_InstanceKey
    ON dbo.ExtendedQueryTagLong(TagKey, PartitionKey, StudyKey, SeriesKey, InstanceKey)
    INCLUDE(Watermark) WITH (DATA_COMPRESSION = PAGE);

CREATE TABLE dbo.ExtendedQueryTagOperation (
    TagKey      INT              NOT NULL,
    OperationId UNIQUEIDENTIFIER NOT NULL
);

CREATE UNIQUE CLUSTERED INDEX IXC_ExtendedQueryTagOperation
    ON dbo.ExtendedQueryTagOperation(TagKey);

CREATE NONCLUSTERED INDEX IX_ExtendedQueryTagOperation_OperationId
    ON dbo.ExtendedQueryTagOperation(OperationId)
    INCLUDE(TagKey);

CREATE TABLE dbo.ExtendedQueryTagPersonName (
    TagKey             INT            NOT NULL,
    TagValue           NVARCHAR (200) COLLATE SQL_Latin1_General_CP1_CI_AI NOT NULL,
    StudyKey           BIGINT         NOT NULL,
    SeriesKey          BIGINT         NULL,
    InstanceKey        BIGINT         NULL,
    Watermark          BIGINT         NOT NULL,
    WatermarkAndTagKey AS             CONCAT(TagKey, '.', Watermark),
    TagValueWords      AS             REPLACE(REPLACE(TagValue, '^', ' '), '=', ' ') PERSISTED,
    PartitionKey       INT            DEFAULT 1 NOT NULL
)
WITH (DATA_COMPRESSION = PAGE);

CREATE UNIQUE CLUSTERED INDEX IXC_ExtendedQueryTagPersonName
    ON dbo.ExtendedQueryTagPersonName(TagKey, TagValue, PartitionKey, StudyKey, SeriesKey, InstanceKey);

CREATE UNIQUE NONCLUSTERED INDEX IX_ExtendedQueryTagPersonName_TagKey_PartitionKey_StudyKey_SeriesKey_InstanceKey
    ON dbo.ExtendedQueryTagPersonName(TagKey, PartitionKey, StudyKey, SeriesKey, InstanceKey)
    INCLUDE(Watermark) WITH (DATA_COMPRESSION = PAGE);

CREATE UNIQUE NONCLUSTERED INDEX IXC_ExtendedQueryTagPersonName_WatermarkAndTagKey
    ON dbo.ExtendedQueryTagPersonName(WatermarkAndTagKey) WITH (DATA_COMPRESSION = PAGE);

CREATE TABLE dbo.ExtendedQueryTagString (
    TagKey       INT           NOT NULL,
    TagValue     NVARCHAR (64) NOT NULL,
    StudyKey     BIGINT        NOT NULL,
    SeriesKey    BIGINT        NULL,
    InstanceKey  BIGINT        NULL,
    Watermark    BIGINT        NOT NULL,
    PartitionKey INT           DEFAULT 1 NOT NULL
)
WITH (DATA_COMPRESSION = PAGE);

CREATE UNIQUE CLUSTERED INDEX IXC_ExtendedQueryTagString
    ON dbo.ExtendedQueryTagString(TagKey, TagValue, PartitionKey, StudyKey, SeriesKey, InstanceKey);

CREATE UNIQUE NONCLUSTERED INDEX IX_ExtendedQueryTagString_TagKey_PartitionKey_StudyKey_SeriesKey_InstanceKey
    ON dbo.ExtendedQueryTagString(TagKey, PartitionKey, StudyKey, SeriesKey, InstanceKey)
    INCLUDE(Watermark) WITH (DATA_COMPRESSION = PAGE);

CREATE TABLE dbo.Instance (
    InstanceKey           BIGINT        NOT NULL,
    SeriesKey             BIGINT        NOT NULL,
    StudyKey              BIGINT        NOT NULL,
    StudyInstanceUid      VARCHAR (64)  NOT NULL,
    SeriesInstanceUid     VARCHAR (64)  NOT NULL,
    SopInstanceUid        VARCHAR (64)  NOT NULL,
    Watermark             BIGINT        NOT NULL,
    Status                TINYINT       NOT NULL,
    LastStatusUpdatedDate DATETIME2 (7) NOT NULL,
    CreatedDate           DATETIME2 (7) NOT NULL,
    PartitionKey          INT           DEFAULT 1 NOT NULL
)
WITH (DATA_COMPRESSION = PAGE);

CREATE UNIQUE CLUSTERED INDEX IXC_Instance
    ON dbo.Instance(SeriesKey, InstanceKey);

CREATE UNIQUE NONCLUSTERED INDEX IX_Instance_PartitionKey_StudyInstanceUid_SeriesInstanceUid_SopInstanceUid
    ON dbo.Instance(PartitionKey, StudyInstanceUid, SeriesInstanceUid, SopInstanceUid)
    INCLUDE(Status, Watermark) WITH (DATA_COMPRESSION = PAGE);

CREATE NONCLUSTERED INDEX IX_Instance_PartitionKey_StudyInstanceUid_Status
    ON dbo.Instance(PartitionKey, StudyInstanceUid, Status)
    INCLUDE(Watermark) WITH (DATA_COMPRESSION = PAGE);

CREATE NONCLUSTERED INDEX IX_Instance_PartitionKey_StudyInstanceUid_SeriesInstanceUid_Status
    ON dbo.Instance(PartitionKey, StudyInstanceUid, SeriesInstanceUid, Status)
    INCLUDE(Watermark) WITH (DATA_COMPRESSION = PAGE);

CREATE NONCLUSTERED INDEX IX_Instance_PartitionKey_SopInstanceUid_Status
    ON dbo.Instance(PartitionKey, SopInstanceUid, Status)
    INCLUDE(StudyInstanceUid, SeriesInstanceUid, Watermark) WITH (DATA_COMPRESSION = PAGE);

CREATE UNIQUE NONCLUSTERED INDEX IX_Instance_Watermark_Status
    ON dbo.Instance(Watermark, Status)
    INCLUDE(PartitionName, StudyInstanceUid, SeriesInstanceUid, SopInstanceUid) WITH (DATA_COMPRESSION = PAGE);

CREATE NONCLUSTERED INDEX IX_Instance_PartitionKey_SeriesKey_Status
    ON dbo.Instance(PartitionKey, SeriesKey, Status)
    INCLUDE(StudyInstanceUid, SeriesInstanceUid, SopInstanceUid, Watermark) WITH (DATA_COMPRESSION = PAGE);

CREATE NONCLUSTERED INDEX IX_Instance_PartitionKey_StudyKey_Status
    ON dbo.Instance(PartitionKey, StudyKey, Status)
    INCLUDE(StudyInstanceUid, SeriesInstanceUid, SopInstanceUid, Watermark) WITH (DATA_COMPRESSION = PAGE);

CREATE TABLE dbo.Partition (
    PartitionKey  INT           NOT NULL,
    PartitionName VARCHAR (64)  NOT NULL,
    CreatedDate   DATETIME2 (7) NOT NULL
);

CREATE UNIQUE CLUSTERED INDEX IXC_Partition
    ON dbo.Partition(PartitionKey);

CREATE UNIQUE NONCLUSTERED INDEX IX_Partition_PartitionKey_PartitionName
    ON dbo.Partition(PartitionKey, PartitionName);

INSERT  INTO dbo.Partition (PartitionKey, PartitionName, CreatedDate)
VALUES                    (1, 'Microsoft.Default', SYSUTCDATETIME());

CREATE TABLE dbo.Series (
    SeriesKey                       BIGINT        NOT NULL,
    StudyKey                        BIGINT        NOT NULL,
    SeriesInstanceUid               VARCHAR (64)  NOT NULL,
    Modality                        NVARCHAR (16) NULL,
    PerformedProcedureStepStartDate DATE          NULL,
    ManufacturerModelName           NVARCHAR (64) NULL,
    PartitionKey                    INT           DEFAULT 1 NOT NULL
)
WITH (DATA_COMPRESSION = PAGE);

CREATE UNIQUE CLUSTERED INDEX IXC_Series
    ON dbo.Series(PartitionKey, StudyKey, SeriesKey);

CREATE UNIQUE NONCLUSTERED INDEX IX_Series_SeriesKey
    ON dbo.Series(SeriesKey) WITH (DATA_COMPRESSION = PAGE);

CREATE UNIQUE NONCLUSTERED INDEX IX_Series_StudyKey_SeriesInstanceUid
    ON dbo.Series(StudyKey, SeriesInstanceUid) WITH (DATA_COMPRESSION = PAGE);

CREATE NONCLUSTERED INDEX IX_Series_Modality
    ON dbo.Series(Modality) WITH (DATA_COMPRESSION = PAGE);

CREATE NONCLUSTERED INDEX IX_Series_PerformedProcedureStepStartDate
    ON dbo.Series(PerformedProcedureStepStartDate) WITH (DATA_COMPRESSION = PAGE);

CREATE NONCLUSTERED INDEX IX_Series_ManufacturerModelName
    ON dbo.Series(ManufacturerModelName) WITH (DATA_COMPRESSION = PAGE);

CREATE TABLE dbo.Study (
    StudyKey                    BIGINT         NOT NULL,
    StudyInstanceUid            VARCHAR (64)   NOT NULL,
    PatientId                   NVARCHAR (64)  NOT NULL,
    PatientName                 NVARCHAR (200) COLLATE SQL_Latin1_General_CP1_CI_AI NULL,
    ReferringPhysicianName      NVARCHAR (200) COLLATE SQL_Latin1_General_CP1_CI_AI NULL,
    StudyDate                   DATE           NULL,
    StudyDescription            NVARCHAR (64)  NULL,
    AccessionNumber             NVARCHAR (16)  NULL,
    PatientNameWords            AS             REPLACE(REPLACE(PatientName, '^', ' '), '=', ' ') PERSISTED,
    ReferringPhysicianNameWords AS             REPLACE(REPLACE(ReferringPhysicianName, '^', ' '), '=', ' ') PERSISTED,
    PatientBirthDate            DATE           NULL,
    PartitionKey                INT            DEFAULT 1 NOT NULL
)
WITH (DATA_COMPRESSION = PAGE);

CREATE UNIQUE CLUSTERED INDEX IXC_Study
    ON dbo.Study(PartitionKey, StudyKey);

CREATE UNIQUE NONCLUSTERED INDEX IX_Study_StudyKey
    ON dbo.Study(StudyKey) WITH (DATA_COMPRESSION = PAGE);

CREATE UNIQUE NONCLUSTERED INDEX IX_Study_PartitionKey_StudyInstanceUid
    ON dbo.Study(PartitionKey, StudyInstanceUid) WITH (DATA_COMPRESSION = PAGE);

CREATE NONCLUSTERED INDEX IX_Study_PatientId
    ON dbo.Study(PatientId) WITH (DATA_COMPRESSION = PAGE);

CREATE NONCLUSTERED INDEX IX_Study_PatientName
    ON dbo.Study(PatientName) WITH (DATA_COMPRESSION = PAGE);

CREATE NONCLUSTERED INDEX IX_Study_ReferringPhysicianName
    ON dbo.Study(ReferringPhysicianName) WITH (DATA_COMPRESSION = PAGE);

CREATE NONCLUSTERED INDEX IX_Study_StudyDate
    ON dbo.Study(StudyDate) WITH (DATA_COMPRESSION = PAGE);

CREATE NONCLUSTERED INDEX IX_Study_StudyDescription
    ON dbo.Study(StudyDescription) WITH (DATA_COMPRESSION = PAGE);

CREATE NONCLUSTERED INDEX IX_Study_AccessionNumber
    ON dbo.Study(AccessionNumber) WITH (DATA_COMPRESSION = PAGE);

CREATE NONCLUSTERED INDEX IX_Study_PatientBirthDate
    ON dbo.Study(PatientBirthDate) WITH (DATA_COMPRESSION = PAGE);

CREATE TYPE dbo.AddExtendedQueryTagsInputTableType_1 AS TABLE (
    TagPath           VARCHAR (64) ,
    TagVR             VARCHAR (2)  ,
    TagPrivateCreator NVARCHAR (64),
    TagLevel          TINYINT      );

CREATE TYPE dbo.InsertStringExtendedQueryTagTableType_1 AS TABLE (
    TagKey   INT          ,
    TagValue NVARCHAR (64),
    TagLevel TINYINT      );

CREATE TYPE dbo.InsertDoubleExtendedQueryTagTableType_1 AS TABLE (
    TagKey   INT       ,
    TagValue FLOAT (53),
    TagLevel TINYINT   );

CREATE TYPE dbo.InsertLongExtendedQueryTagTableType_1 AS TABLE (
    TagKey   INT    ,
    TagValue BIGINT ,
    TagLevel TINYINT);

CREATE TYPE dbo.InsertDateTimeExtendedQueryTagTableType_1 AS TABLE (
    TagKey   INT          ,
    TagValue DATETIME2 (7),
    TagLevel TINYINT      );

CREATE TYPE dbo.InsertDateTimeExtendedQueryTagTableType_2 AS TABLE (
    TagKey      INT          ,
    TagValue    DATETIME2 (7),
    TagValueUtc DATETIME2 (7) NULL,
    TagLevel    TINYINT      );

CREATE TYPE dbo.InsertPersonNameExtendedQueryTagTableType_1 AS TABLE (
    TagKey   INT           ,
    TagValue NVARCHAR (200) COLLATE SQL_Latin1_General_CP1_CI_AI,
    TagLevel TINYINT       );

CREATE TYPE dbo.ExtendedQueryTagKeyTableType_1 AS TABLE (
    TagKey INT);

COMMIT
GO
IF NOT EXISTS (SELECT *
               FROM   sys.fulltext_catalogs
               WHERE  name = 'Dicom_Catalog')
    BEGIN
        CREATE FULLTEXT CATALOG Dicom_Catalog
            WITH ACCENT_SENSITIVITY = OFF
            AS DEFAULT;
    END


GO
IF NOT EXISTS (SELECT *
               FROM   sys.fulltext_indexes
               WHERE  object_id = object_id('dbo.Study'))
    BEGIN
        CREATE FULLTEXT INDEX ON Study
            (PatientNameWords, ReferringPhysicianNameWords LANGUAGE 1033)
            KEY INDEX IX_Study_StudyKey
            WITH STOPLIST OFF;
    END


GO
IF NOT EXISTS (SELECT *
               FROM   sys.fulltext_indexes
               WHERE  object_id = object_id('dbo.ExtendedQueryTagPersonName'))
    BEGIN
        CREATE FULLTEXT INDEX ON ExtendedQueryTagPersonName
            (TagValueWords LANGUAGE 1033)
            KEY INDEX IXC_ExtendedQueryTagPersonName_WatermarkAndTagKey
            WITH STOPLIST OFF;
    END

GO
CREATE OR ALTER PROCEDURE dbo.AddExtendedQueryTagError
@tagKey INT, @errorCode SMALLINT, @watermark BIGINT
AS
SET NOCOUNT ON;
SET XACT_ABORT ON;
BEGIN TRANSACTION;
DECLARE @currentDate AS DATETIME2 (7) = SYSUTCDATETIME();
IF NOT EXISTS (SELECT *
               FROM   dbo.Instance WITH (UPDLOCK)
               WHERE  Watermark = @watermark
                      AND Status = 1)
    THROW 50404, 'Instance does not exist or has not been created.', 1;
IF NOT EXISTS (SELECT *
               FROM   dbo.ExtendedQueryTag WITH (HOLDLOCK)
               WHERE  TagKey = @tagKey
                      AND TagStatus = 0)
    THROW 50404, 'Tag does not exist or is not being added.', 1;
DECLARE @addedCount AS SMALLINT;
SET @addedCount = 1;
MERGE INTO dbo.ExtendedQueryTagError WITH (HOLDLOCK)
 AS XQTE
USING (SELECT @tagKey AS TagKey,
              @errorCode AS ErrorCode,
              @watermark AS Watermark) AS src ON src.TagKey = XQTE.TagKey
                                                 AND src.WaterMark = XQTE.Watermark
WHEN MATCHED THEN UPDATE 
SET CreatedTime = @currentDate,
    ErrorCode   = @errorCode,
    @addedCount = 0
WHEN NOT MATCHED THEN INSERT (TagKey, ErrorCode, Watermark, CreatedTime) VALUES (@tagKey, @errorCode, @watermark, @currentDate) OUTPUT INSERTED.TagKey;
UPDATE dbo.ExtendedQueryTag
SET    QueryStatus = 0,
       ErrorCount  = ErrorCount + @addedCount
WHERE  TagKey = @tagKey;
COMMIT TRANSACTION;

GO
CREATE OR ALTER PROCEDURE dbo.AddExtendedQueryTags
@extendedQueryTags dbo.AddExtendedQueryTagsInputTableType_1 READONLY, @maxAllowedCount INT=128, @ready BIT=0
AS
SET NOCOUNT ON;
SET XACT_ABORT ON;
BEGIN
    BEGIN TRANSACTION;
    IF (SELECT COUNT(*)
        FROM   dbo.ExtendedQueryTag AS XQT WITH (HOLDLOCK)
               FULL OUTER JOIN
               @extendedQueryTags AS input
               ON XQT.TagPath = input.TagPath) > @maxAllowedCount
        THROW 50409, 'extended query tags exceed max allowed count', 1;
    DECLARE @existingTags TABLE (
        TagKey      INT             ,
        TagStatus   TINYINT         ,
        OperationId UNIQUEIDENTIFIER NULL);
    INSERT INTO @existingTags (TagKey, TagStatus, OperationId)
    SELECT XQT.TagKey,
           TagStatus,
           OperationId
    FROM   dbo.ExtendedQueryTag AS XQT
           INNER JOIN
           @extendedQueryTags AS input
           ON input.TagPath = XQT.TagPath
           LEFT OUTER JOIN
           dbo.ExtendedQueryTagOperation AS XQTO
           ON XQT.TagKey = XQTO.TagKey;
    IF EXISTS (SELECT 1
               FROM   @existingTags
               WHERE  TagStatus <> 0
                      OR (TagStatus = 0
                          AND OperationId IS NOT NULL))
        THROW 50409, 'extended query tag(s) already exist', 2;
    DELETE XQT
    FROM   dbo.ExtendedQueryTag AS XQT
           INNER JOIN
           @existingTags AS et
           ON XQT.TagKey = et.TagKey;
    INSERT INTO dbo.ExtendedQueryTag (TagKey, TagPath, TagPrivateCreator, TagVR, TagLevel, TagStatus, QueryStatus, ErrorCount)
    OUTPUT INSERTED.TagKey, INSERTED.TagPath, INSERTED.TagVR, INSERTED.TagPrivateCreator, INSERTED.TagLevel, INSERTED.TagStatus, INSERTED.QueryStatus, INSERTED.ErrorCount
    SELECT  NEXT VALUE FOR TagKeySequence,
           TagPath,
           TagPrivateCreator,
           TagVR,
           TagLevel,
           @ready,
           1,
           0
    FROM   @extendedQueryTags;
    COMMIT TRANSACTION;
END

GO
CREATE OR ALTER PROCEDURE dbo.AddInstance
@studyInstanceUid VARCHAR (64), @seriesInstanceUid VARCHAR (64), @sopInstanceUid VARCHAR (64), @patientId NVARCHAR (64), @patientName NVARCHAR (325)=NULL, @referringPhysicianName NVARCHAR (325)=NULL, @studyDate DATE=NULL, @studyDescription NVARCHAR (64)=NULL, @accessionNumber NVARCHAR (64)=NULL, @modality NVARCHAR (16)=NULL, @performedProcedureStepStartDate DATE=NULL, @patientBirthDate DATE=NULL, @manufacturerModelName NVARCHAR (64)=NULL, @stringExtendedQueryTags dbo.InsertStringExtendedQueryTagTableType_1 READONLY, @longExtendedQueryTags dbo.InsertLongExtendedQueryTagTableType_1 READONLY, @doubleExtendedQueryTags dbo.InsertDoubleExtendedQueryTagTableType_1 READONLY, @dateTimeExtendedQueryTags dbo.InsertDateTimeExtendedQueryTagTableType_1 READONLY, @personNameExtendedQueryTags dbo.InsertPersonNameExtendedQueryTagTableType_1 READONLY, @initialStatus TINYINT
AS
SET NOCOUNT ON;
SET XACT_ABORT ON;
BEGIN TRANSACTION;
DECLARE @currentDate AS DATETIME2 (7) = SYSUTCDATETIME();
DECLARE @existingStatus AS TINYINT;
DECLARE @newWatermark AS BIGINT;
DECLARE @studyKey AS BIGINT;
DECLARE @seriesKey AS BIGINT;
DECLARE @instanceKey AS BIGINT;
SELECT @existingStatus = Status
FROM   dbo.Instance
WHERE  StudyInstanceUid = @studyInstanceUid
       AND SeriesInstanceUid = @seriesInstanceUid
       AND SopInstanceUid = @sopInstanceUid;
IF @@ROWCOUNT <> 0
    THROW 50409, 'Instance already exists', @existingStatus;
SET @newWatermark =  NEXT VALUE FOR dbo.WatermarkSequence;
SET @instanceKey =  NEXT VALUE FOR dbo.InstanceKeySequence;
SELECT @studyKey = StudyKey
FROM   dbo.Study WITH (UPDLOCK)
WHERE  StudyInstanceUid = @studyInstanceUid;
IF @@ROWCOUNT = 0
    BEGIN
        SET @studyKey =  NEXT VALUE FOR dbo.StudyKeySequence;
        INSERT  INTO dbo.Study (StudyKey, StudyInstanceUid, PatientId, PatientName, PatientBirthDate, ReferringPhysicianName, StudyDate, StudyDescription, AccessionNumber)
        VALUES                (@studyKey, @studyInstanceUid, @patientId, @patientName, @patientBirthDate, @referringPhysicianName, @studyDate, @studyDescription, @accessionNumber);
    END
ELSE
    BEGIN
        UPDATE dbo.Study
        SET    PatientId              = @patientId,
               PatientName            = @patientName,
               PatientBirthDate       = @patientBirthDate,
               ReferringPhysicianName = @referringPhysicianName,
               StudyDate              = @studyDate,
               StudyDescription       = @studyDescription,
               AccessionNumber        = @accessionNumber
        WHERE  StudyKey = @studyKey;
    END
SELECT @seriesKey = SeriesKey
FROM   dbo.Series WITH (UPDLOCK)
WHERE  StudyKey = @studyKey
       AND SeriesInstanceUid = @seriesInstanceUid;
IF @@ROWCOUNT = 0
    BEGIN
        SET @seriesKey =  NEXT VALUE FOR dbo.SeriesKeySequence;
        INSERT  INTO dbo.Series (StudyKey, SeriesKey, SeriesInstanceUid, Modality, PerformedProcedureStepStartDate, ManufacturerModelName)
        VALUES                 (@studyKey, @seriesKey, @seriesInstanceUid, @modality, @performedProcedureStepStartDate, @manufacturerModelName);
    END
ELSE
    BEGIN
        UPDATE dbo.Series
        SET    Modality                        = @modality,
               PerformedProcedureStepStartDate = @performedProcedureStepStartDate,
               ManufacturerModelName           = @manufacturerModelName
        WHERE  SeriesKey = @seriesKey
               AND StudyKey = @studyKey;
    END
INSERT  INTO dbo.Instance (StudyKey, SeriesKey, InstanceKey, StudyInstanceUid, SeriesInstanceUid, SopInstanceUid, Watermark, Status, LastStatusUpdatedDate, CreatedDate)
VALUES                   (@studyKey, @seriesKey, @instanceKey, @studyInstanceUid, @seriesInstanceUid, @sopInstanceUid, @newWatermark, @initialStatus, @currentDate, @currentDate);
IF EXISTS (SELECT 1
           FROM   @stringExtendedQueryTags)
    BEGIN
        MERGE INTO dbo.ExtendedQueryTagString
         AS T
        USING (SELECT input.TagKey,
                      input.TagValue,
                      input.TagLevel
               FROM   @stringExtendedQueryTags AS input
                      INNER JOIN
                      dbo.ExtendedQueryTag WITH (REPEATABLEREAD)
                      ON dbo.ExtendedQueryTag.TagKey = input.TagKey
                         AND dbo.ExtendedQueryTag.TagStatus <> 2) AS S ON T.TagKey = S.TagKey
                                                                          AND T.StudyKey = @studyKey
                                                                          AND ISNULL(T.SeriesKey, @seriesKey) = @seriesKey
                                                                          AND ISNULL(T.InstanceKey, @instanceKey) = @instanceKey
        WHEN MATCHED THEN UPDATE 
        SET T.Watermark = @newWatermark,
            T.TagValue  = S.TagValue
        WHEN NOT MATCHED THEN INSERT (TagKey, TagValue, StudyKey, SeriesKey, InstanceKey, Watermark) VALUES (S.TagKey, S.TagValue, @studyKey, (CASE WHEN S.TagLevel <> 2 THEN @seriesKey ELSE NULL END), (CASE WHEN S.TagLevel = 0 THEN @instanceKey ELSE NULL END), @newWatermark);
    END
IF EXISTS (SELECT 1
           FROM   @longExtendedQueryTags)
    BEGIN
        MERGE INTO dbo.ExtendedQueryTagLong
         AS T
        USING (SELECT input.TagKey,
                      input.TagValue,
                      input.TagLevel
               FROM   @longExtendedQueryTags AS input
                      INNER JOIN
                      dbo.ExtendedQueryTag WITH (REPEATABLEREAD)
                      ON dbo.ExtendedQueryTag.TagKey = input.TagKey
                         AND dbo.ExtendedQueryTag.TagStatus <> 2) AS S ON T.TagKey = S.TagKey
                                                                          AND T.StudyKey = @studyKey
                                                                          AND ISNULL(T.SeriesKey, @seriesKey) = @seriesKey
                                                                          AND ISNULL(T.InstanceKey, @instanceKey) = @instanceKey
        WHEN MATCHED THEN UPDATE 
        SET T.Watermark = @newWatermark,
            T.TagValue  = S.TagValue
        WHEN NOT MATCHED THEN INSERT (TagKey, TagValue, StudyKey, SeriesKey, InstanceKey, Watermark) VALUES (S.TagKey, S.TagValue, @studyKey, (CASE WHEN S.TagLevel <> 2 THEN @seriesKey ELSE NULL END), (CASE WHEN S.TagLevel = 0 THEN @instanceKey ELSE NULL END), @newWatermark);
    END
IF EXISTS (SELECT 1
           FROM   @doubleExtendedQueryTags)
    BEGIN
        MERGE INTO dbo.ExtendedQueryTagDouble
         AS T
        USING (SELECT input.TagKey,
                      input.TagValue,
                      input.TagLevel
               FROM   @doubleExtendedQueryTags AS input
                      INNER JOIN
                      dbo.ExtendedQueryTag WITH (REPEATABLEREAD)
                      ON dbo.ExtendedQueryTag.TagKey = input.TagKey
                         AND dbo.ExtendedQueryTag.TagStatus <> 2) AS S ON T.TagKey = S.TagKey
                                                                          AND T.StudyKey = @studyKey
                                                                          AND ISNULL(T.SeriesKey, @seriesKey) = @seriesKey
                                                                          AND ISNULL(T.InstanceKey, @instanceKey) = @instanceKey
        WHEN MATCHED THEN UPDATE 
        SET T.Watermark = @newWatermark,
            T.TagValue  = S.TagValue
        WHEN NOT MATCHED THEN INSERT (TagKey, TagValue, StudyKey, SeriesKey, InstanceKey, Watermark) VALUES (S.TagKey, S.TagValue, @studyKey, (CASE WHEN S.TagLevel <> 2 THEN @seriesKey ELSE NULL END), (CASE WHEN S.TagLevel = 0 THEN @instanceKey ELSE NULL END), @newWatermark);
    END
IF EXISTS (SELECT 1
           FROM   @dateTimeExtendedQueryTags)
    BEGIN
        MERGE INTO dbo.ExtendedQueryTagDateTime
         AS T
        USING (SELECT input.TagKey,
                      input.TagValue,
                      input.TagLevel
               FROM   @dateTimeExtendedQueryTags AS input
                      INNER JOIN
                      dbo.ExtendedQueryTag WITH (REPEATABLEREAD)
                      ON dbo.ExtendedQueryTag.TagKey = input.TagKey
                         AND dbo.ExtendedQueryTag.TagStatus <> 2) AS S ON T.TagKey = S.TagKey
                                                                          AND T.StudyKey = @studyKey
                                                                          AND ISNULL(T.SeriesKey, @seriesKey) = @seriesKey
                                                                          AND ISNULL(T.InstanceKey, @instanceKey) = @instanceKey
        WHEN MATCHED THEN UPDATE 
        SET T.Watermark = @newWatermark,
            T.TagValue  = S.TagValue
        WHEN NOT MATCHED THEN INSERT (TagKey, TagValue, StudyKey, SeriesKey, InstanceKey, Watermark) VALUES (S.TagKey, S.TagValue, @studyKey, (CASE WHEN S.TagLevel <> 2 THEN @seriesKey ELSE NULL END), (CASE WHEN S.TagLevel = 0 THEN @instanceKey ELSE NULL END), @newWatermark);
    END
IF EXISTS (SELECT 1
           FROM   @personNameExtendedQueryTags)
    BEGIN
        MERGE INTO dbo.ExtendedQueryTagPersonName
         AS T
        USING (SELECT input.TagKey,
                      input.TagValue,
                      input.TagLevel
               FROM   @personNameExtendedQueryTags AS input
                      INNER JOIN
                      dbo.ExtendedQueryTag WITH (REPEATABLEREAD)
                      ON dbo.ExtendedQueryTag.TagKey = input.TagKey
                         AND dbo.ExtendedQueryTag.TagStatus <> 2) AS S ON T.TagKey = S.TagKey
                                                                          AND T.StudyKey = @studyKey
                                                                          AND ISNULL(T.SeriesKey, @seriesKey) = @seriesKey
                                                                          AND ISNULL(T.InstanceKey, @instanceKey) = @instanceKey
        WHEN MATCHED THEN UPDATE 
        SET T.Watermark = @newWatermark,
            T.TagValue  = S.TagValue
        WHEN NOT MATCHED THEN INSERT (TagKey, TagValue, StudyKey, SeriesKey, InstanceKey, Watermark) VALUES (S.TagKey, S.TagValue, @studyKey, (CASE WHEN S.TagLevel <> 2 THEN @seriesKey ELSE NULL END), (CASE WHEN S.TagLevel = 0 THEN @instanceKey ELSE NULL END), @newWatermark);
    END
SELECT @newWatermark;
COMMIT TRANSACTION;

GO
CREATE OR ALTER PROCEDURE dbo.AddInstanceV2
@studyInstanceUid VARCHAR (64), @seriesInstanceUid VARCHAR (64), @sopInstanceUid VARCHAR (64), @patientId NVARCHAR (64), @patientName NVARCHAR (325)=NULL, @referringPhysicianName NVARCHAR (325)=NULL, @studyDate DATE=NULL, @studyDescription NVARCHAR (64)=NULL, @accessionNumber NVARCHAR (64)=NULL, @modality NVARCHAR (16)=NULL, @performedProcedureStepStartDate DATE=NULL, @patientBirthDate DATE=NULL, @manufacturerModelName NVARCHAR (64)=NULL, @stringExtendedQueryTags dbo.InsertStringExtendedQueryTagTableType_1 READONLY, @longExtendedQueryTags dbo.InsertLongExtendedQueryTagTableType_1 READONLY, @doubleExtendedQueryTags dbo.InsertDoubleExtendedQueryTagTableType_1 READONLY, @dateTimeExtendedQueryTags dbo.InsertDateTimeExtendedQueryTagTableType_2 READONLY, @personNameExtendedQueryTags dbo.InsertPersonNameExtendedQueryTagTableType_1 READONLY, @initialStatus TINYINT
AS
BEGIN
    SET NOCOUNT ON;
    SET XACT_ABORT ON;
    BEGIN TRANSACTION;
    DECLARE @currentDate AS DATETIME2 (7) = SYSUTCDATETIME();
    DECLARE @existingStatus AS TINYINT;
    DECLARE @newWatermark AS BIGINT;
    DECLARE @studyKey AS BIGINT;
    DECLARE @seriesKey AS BIGINT;
    DECLARE @instanceKey AS BIGINT;
    SELECT @existingStatus = Status
    FROM   dbo.Instance
    WHERE  StudyInstanceUid = @studyInstanceUid
           AND SeriesInstanceUid = @seriesInstanceUid
           AND SopInstanceUid = @sopInstanceUid;
    IF @@ROWCOUNT <> 0
        THROW 50409, 'Instance already exists', @existingStatus;
    SET @newWatermark =  NEXT VALUE FOR dbo.WatermarkSequence;
    SET @instanceKey =  NEXT VALUE FOR dbo.InstanceKeySequence;
    SELECT @studyKey = StudyKey
    FROM   dbo.Study WITH (UPDLOCK)
    WHERE  StudyInstanceUid = @studyInstanceUid;
    IF @@ROWCOUNT = 0
        BEGIN
            SET @studyKey =  NEXT VALUE FOR dbo.StudyKeySequence;
            INSERT  INTO dbo.Study (StudyKey, StudyInstanceUid, PatientId, PatientName, PatientBirthDate, ReferringPhysicianName, StudyDate, StudyDescription, AccessionNumber)
            VALUES                (@studyKey, @studyInstanceUid, @patientId, @patientName, @patientBirthDate, @referringPhysicianName, @studyDate, @studyDescription, @accessionNumber);
        END
    ELSE
        BEGIN
            UPDATE dbo.Study
            SET    PatientId              = @patientId,
                   PatientName            = @patientName,
                   PatientBirthDate       = @patientBirthDate,
                   ReferringPhysicianName = @referringPhysicianName,
                   StudyDate              = @studyDate,
                   StudyDescription       = @studyDescription,
                   AccessionNumber        = @accessionNumber
            WHERE  StudyKey = @studyKey;
        END
    SELECT @seriesKey = SeriesKey
    FROM   dbo.Series WITH (UPDLOCK)
    WHERE  StudyKey = @studyKey
           AND SeriesInstanceUid = @seriesInstanceUid;
    IF @@ROWCOUNT = 0
        BEGIN
            SET @seriesKey =  NEXT VALUE FOR dbo.SeriesKeySequence;
            INSERT  INTO dbo.Series (StudyKey, SeriesKey, SeriesInstanceUid, Modality, PerformedProcedureStepStartDate, ManufacturerModelName)
            VALUES                 (@studyKey, @seriesKey, @seriesInstanceUid, @modality, @performedProcedureStepStartDate, @manufacturerModelName);
        END
    ELSE
        BEGIN
            UPDATE dbo.Series
            SET    Modality                        = @modality,
                   PerformedProcedureStepStartDate = @performedProcedureStepStartDate,
                   ManufacturerModelName           = @manufacturerModelName
            WHERE  SeriesKey = @seriesKey
                   AND StudyKey = @studyKey;
        END
    INSERT  INTO dbo.Instance (StudyKey, SeriesKey, InstanceKey, StudyInstanceUid, SeriesInstanceUid, SopInstanceUid, Watermark, Status, LastStatusUpdatedDate, CreatedDate)
    VALUES                   (@studyKey, @seriesKey, @instanceKey, @studyInstanceUid, @seriesInstanceUid, @sopInstanceUid, @newWatermark, @initialStatus, @currentDate, @currentDate);
    BEGIN TRY
        EXECUTE dbo.IIndexInstanceCore 0, @studyKey, @seriesKey, @instanceKey, @newWatermark, @stringExtendedQueryTags, @longExtendedQueryTags, @doubleExtendedQueryTags, @dateTimeExtendedQueryTags, @personNameExtendedQueryTags;
    END TRY
    BEGIN CATCH
        THROW;
    END CATCH
    SELECT @newWatermark;
    COMMIT TRANSACTION;
END

GO
CREATE OR ALTER PROCEDURE dbo.AddInstanceV3
@partitionName VARCHAR (64), @studyInstanceUid VARCHAR (64), @seriesInstanceUid VARCHAR (64), @sopInstanceUid VARCHAR (64), @patientId NVARCHAR (64), @patientName NVARCHAR (325)=NULL, @referringPhysicianName NVARCHAR (325)=NULL, @studyDate DATE=NULL, @studyDescription NVARCHAR (64)=NULL, @accessionNumber NVARCHAR (64)=NULL, @modality NVARCHAR (16)=NULL, @performedProcedureStepStartDate DATE=NULL, @patientBirthDate DATE=NULL, @manufacturerModelName NVARCHAR (64)=NULL, @stringExtendedQueryTags dbo.InsertStringExtendedQueryTagTableType_1 READONLY, @longExtendedQueryTags dbo.InsertLongExtendedQueryTagTableType_1 READONLY, @doubleExtendedQueryTags dbo.InsertDoubleExtendedQueryTagTableType_1 READONLY, @dateTimeExtendedQueryTags dbo.InsertDateTimeExtendedQueryTagTableType_2 READONLY, @personNameExtendedQueryTags dbo.InsertPersonNameExtendedQueryTagTableType_1 READONLY, @initialStatus TINYINT
AS
BEGIN
    SET NOCOUNT ON;
    SET XACT_ABORT ON;
    BEGIN TRANSACTION;
    DECLARE @currentDate AS DATETIME2 (7) = SYSUTCDATETIME();
    DECLARE @existingStatus AS TINYINT;
    DECLARE @newWatermark AS BIGINT;
    DECLARE @partitionKey AS INT;
    DECLARE @studyKey AS BIGINT;
    DECLARE @seriesKey AS BIGINT;
    DECLARE @instanceKey AS BIGINT;
    SELECT @existingStatus = Status
    FROM   dbo.Instance
    WHERE  PartitionName = @partitionName
           AND StudyInstanceUid = @studyInstanceUid
           AND SeriesInstanceUid = @seriesInstanceUid
           AND SopInstanceUid = @sopInstanceUid;
    IF @@ROWCOUNT <> 0
        THROW 50409, 'Instance already exists', @existingStatus;
    SET @newWatermark =  NEXT VALUE FOR dbo.WatermarkSequence;
    SET @instanceKey =  NEXT VALUE FOR dbo.InstanceKeySequence;
    SELECT @partitionKey = PartitionKey
    FROM   dbo.Partition
    WHERE  PartitionName = @partitionName;
    IF @@ROWCOUNT = 0
        BEGIN
            SET @partitionKey =  NEXT VALUE FOR dbo.PartitionKeySequence;
            INSERT  INTO dbo.Partition (PartitionKey, PartitionName, CreatedDate)
            VALUES                    (@partitionKey, @partitionName, @currentDate);
        END
    SELECT @studyKey = StudyKey
    FROM   dbo.Study WITH (UPDLOCK)
    WHERE  PartitionKey = @partitionKey
           AND StudyInstanceUid = @studyInstanceUid;
    IF @@ROWCOUNT = 0
        BEGIN
            SET @studyKey =  NEXT VALUE FOR dbo.StudyKeySequence;
            INSERT  INTO dbo.Study (PartitionKey, StudyKey, StudyInstanceUid, PatientId, PatientName, PatientBirthDate, ReferringPhysicianName, StudyDate, StudyDescription, AccessionNumber)
            VALUES                (@partitionKey, @studyKey, @studyInstanceUid, @patientId, @patientName, @patientBirthDate, @referringPhysicianName, @studyDate, @studyDescription, @accessionNumber);
        END
    ELSE
        BEGIN
            UPDATE dbo.Study
            SET    PatientId              = @patientId,
                   PatientName            = @patientName,
                   PatientBirthDate       = @patientBirthDate,
                   ReferringPhysicianName = @referringPhysicianName,
                   StudyDate              = @studyDate,
                   StudyDescription       = @studyDescription,
                   AccessionNumber        = @accessionNumber
            WHERE  StudyKey = @studyKey;
        END
    SELECT @seriesKey = SeriesKey
    FROM   dbo.Series WITH (UPDLOCK)
    WHERE  StudyKey = @studyKey
           AND SeriesInstanceUid = @seriesInstanceUid;
    IF @@ROWCOUNT = 0
        BEGIN
            SET @seriesKey =  NEXT VALUE FOR dbo.SeriesKeySequence;
            INSERT  INTO dbo.Series (PartitionKey, StudyKey, SeriesKey, SeriesInstanceUid, Modality, PerformedProcedureStepStartDate, ManufacturerModelName)
            VALUES                 (@partitionKey, @studyKey, @seriesKey, @seriesInstanceUid, @modality, @performedProcedureStepStartDate, @manufacturerModelName);
        END
    ELSE
        BEGIN
            UPDATE dbo.Series
            SET    Modality                        = @modality,
                   PerformedProcedureStepStartDate = @performedProcedureStepStartDate,
                   ManufacturerModelName           = @manufacturerModelName
            WHERE  SeriesKey = @seriesKey
                   AND StudyKey = @studyKey
                   AND PartitionKey = @partitionKey;
        END
    INSERT  INTO dbo.Instance (PartitionKey, StudyKey, SeriesKey, InstanceKey, PartitionName, StudyInstanceUid, SeriesInstanceUid, SopInstanceUid, Watermark, Status, LastStatusUpdatedDate, CreatedDate)
    VALUES                   (@partitionKey, @studyKey, @seriesKey, @instanceKey, @partitionName, @studyInstanceUid, @seriesInstanceUid, @sopInstanceUid, @newWatermark, @initialStatus, @currentDate, @currentDate);
    BEGIN TRY
        EXECUTE dbo.IIndexInstanceCore @partitionKey, @studyKey, @seriesKey, @instanceKey, @newWatermark, @stringExtendedQueryTags, @longExtendedQueryTags, @doubleExtendedQueryTags, @dateTimeExtendedQueryTags, @personNameExtendedQueryTags;
    END TRY
    BEGIN CATCH
        THROW;
    END CATCH
    SELECT @newWatermark;
    COMMIT TRANSACTION;
END

GO
CREATE OR ALTER PROCEDURE dbo.AssignReindexingOperation
@extendedQueryTagKeys dbo.ExtendedQueryTagKeyTableType_1 READONLY, @operationId UNIQUEIDENTIFIER, @returnIfCompleted BIT=0
AS
BEGIN
    SET NOCOUNT ON;
    SET XACT_ABORT ON;
    BEGIN TRANSACTION;
    MERGE INTO dbo.ExtendedQueryTagOperation WITH (HOLDLOCK)
     AS XQTO
    USING (SELECT input.TagKey
           FROM   @extendedQueryTagKeys AS input
                  INNER JOIN
                  dbo.ExtendedQueryTag AS XQT WITH (HOLDLOCK)
                  ON input.TagKey = XQT.TagKey
           WHERE  TagStatus = 0) AS tags ON XQTO.TagKey = tags.TagKey
    WHEN NOT MATCHED THEN INSERT (TagKey, OperationId) VALUES (tags.TagKey, @operationId);
    SELECT XQT.TagKey,
           TagPath,
           TagVR,
           TagPrivateCreator,
           TagLevel,
           TagStatus,
           QueryStatus,
           ErrorCount
    FROM   @extendedQueryTagKeys AS input
           INNER JOIN
           dbo.ExtendedQueryTag AS XQT WITH (HOLDLOCK)
           ON input.TagKey = XQT.TagKey
           LEFT OUTER JOIN
           dbo.ExtendedQueryTagOperation AS XQTO WITH (HOLDLOCK)
           ON XQT.TagKey = XQTO.TagKey
    WHERE  (@returnIfCompleted = 1
            AND TagStatus = 1)
           OR (OperationId = @operationId
               AND TagStatus = 0);
    COMMIT TRANSACTION;
END

GO
CREATE OR ALTER PROCEDURE dbo.CompleteReindexing
@extendedQueryTagKeys dbo.ExtendedQueryTagKeyTableType_1 READONLY
AS
BEGIN
    SET NOCOUNT ON;
    SET XACT_ABORT ON;
    BEGIN TRANSACTION;
    UPDATE XQT
    SET    TagStatus = 1
    FROM   dbo.ExtendedQueryTag AS XQT
           INNER JOIN
           @extendedQueryTagKeys AS input
           ON XQT.TagKey = input.TagKey
    WHERE  TagStatus = 0;
    DELETE XQTO
    OUTPUT DELETED.TagKey
    FROM   dbo.ExtendedQueryTagOperation AS XQTO
           INNER JOIN
           dbo.ExtendedQueryTag AS XQT
           ON XQTO.TagKey = XQT.TagKey
           INNER JOIN
           @extendedQueryTagKeys AS input
           ON XQT.TagKey = input.TagKey
    WHERE  TagStatus = 1;
    COMMIT TRANSACTION;
END

GO
CREATE OR ALTER PROCEDURE dbo.DeleteDeletedInstance
@studyInstanceUid VARCHAR (64), @seriesInstanceUid VARCHAR (64), @sopInstanceUid VARCHAR (64), @watermark BIGINT
AS
SET NOCOUNT ON;
DELETE dbo.DeletedInstance
WHERE  StudyInstanceUid = @studyInstanceUid
       AND SeriesInstanceUid = @seriesInstanceUid
       AND SopInstanceUid = @sopInstanceUid
       AND Watermark = @watermark;

GO
CREATE OR ALTER PROCEDURE dbo.DeleteDeletedInstanceV2
@partitionName VARCHAR (64), @studyInstanceUid VARCHAR (64), @seriesInstanceUid VARCHAR (64), @sopInstanceUid VARCHAR (64), @watermark BIGINT
AS
SET NOCOUNT ON;
DELETE dbo.DeletedInstance
WHERE  PartitionName = @partitionName
       AND StudyInstanceUid = @studyInstanceUid
       AND SeriesInstanceUid = @seriesInstanceUid
       AND SopInstanceUid = @sopInstanceUid
       AND Watermark = @watermark;

GO
CREATE OR ALTER PROCEDURE dbo.DeleteExtendedQueryTag
@tagPath VARCHAR (64), @dataType TINYINT
AS
BEGIN
    SET NOCOUNT ON;
    SET XACT_ABORT ON;
    BEGIN TRANSACTION;
    DECLARE @tagStatus AS TINYINT;
    DECLARE @tagKey AS INT;
    SELECT @tagKey = TagKey,
           @tagStatus = TagStatus
    FROM   dbo.ExtendedQueryTag WITH (XLOCK)
    WHERE  dbo.ExtendedQueryTag.TagPath = @tagPath;
    IF @@ROWCOUNT = 0
        THROW 50404, 'extended query tag not found', 1;
    IF @tagStatus = 2
        THROW 50412, 'extended query tag is not in Ready or Adding status', 1;
    UPDATE dbo.ExtendedQueryTag
    SET    TagStatus = 2
    WHERE  dbo.ExtendedQueryTag.TagKey = @tagKey;
    COMMIT TRANSACTION;
    BEGIN TRANSACTION;
    IF @dataType = 0
        DELETE dbo.ExtendedQueryTagString
        WHERE  TagKey = @tagKey;
    ELSE
        IF @dataType = 1
            DELETE dbo.ExtendedQueryTagLong
            WHERE  TagKey = @tagKey;
        ELSE
            IF @dataType = 2
                DELETE dbo.ExtendedQueryTagDouble
                WHERE  TagKey = @tagKey;
            ELSE
                IF @dataType = 3
                    DELETE dbo.ExtendedQueryTagDateTime
                    WHERE  TagKey = @tagKey;
                ELSE
                    DELETE dbo.ExtendedQueryTagPersonName
                    WHERE  TagKey = @tagKey;
    DELETE dbo.ExtendedQueryTag
    WHERE  TagKey = @tagKey;
    DELETE dbo.ExtendedQueryTagError
    WHERE  TagKey = @tagKey;
    COMMIT TRANSACTION;
END

GO
CREATE OR ALTER PROCEDURE dbo.DeleteInstance
@cleanupAfter DATETIMEOFFSET (0), @createdStatus TINYINT, @studyInstanceUid VARCHAR (64), @seriesInstanceUid VARCHAR (64)=NULL, @sopInstanceUid VARCHAR (64)=NULL
AS
SET NOCOUNT ON;
SET XACT_ABORT ON;
BEGIN TRANSACTION;
DECLARE @deletedInstances AS TABLE (
    StudyInstanceUid  VARCHAR (64),
    SeriesInstanceUid VARCHAR (64),
    SopInstanceUid    VARCHAR (64),
    Status            TINYINT     ,
    Watermark         BIGINT      );
DECLARE @studyKey AS BIGINT;
DECLARE @seriesKey AS BIGINT;
DECLARE @instanceKey AS BIGINT;
DECLARE @deletedDate AS DATETIME2 = SYSUTCDATETIME();
SELECT @studyKey = StudyKey,
       @seriesKey = CASE @seriesInstanceUid WHEN NULL THEN NULL ELSE SeriesKey END,
       @instanceKey = CASE @sopInstanceUid WHEN NULL THEN NULL ELSE InstanceKey END
FROM   dbo.Instance
WHERE  StudyInstanceUid = @studyInstanceUid
       AND SeriesInstanceUid = ISNULL(@seriesInstanceUid, SeriesInstanceUid)
       AND SopInstanceUid = ISNULL(@sopInstanceUid, SopInstanceUid);
DELETE dbo.Instance
OUTPUT deleted.StudyInstanceUid, deleted.SeriesInstanceUid, deleted.SopInstanceUid, deleted.Status, deleted.Watermark INTO @deletedInstances
WHERE  StudyInstanceUid = @studyInstanceUid
       AND SeriesInstanceUid = ISNULL(@seriesInstanceUid, SeriesInstanceUid)
       AND SopInstanceUid = ISNULL(@sopInstanceUid, SopInstanceUid);
IF @@ROWCOUNT = 0
<<<<<<< HEAD
=======
    BEGIN
        SET @studyKey =  NEXT VALUE FOR dbo.StudyKeySequence;
        INSERT  INTO dbo.Study (StudyKey, StudyInstanceUid, PatientId, PatientName, PatientBirthDate, ReferringPhysicianName, StudyDate, StudyDescription, AccessionNumber)
        VALUES                (@studyKey, @studyInstanceUid, @patientId, @patientName, @patientBirthDate, @referringPhysicianName, @studyDate, @studyDescription, @accessionNumber);
    END
ELSE
    BEGIN
        UPDATE dbo.Study
        SET    PatientId              = @patientId,
               PatientName            = @patientName,
               PatientBirthDate       = @patientBirthDate,
               ReferringPhysicianName = @referringPhysicianName,
               StudyDate              = @studyDate,
               StudyDescription       = @studyDescription,
               AccessionNumber        = @accessionNumber
        WHERE  StudyKey = @studyKey;
    END
SELECT @seriesKey = SeriesKey
FROM   dbo.Series WITH (UPDLOCK)
WHERE  StudyKey = @studyKey
       AND SeriesInstanceUid = @seriesInstanceUid;
IF @@ROWCOUNT = 0
    BEGIN
        SET @seriesKey =  NEXT VALUE FOR dbo.SeriesKeySequence;
        INSERT  INTO dbo.Series (StudyKey, SeriesKey, SeriesInstanceUid, Modality, PerformedProcedureStepStartDate, ManufacturerModelName)
        VALUES                 (@studyKey, @seriesKey, @seriesInstanceUid, @modality, @performedProcedureStepStartDate, @manufacturerModelName);
    END
ELSE
    BEGIN
        UPDATE dbo.Series
        SET    Modality                        = @modality,
               PerformedProcedureStepStartDate = @performedProcedureStepStartDate,
               ManufacturerModelName           = @manufacturerModelName
        WHERE  SeriesKey = @seriesKey
               AND StudyKey = @studyKey;
    END
INSERT  INTO dbo.Instance (StudyKey, SeriesKey, InstanceKey, StudyInstanceUid, SeriesInstanceUid, SopInstanceUid, Watermark, Status, LastStatusUpdatedDate, CreatedDate)
VALUES                   (@studyKey, @seriesKey, @instanceKey, @studyInstanceUid, @seriesInstanceUid, @sopInstanceUid, @newWatermark, @initialStatus, @currentDate, @currentDate);
IF EXISTS (SELECT 1
           FROM   @stringExtendedQueryTags)
    BEGIN
        MERGE INTO dbo.ExtendedQueryTagString
         AS T
        USING (SELECT input.TagKey,
                      input.TagValue,
                      input.TagLevel
               FROM   @stringExtendedQueryTags AS input
                      INNER JOIN
                      dbo.ExtendedQueryTag WITH (REPEATABLEREAD)
                      ON dbo.ExtendedQueryTag.TagKey = input.TagKey
                         AND dbo.ExtendedQueryTag.TagStatus <> 2) AS S ON T.TagKey = S.TagKey
                                                                          AND T.StudyKey = @studyKey
                                                                          AND ISNULL(T.SeriesKey, @seriesKey) = @seriesKey
                                                                          AND ISNULL(T.InstanceKey, @instanceKey) = @instanceKey
        WHEN MATCHED THEN UPDATE 
        SET T.Watermark = @newWatermark,
            T.TagValue  = S.TagValue
        WHEN NOT MATCHED THEN INSERT (TagKey, TagValue, StudyKey, SeriesKey, InstanceKey, Watermark) VALUES (S.TagKey, S.TagValue, @studyKey, (CASE WHEN S.TagLevel <> 2 THEN @seriesKey ELSE NULL END), (CASE WHEN S.TagLevel = 0 THEN @instanceKey ELSE NULL END), @newWatermark);
    END
IF EXISTS (SELECT 1
           FROM   @longExtendedQueryTags)
    BEGIN
        MERGE INTO dbo.ExtendedQueryTagLong
         AS T
        USING (SELECT input.TagKey,
                      input.TagValue,
                      input.TagLevel
               FROM   @longExtendedQueryTags AS input
                      INNER JOIN
                      dbo.ExtendedQueryTag WITH (REPEATABLEREAD)
                      ON dbo.ExtendedQueryTag.TagKey = input.TagKey
                         AND dbo.ExtendedQueryTag.TagStatus <> 2) AS S ON T.TagKey = S.TagKey
                                                                          AND T.StudyKey = @studyKey
                                                                          AND ISNULL(T.SeriesKey, @seriesKey) = @seriesKey
                                                                          AND ISNULL(T.InstanceKey, @instanceKey) = @instanceKey
        WHEN MATCHED THEN UPDATE 
        SET T.Watermark = @newWatermark,
            T.TagValue  = S.TagValue
        WHEN NOT MATCHED THEN INSERT (TagKey, TagValue, StudyKey, SeriesKey, InstanceKey, Watermark) VALUES (S.TagKey, S.TagValue, @studyKey, (CASE WHEN S.TagLevel <> 2 THEN @seriesKey ELSE NULL END), (CASE WHEN S.TagLevel = 0 THEN @instanceKey ELSE NULL END), @newWatermark);
    END
IF EXISTS (SELECT 1
           FROM   @doubleExtendedQueryTags)
    BEGIN
        MERGE INTO dbo.ExtendedQueryTagDouble
         AS T
        USING (SELECT input.TagKey,
                      input.TagValue,
                      input.TagLevel
               FROM   @doubleExtendedQueryTags AS input
                      INNER JOIN
                      dbo.ExtendedQueryTag WITH (REPEATABLEREAD)
                      ON dbo.ExtendedQueryTag.TagKey = input.TagKey
                         AND dbo.ExtendedQueryTag.TagStatus <> 2) AS S ON T.TagKey = S.TagKey
                                                                          AND T.StudyKey = @studyKey
                                                                          AND ISNULL(T.SeriesKey, @seriesKey) = @seriesKey
                                                                          AND ISNULL(T.InstanceKey, @instanceKey) = @instanceKey
        WHEN MATCHED THEN UPDATE 
        SET T.Watermark = @newWatermark,
            T.TagValue  = S.TagValue
        WHEN NOT MATCHED THEN INSERT (TagKey, TagValue, StudyKey, SeriesKey, InstanceKey, Watermark) VALUES (S.TagKey, S.TagValue, @studyKey, (CASE WHEN S.TagLevel <> 2 THEN @seriesKey ELSE NULL END), (CASE WHEN S.TagLevel = 0 THEN @instanceKey ELSE NULL END), @newWatermark);
    END
IF EXISTS (SELECT 1
           FROM   @dateTimeExtendedQueryTags)
    BEGIN
        MERGE INTO dbo.ExtendedQueryTagDateTime
         AS T
        USING (SELECT input.TagKey,
                      input.TagValue,
                      input.TagValueUtc,
                      input.TagLevel
               FROM   @dateTimeExtendedQueryTags AS input
                      INNER JOIN
                      dbo.ExtendedQueryTag WITH (REPEATABLEREAD)
                      ON dbo.ExtendedQueryTag.TagKey = input.TagKey
                         AND dbo.ExtendedQueryTag.TagStatus <> 2) AS S ON T.TagKey = S.TagKey
                                                                          AND T.StudyKey = @studyKey
                                                                          AND ISNULL(T.SeriesKey, @seriesKey) = @seriesKey
                                                                          AND ISNULL(T.InstanceKey, @instanceKey) = @instanceKey
        WHEN MATCHED THEN UPDATE 
        SET T.Watermark = @newWatermark,
            T.TagValue  = S.TagValue
        WHEN NOT MATCHED THEN INSERT (TagKey, TagValue, StudyKey, SeriesKey, InstanceKey, Watermark, TagValueUtc) VALUES (S.TagKey, S.TagValue, @studyKey, (CASE WHEN S.TagLevel <> 2 THEN @seriesKey ELSE NULL END), (CASE WHEN S.TagLevel = 0 THEN @instanceKey ELSE NULL END), @newWatermark, S.TagValueUtc);
    END
IF EXISTS (SELECT 1
           FROM   @personNameExtendedQueryTags)
    BEGIN
        MERGE INTO dbo.ExtendedQueryTagPersonName
         AS T
        USING (SELECT input.TagKey,
                      input.TagValue,
                      input.TagLevel
               FROM   @personNameExtendedQueryTags AS input
                      INNER JOIN
                      dbo.ExtendedQueryTag WITH (REPEATABLEREAD)
                      ON dbo.ExtendedQueryTag.TagKey = input.TagKey
                         AND dbo.ExtendedQueryTag.TagStatus <> 2) AS S ON T.TagKey = S.TagKey
                                                                          AND T.StudyKey = @studyKey
                                                                          AND ISNULL(T.SeriesKey, @seriesKey) = @seriesKey
                                                                          AND ISNULL(T.InstanceKey, @instanceKey) = @instanceKey
        WHEN MATCHED THEN UPDATE 
        SET T.Watermark = @newWatermark,
            T.TagValue  = S.TagValue
        WHEN NOT MATCHED THEN INSERT (TagKey, TagValue, StudyKey, SeriesKey, InstanceKey, Watermark) VALUES (S.TagKey, S.TagValue, @studyKey, (CASE WHEN S.TagLevel <> 2 THEN @seriesKey ELSE NULL END), (CASE WHEN S.TagLevel = 0 THEN @instanceKey ELSE NULL END), @newWatermark);
    END
SELECT @newWatermark;
COMMIT TRANSACTION;

GO
CREATE OR ALTER PROCEDURE dbo.AddInstanceV3
@partitionName VARCHAR (64), @studyInstanceUid VARCHAR (64), @seriesInstanceUid VARCHAR (64), @sopInstanceUid VARCHAR (64), @patientId NVARCHAR (64), @patientName NVARCHAR (325)=NULL, @referringPhysicianName NVARCHAR (325)=NULL, @studyDate DATE=NULL, @studyDescription NVARCHAR (64)=NULL, @accessionNumber NVARCHAR (64)=NULL, @modality NVARCHAR (16)=NULL, @performedProcedureStepStartDate DATE=NULL, @patientBirthDate DATE=NULL, @manufacturerModelName NVARCHAR (64)=NULL, @stringExtendedQueryTags dbo.InsertStringExtendedQueryTagTableType_1 READONLY, @longExtendedQueryTags dbo.InsertLongExtendedQueryTagTableType_1 READONLY, @doubleExtendedQueryTags dbo.InsertDoubleExtendedQueryTagTableType_1 READONLY, @dateTimeExtendedQueryTags dbo.InsertDateTimeExtendedQueryTagTableType_2 READONLY, @personNameExtendedQueryTags dbo.InsertPersonNameExtendedQueryTagTableType_1 READONLY, @initialStatus TINYINT
AS
SET NOCOUNT ON;
SET XACT_ABORT ON;
BEGIN TRANSACTION;
DECLARE @currentDate AS DATETIME2 (7) = SYSUTCDATETIME();
DECLARE @existingStatus AS TINYINT;
DECLARE @newWatermark AS BIGINT;
DECLARE @partitionKey AS INT;
DECLARE @studyKey AS BIGINT;
DECLARE @seriesKey AS BIGINT;
DECLARE @instanceKey AS BIGINT;
SELECT @partitionKey = PartitionKey
FROM   dbo.Partition
WHERE  PartitionName = @partitionName;
IF @@ROWCOUNT = 0
    BEGIN
        SET @partitionKey =  NEXT VALUE FOR dbo.PartitionKeySequence;
        INSERT  INTO dbo.Partition (PartitionKey, PartitionName, CreatedDate)
        VALUES                    (@partitionKey, @partitionName, @currentDate);
    END
SELECT @existingStatus = Status
FROM   dbo.Instance
WHERE  PartitionKey = @partitionKey
       AND StudyInstanceUid = @studyInstanceUid
       AND SeriesInstanceUid = @seriesInstanceUid
       AND SopInstanceUid = @sopInstanceUid;
IF @@ROWCOUNT <> 0
    THROW 50409, 'Instance already exists', @existingStatus;
SET @newWatermark =  NEXT VALUE FOR dbo.WatermarkSequence;
SET @instanceKey =  NEXT VALUE FOR dbo.InstanceKeySequence;
SELECT @studyKey = StudyKey
FROM   dbo.Study WITH (UPDLOCK)
WHERE  PartitionKey = @partitionKey
       AND StudyInstanceUid = @studyInstanceUid;
IF @@ROWCOUNT = 0
    BEGIN
        SET @studyKey =  NEXT VALUE FOR dbo.StudyKeySequence;
        INSERT  INTO dbo.Study (PartitionKey, StudyKey, StudyInstanceUid, PatientId, PatientName, PatientBirthDate, ReferringPhysicianName, StudyDate, StudyDescription, AccessionNumber)
        VALUES                (@partitionKey, @studyKey, @studyInstanceUid, @patientId, @patientName, @patientBirthDate, @referringPhysicianName, @studyDate, @studyDescription, @accessionNumber);
    END
ELSE
    BEGIN
        UPDATE dbo.Study
        SET    PatientId              = @patientId,
               PatientName            = @patientName,
               PatientBirthDate       = @patientBirthDate,
               ReferringPhysicianName = @referringPhysicianName,
               StudyDate              = @studyDate,
               StudyDescription       = @studyDescription,
               AccessionNumber        = @accessionNumber
        WHERE  StudyKey = @studyKey;
    END
SELECT @seriesKey = SeriesKey
FROM   dbo.Series WITH (UPDLOCK)
WHERE  StudyKey = @studyKey
       AND SeriesInstanceUid = @seriesInstanceUid
       AND PartitionKey = @partitionKey;
IF @@ROWCOUNT = 0
    BEGIN
        SET @seriesKey =  NEXT VALUE FOR dbo.SeriesKeySequence;
        INSERT  INTO dbo.Series (PartitionKey, StudyKey, SeriesKey, SeriesInstanceUid, Modality, PerformedProcedureStepStartDate, ManufacturerModelName)
        VALUES                 (@partitionKey, @studyKey, @seriesKey, @seriesInstanceUid, @modality, @performedProcedureStepStartDate, @manufacturerModelName);
    END
ELSE
    BEGIN
        UPDATE dbo.Series
        SET    Modality                        = @modality,
               PerformedProcedureStepStartDate = @performedProcedureStepStartDate,
               ManufacturerModelName           = @manufacturerModelName
        WHERE  SeriesKey = @seriesKey
               AND StudyKey = @studyKey
               AND PartitionKey = @partitionKey;
    END
INSERT  INTO dbo.Instance (PartitionKey, StudyKey, SeriesKey, InstanceKey, StudyInstanceUid, SeriesInstanceUid, SopInstanceUid, Watermark, Status, LastStatusUpdatedDate, CreatedDate)
VALUES                   (@partitionKey, @studyKey, @seriesKey, @instanceKey, @studyInstanceUid, @seriesInstanceUid, @sopInstanceUid, @newWatermark, @initialStatus, @currentDate, @currentDate);
IF EXISTS (SELECT 1
           FROM   @stringExtendedQueryTags)
    BEGIN
        MERGE INTO dbo.ExtendedQueryTagString
         AS T
        USING (SELECT input.TagKey,
                      input.TagValue,
                      input.TagLevel
               FROM   @stringExtendedQueryTags AS input
                      INNER JOIN
                      dbo.ExtendedQueryTag WITH (REPEATABLEREAD)
                      ON dbo.ExtendedQueryTag.TagKey = input.TagKey
                         AND dbo.ExtendedQueryTag.TagStatus <> 2) AS S ON T.TagKey = S.TagKey
                                                                          AND T.PartitionKey = @partitionKey
                                                                          AND T.StudyKey = @studyKey
                                                                          AND ISNULL(T.SeriesKey, @seriesKey) = @seriesKey
                                                                          AND ISNULL(T.InstanceKey, @instanceKey) = @instanceKey
        WHEN MATCHED THEN UPDATE 
        SET T.Watermark = @newWatermark,
            T.TagValue  = S.TagValue
        WHEN NOT MATCHED THEN INSERT (TagKey, TagValue, PartitionKey, StudyKey, SeriesKey, InstanceKey, Watermark) VALUES (S.TagKey, S.TagValue, @partitionKey, @studyKey, (CASE WHEN S.TagLevel <> 2 THEN @seriesKey ELSE NULL END), (CASE WHEN S.TagLevel = 0 THEN @instanceKey ELSE NULL END), @newWatermark);
    END
IF EXISTS (SELECT 1
           FROM   @longExtendedQueryTags)
    BEGIN
        MERGE INTO dbo.ExtendedQueryTagLong
         AS T
        USING (SELECT input.TagKey,
                      input.TagValue,
                      input.TagLevel
               FROM   @longExtendedQueryTags AS input
                      INNER JOIN
                      dbo.ExtendedQueryTag WITH (REPEATABLEREAD)
                      ON dbo.ExtendedQueryTag.TagKey = input.TagKey
                         AND dbo.ExtendedQueryTag.TagStatus <> 2) AS S ON T.TagKey = S.TagKey
                                                                          AND T.PartitionKey = @partitionKey
                                                                          AND T.StudyKey = @studyKey
                                                                          AND ISNULL(T.SeriesKey, @seriesKey) = @seriesKey
                                                                          AND ISNULL(T.InstanceKey, @instanceKey) = @instanceKey
        WHEN MATCHED THEN UPDATE 
        SET T.Watermark = @newWatermark,
            T.TagValue  = S.TagValue
        WHEN NOT MATCHED THEN INSERT (TagKey, TagValue, PartitionKey, StudyKey, SeriesKey, InstanceKey, Watermark) VALUES (S.TagKey, S.TagValue, @partitionKey, @studyKey, (CASE WHEN S.TagLevel <> 2 THEN @seriesKey ELSE NULL END), (CASE WHEN S.TagLevel = 0 THEN @instanceKey ELSE NULL END), @newWatermark);
    END
IF EXISTS (SELECT 1
           FROM   @doubleExtendedQueryTags)
    BEGIN
        MERGE INTO dbo.ExtendedQueryTagDouble
         AS T
        USING (SELECT input.TagKey,
                      input.TagValue,
                      input.TagLevel
               FROM   @doubleExtendedQueryTags AS input
                      INNER JOIN
                      dbo.ExtendedQueryTag WITH (REPEATABLEREAD)
                      ON dbo.ExtendedQueryTag.TagKey = input.TagKey
                         AND dbo.ExtendedQueryTag.TagStatus <> 2) AS S ON T.TagKey = S.TagKey
                                                                          AND T.PartitionKey = @partitionKey
                                                                          AND T.StudyKey = @studyKey
                                                                          AND ISNULL(T.SeriesKey, @seriesKey) = @seriesKey
                                                                          AND ISNULL(T.InstanceKey, @instanceKey) = @instanceKey
        WHEN MATCHED THEN UPDATE 
        SET T.Watermark = @newWatermark,
            T.TagValue  = S.TagValue
        WHEN NOT MATCHED THEN INSERT (TagKey, TagValue, PartitionKey, StudyKey, SeriesKey, InstanceKey, Watermark) VALUES (S.TagKey, S.TagValue, @partitionKey, @studyKey, (CASE WHEN S.TagLevel <> 2 THEN @seriesKey ELSE NULL END), (CASE WHEN S.TagLevel = 0 THEN @instanceKey ELSE NULL END), @newWatermark);
    END
IF EXISTS (SELECT 1
           FROM   @dateTimeExtendedQueryTags)
    BEGIN
        MERGE INTO dbo.ExtendedQueryTagDateTime
         AS T
        USING (SELECT input.TagKey,
                      input.TagValue,
                      input.TagValueUtc,
                      input.TagLevel
               FROM   @dateTimeExtendedQueryTags AS input
                      INNER JOIN
                      dbo.ExtendedQueryTag WITH (REPEATABLEREAD)
                      ON dbo.ExtendedQueryTag.TagKey = input.TagKey
                         AND dbo.ExtendedQueryTag.TagStatus <> 2) AS S ON T.TagKey = S.TagKey
                                                                          AND T.PartitionKey = @partitionKey
                                                                          AND T.StudyKey = @studyKey
                                                                          AND ISNULL(T.SeriesKey, @seriesKey) = @seriesKey
                                                                          AND ISNULL(T.InstanceKey, @instanceKey) = @instanceKey
        WHEN MATCHED THEN UPDATE 
        SET T.Watermark = @newWatermark,
            T.TagValue  = S.TagValue
        WHEN NOT MATCHED THEN INSERT (TagKey, TagValue, PartitionKey, StudyKey, SeriesKey, InstanceKey, Watermark, TagValueUtc) VALUES (S.TagKey, S.TagValue, @partitionKey, @studyKey, (CASE WHEN S.TagLevel <> 2 THEN @seriesKey ELSE NULL END), (CASE WHEN S.TagLevel = 0 THEN @instanceKey ELSE NULL END), @newWatermark, S.TagValueUtc);
    END
IF EXISTS (SELECT 1
           FROM   @personNameExtendedQueryTags)
    BEGIN
        MERGE INTO dbo.ExtendedQueryTagPersonName
         AS T
        USING (SELECT input.TagKey,
                      input.TagValue,
                      input.TagLevel
               FROM   @personNameExtendedQueryTags AS input
                      INNER JOIN
                      dbo.ExtendedQueryTag WITH (REPEATABLEREAD)
                      ON dbo.ExtendedQueryTag.TagKey = input.TagKey
                         AND dbo.ExtendedQueryTag.TagStatus <> 2) AS S ON T.TagKey = S.TagKey
                                                                          AND T.PartitionKey = @partitionKey
                                                                          AND T.StudyKey = @studyKey
                                                                          AND ISNULL(T.SeriesKey, @seriesKey) = @seriesKey
                                                                          AND ISNULL(T.InstanceKey, @instanceKey) = @instanceKey
        WHEN MATCHED THEN UPDATE 
        SET T.Watermark = @newWatermark,
            T.TagValue  = S.TagValue
        WHEN NOT MATCHED THEN INSERT (TagKey, TagValue, PartitionKey, StudyKey, SeriesKey, InstanceKey, Watermark) VALUES (S.TagKey, S.TagValue, @partitionKey, @studyKey, (CASE WHEN S.TagLevel <> 2 THEN @seriesKey ELSE NULL END), (CASE WHEN S.TagLevel = 0 THEN @instanceKey ELSE NULL END), @newWatermark);
    END
SELECT @newWatermark;
COMMIT TRANSACTION;

GO
CREATE OR ALTER PROCEDURE dbo.AssignReindexingOperation
@extendedQueryTagKeys dbo.ExtendedQueryTagKeyTableType_1 READONLY, @operationId UNIQUEIDENTIFIER, @returnIfCompleted BIT=0
AS
BEGIN
    SET NOCOUNT ON;
    SET XACT_ABORT ON;
    BEGIN TRANSACTION;
    MERGE INTO dbo.ExtendedQueryTagOperation WITH (HOLDLOCK)
     AS XQTO
    USING (SELECT input.TagKey
           FROM   @extendedQueryTagKeys AS input
                  INNER JOIN
                  dbo.ExtendedQueryTag AS XQT WITH (HOLDLOCK)
                  ON input.TagKey = XQT.TagKey
           WHERE  TagStatus = 0) AS tags ON XQTO.TagKey = tags.TagKey
    WHEN NOT MATCHED THEN INSERT (TagKey, OperationId) VALUES (tags.TagKey, @operationId);
    SELECT XQT.TagKey,
           TagPath,
           TagVR,
           TagPrivateCreator,
           TagLevel,
           TagStatus,
           QueryStatus,
           ErrorCount
    FROM   @extendedQueryTagKeys AS input
           INNER JOIN
           dbo.ExtendedQueryTag AS XQT WITH (HOLDLOCK)
           ON input.TagKey = XQT.TagKey
           LEFT OUTER JOIN
           dbo.ExtendedQueryTagOperation AS XQTO WITH (HOLDLOCK)
           ON XQT.TagKey = XQTO.TagKey
    WHERE  (@returnIfCompleted = 1
            AND TagStatus = 1)
           OR (OperationId = @operationId
               AND TagStatus = 0);
    COMMIT TRANSACTION;
END

GO
CREATE OR ALTER PROCEDURE dbo.BeginAddInstance
@studyInstanceUid VARCHAR (64), @seriesInstanceUid VARCHAR (64), @sopInstanceUid VARCHAR (64), @patientId NVARCHAR (64), @patientName NVARCHAR (325)=NULL, @referringPhysicianName NVARCHAR (325)=NULL, @studyDate DATE=NULL, @studyDescription NVARCHAR (64)=NULL, @accessionNumber NVARCHAR (64)=NULL, @modality NVARCHAR (16)=NULL, @performedProcedureStepStartDate DATE=NULL, @patientBirthDate DATE=NULL, @manufacturerModelName NVARCHAR (64)=NULL
AS
SET NOCOUNT ON;
SET XACT_ABORT ON;
BEGIN TRANSACTION;
DECLARE @currentDate AS DATETIME2 (7) = SYSUTCDATETIME();
DECLARE @existingStatus AS TINYINT;
DECLARE @newWatermark AS BIGINT;
DECLARE @studyKey AS BIGINT;
DECLARE @seriesKey AS BIGINT;
DECLARE @instanceKey AS BIGINT;
SELECT @existingStatus = Status
FROM   dbo.Instance WITH (HOLDLOCK)
WHERE  StudyInstanceUid = @studyInstanceUid
       AND SeriesInstanceUid = @seriesInstanceUid
       AND SopInstanceUid = @sopInstanceUid;
IF @@ROWCOUNT <> 0
    THROW 50409, 'Instance already exists', @existingStatus;
SET @newWatermark =  NEXT VALUE FOR dbo.WatermarkSequence;
SET @instanceKey =  NEXT VALUE FOR dbo.InstanceKeySequence;
SELECT @studyKey = StudyKey
FROM   dbo.Study WITH (HOLDLOCK)
WHERE  StudyInstanceUid = @studyInstanceUid;
IF @@ROWCOUNT = 0
    BEGIN
        SET @studyKey =  NEXT VALUE FOR dbo.StudyKeySequence;
        INSERT  INTO dbo.Study (StudyKey, StudyInstanceUid, PatientId, PatientName, PatientBirthDate, ReferringPhysicianName, StudyDate, StudyDescription, AccessionNumber)
        VALUES                (@studyKey, @studyInstanceUid, @patientId, @patientName, @patientBirthDate, @referringPhysicianName, @studyDate, @studyDescription, @accessionNumber);
    END
ELSE
    BEGIN
        UPDATE dbo.Study
        SET    PatientId              = @patientId,
               PatientName            = @patientName,
               PatientBirthDate       = @patientBirthDate,
               ReferringPhysicianName = @referringPhysicianName,
               StudyDate              = @studyDate,
               StudyDescription       = @studyDescription,
               AccessionNumber        = @accessionNumber
        WHERE  StudyKey = @studyKey;
    END
SELECT @seriesKey = SeriesKey
FROM   dbo.Series WITH (HOLDLOCK)
WHERE  StudyKey = @studyKey
       AND SeriesInstanceUid = @seriesInstanceUid;
IF @@ROWCOUNT = 0
    BEGIN
        SET @seriesKey =  NEXT VALUE FOR dbo.SeriesKeySequence;
        INSERT  INTO dbo.Series (StudyKey, SeriesKey, SeriesInstanceUid, Modality, PerformedProcedureStepStartDate, ManufacturerModelName)
        VALUES                 (@studyKey, @seriesKey, @seriesInstanceUid, @modality, @performedProcedureStepStartDate, @manufacturerModelName);
    END
ELSE
    BEGIN
        UPDATE dbo.Series
        SET    Modality                        = @modality,
               PerformedProcedureStepStartDate = @performedProcedureStepStartDate,
               ManufacturerModelName           = @manufacturerModelName
        WHERE  SeriesKey = @seriesKey
               AND StudyKey = @studyKey;
    END
INSERT  INTO dbo.Instance (StudyKey, SeriesKey, InstanceKey, StudyInstanceUid, SeriesInstanceUid, SopInstanceUid, Watermark, Status, LastStatusUpdatedDate, CreatedDate)
VALUES                   (@studyKey, @seriesKey, @instanceKey, @studyInstanceUid, @seriesInstanceUid, @sopInstanceUid, @newWatermark, 0, @currentDate, @currentDate);
SELECT @newWatermark;
COMMIT TRANSACTION;

GO
CREATE OR ALTER PROCEDURE dbo.BeginAddInstanceV2
@partitionName VARCHAR (64), @studyInstanceUid VARCHAR (64), @seriesInstanceUid VARCHAR (64), @sopInstanceUid VARCHAR (64), @patientId NVARCHAR (64), @patientName NVARCHAR (325)=NULL, @referringPhysicianName NVARCHAR (325)=NULL, @studyDate DATE=NULL, @studyDescription NVARCHAR (64)=NULL, @accessionNumber NVARCHAR (64)=NULL, @modality NVARCHAR (16)=NULL, @performedProcedureStepStartDate DATE=NULL, @patientBirthDate DATE=NULL, @manufacturerModelName NVARCHAR (64)=NULL
AS
SET NOCOUNT ON;
SET XACT_ABORT ON;
BEGIN TRANSACTION;
DECLARE @currentDate AS DATETIME2 (7) = SYSUTCDATETIME();
DECLARE @existingStatus AS TINYINT;
DECLARE @newWatermark AS BIGINT;
DECLARE @partitionKey AS INT;
DECLARE @studyKey AS BIGINT;
DECLARE @seriesKey AS BIGINT;
DECLARE @instanceKey AS BIGINT;
SELECT @partitionKey = PartitionKey
FROM   dbo.Partition
WHERE  PartitionName = @partitionName;
IF @@ROWCOUNT = 0
    BEGIN
        SET @partitionKey =  NEXT VALUE FOR dbo.PartitionKeySequence;
        INSERT  INTO dbo.Partition (PartitionKey, PartitionName, CreatedDate)
        VALUES                    (@partitionKey, @partitionName, @currentDate);
    END
SELECT @existingStatus = Status
FROM   dbo.Instance WITH (HOLDLOCK)
WHERE  PartitionKey = @partitionKey
       AND StudyInstanceUid = @studyInstanceUid
       AND SeriesInstanceUid = @seriesInstanceUid
       AND SopInstanceUid = @sopInstanceUid;
IF @@ROWCOUNT <> 0
    THROW 50409, 'Instance already exists', @existingStatus;
SELECT @studyKey = StudyKey
FROM   dbo.Study WITH (HOLDLOCK)
WHERE  PartitionKey = @partitionKey
       AND StudyInstanceUid = @studyInstanceUid;
IF @@ROWCOUNT = 0
    BEGIN
        SET @studyKey =  NEXT VALUE FOR dbo.StudyKeySequence;
        INSERT  INTO dbo.Study (PartitionKey, StudyKey, StudyInstanceUid, PatientId, PatientName, PatientBirthDate, ReferringPhysicianName, StudyDate, StudyDescription, AccessionNumber)
        VALUES                (@partitionKey, @studyKey, @studyInstanceUid, @patientId, @patientName, @patientBirthDate, @referringPhysicianName, @studyDate, @studyDescription, @accessionNumber);
    END
ELSE
    BEGIN
        UPDATE dbo.Study
        SET    PatientId              = @patientId,
               PatientName            = @patientName,
               PatientBirthDate       = @patientBirthDate,
               ReferringPhysicianName = @referringPhysicianName,
               StudyDate              = @studyDate,
               StudyDescription       = @studyDescription,
               AccessionNumber        = @accessionNumber
        WHERE  StudyKey = @studyKey;
    END
SELECT @seriesKey = SeriesKey
FROM   dbo.Series WITH (HOLDLOCK)
WHERE  StudyKey = @studyKey
       AND SeriesInstanceUid = @seriesInstanceUid;
IF @@ROWCOUNT = 0
    BEGIN
        SET @seriesKey =  NEXT VALUE FOR dbo.SeriesKeySequence;
        INSERT  INTO dbo.Series (PartitionKey, StudyKey, SeriesKey, SeriesInstanceUid, Modality, PerformedProcedureStepStartDate, ManufacturerModelName)
        VALUES                 (@partitionKey, @studyKey, @seriesKey, @seriesInstanceUid, @modality, @performedProcedureStepStartDate, @manufacturerModelName);
    END
ELSE
    BEGIN
        UPDATE dbo.Series
        SET    Modality                        = @modality,
               PerformedProcedureStepStartDate = @performedProcedureStepStartDate,
               ManufacturerModelName           = @manufacturerModelName
        WHERE  SeriesKey = @seriesKey
               AND StudyKey = @studyKey
               AND PartitionKey = @partitionKey;
    END
INSERT  INTO dbo.Instance (PartitionKey, StudyKey, SeriesKey, InstanceKey, StudyInstanceUid, SeriesInstanceUid, SopInstanceUid, Watermark, Status, LastStatusUpdatedDate, CreatedDate)
VALUES                   (@partitionKey, @studyKey, @seriesKey, @instanceKey, @studyInstanceUid, @seriesInstanceUid, @sopInstanceUid, @newWatermark, 0, @currentDate, @currentDate);
SELECT @newWatermark;
COMMIT TRANSACTION;

GO
CREATE OR ALTER PROCEDURE dbo.CompleteReindexing
@extendedQueryTagKeys dbo.ExtendedQueryTagKeyTableType_1 READONLY
AS
BEGIN
    SET NOCOUNT ON;
    SET XACT_ABORT ON;
    BEGIN TRANSACTION;
    UPDATE XQT
    SET    TagStatus = 1
    FROM   dbo.ExtendedQueryTag AS XQT
           INNER JOIN
           @extendedQueryTagKeys AS input
           ON XQT.TagKey = input.TagKey
    WHERE  TagStatus = 0;
    DELETE XQTO
    OUTPUT DELETED.TagKey
    FROM   dbo.ExtendedQueryTagOperation AS XQTO
           INNER JOIN
           dbo.ExtendedQueryTag AS XQT
           ON XQTO.TagKey = XQT.TagKey
           INNER JOIN
           @extendedQueryTagKeys AS input
           ON XQT.TagKey = input.TagKey
    WHERE  TagStatus = 1;
    COMMIT TRANSACTION;
END

GO
CREATE OR ALTER PROCEDURE dbo.DeleteDeletedInstance
@studyInstanceUid VARCHAR (64), @seriesInstanceUid VARCHAR (64), @sopInstanceUid VARCHAR (64), @watermark BIGINT
AS
SET NOCOUNT ON;
DELETE dbo.DeletedInstance
WHERE  StudyInstanceUid = @studyInstanceUid
       AND SeriesInstanceUid = @seriesInstanceUid
       AND SopInstanceUid = @sopInstanceUid
       AND Watermark = @watermark;

GO
CREATE OR ALTER PROCEDURE dbo.DeleteDeletedInstanceV2
@partitionKey INT, @studyInstanceUid VARCHAR (64), @seriesInstanceUid VARCHAR (64), @sopInstanceUid VARCHAR (64), @watermark BIGINT
AS
SET NOCOUNT ON;
DELETE dbo.DeletedInstance
WHERE  PartitionKey = @partitionKey
       AND StudyInstanceUid = @studyInstanceUid
       AND SeriesInstanceUid = @seriesInstanceUid
       AND SopInstanceUid = @sopInstanceUid
       AND Watermark = @watermark;

GO
CREATE OR ALTER PROCEDURE dbo.DeleteExtendedQueryTag
@tagPath VARCHAR (64), @dataType TINYINT
AS
BEGIN
    SET NOCOUNT ON;
    SET XACT_ABORT ON;
    BEGIN TRANSACTION;
    DECLARE @tagStatus AS TINYINT;
    DECLARE @tagKey AS INT;
    SELECT @tagKey = TagKey,
           @tagStatus = TagStatus
    FROM   dbo.ExtendedQueryTag WITH (XLOCK)
    WHERE  dbo.ExtendedQueryTag.TagPath = @tagPath;
    IF @@ROWCOUNT = 0
        THROW 50404, 'extended query tag not found', 1;
    IF @tagStatus = 2
        THROW 50412, 'extended query tag is not in Ready or Adding status', 1;
    UPDATE dbo.ExtendedQueryTag
    SET    TagStatus = 2
    WHERE  dbo.ExtendedQueryTag.TagKey = @tagKey;
    COMMIT TRANSACTION;
    BEGIN TRANSACTION;
    IF @dataType = 0
        DELETE dbo.ExtendedQueryTagString
        WHERE  TagKey = @tagKey;
    ELSE
        IF @dataType = 1
            DELETE dbo.ExtendedQueryTagLong
            WHERE  TagKey = @tagKey;
        ELSE
            IF @dataType = 2
                DELETE dbo.ExtendedQueryTagDouble
                WHERE  TagKey = @tagKey;
            ELSE
                IF @dataType = 3
                    DELETE dbo.ExtendedQueryTagDateTime
                    WHERE  TagKey = @tagKey;
                ELSE
                    DELETE dbo.ExtendedQueryTagPersonName
                    WHERE  TagKey = @tagKey;
    DELETE dbo.ExtendedQueryTag
    WHERE  TagKey = @tagKey;
    DELETE dbo.ExtendedQueryTagError
    WHERE  TagKey = @tagKey;
    COMMIT TRANSACTION;
END

GO
CREATE OR ALTER PROCEDURE dbo.DeleteInstance
@cleanupAfter DATETIMEOFFSET (0), @createdStatus TINYINT, @studyInstanceUid VARCHAR (64), @seriesInstanceUid VARCHAR (64)=NULL, @sopInstanceUid VARCHAR (64)=NULL
AS
SET NOCOUNT ON;
SET XACT_ABORT ON;
BEGIN TRANSACTION;
DECLARE @deletedInstances AS TABLE (
    StudyInstanceUid  VARCHAR (64),
    SeriesInstanceUid VARCHAR (64),
    SopInstanceUid    VARCHAR (64),
    Status            TINYINT     ,
    Watermark         BIGINT      );
DECLARE @studyKey AS BIGINT;
DECLARE @seriesKey AS BIGINT;
DECLARE @instanceKey AS BIGINT;
DECLARE @deletedDate AS DATETIME2 = SYSUTCDATETIME();
SELECT @studyKey = StudyKey,
       @seriesKey = CASE @seriesInstanceUid WHEN NULL THEN NULL ELSE SeriesKey END,
       @instanceKey = CASE @sopInstanceUid WHEN NULL THEN NULL ELSE InstanceKey END
FROM   dbo.Instance
WHERE  StudyInstanceUid = @studyInstanceUid
       AND SeriesInstanceUid = ISNULL(@seriesInstanceUid, SeriesInstanceUid)
       AND SopInstanceUid = ISNULL(@sopInstanceUid, SopInstanceUid);
DELETE dbo.Instance
OUTPUT deleted.StudyInstanceUid, deleted.SeriesInstanceUid, deleted.SopInstanceUid, deleted.Status, deleted.Watermark INTO @deletedInstances
WHERE  StudyInstanceUid = @studyInstanceUid
       AND SeriesInstanceUid = ISNULL(@seriesInstanceUid, SeriesInstanceUid)
       AND SopInstanceUid = ISNULL(@sopInstanceUid, SopInstanceUid);
IF @@ROWCOUNT = 0
>>>>>>> 54832400
    THROW 50404, 'Instance not found', 1;
DECLARE @deletedTags AS TABLE (
    TagKey BIGINT);
DELETE XQTE
OUTPUT deleted.TagKey INTO @deletedTags
FROM   dbo.ExtendedQueryTagError AS XQTE
       INNER JOIN
       @deletedInstances AS d
       ON XQTE.Watermark = d.Watermark;
IF EXISTS (SELECT *
           FROM   @deletedTags)
    BEGIN
        DECLARE @deletedTagCounts AS TABLE (
            TagKey     BIGINT,
            ErrorCount INT   );
        INSERT INTO @deletedTagCounts (TagKey, ErrorCount)
        SELECT   TagKey,
                 COUNT(1)
        FROM     @deletedTags
        GROUP BY TagKey;
        UPDATE XQT
        SET    XQT.ErrorCount = XQT.ErrorCount - DTC.ErrorCount
        FROM   dbo.ExtendedQueryTag AS XQT
               INNER JOIN
               @deletedTagCounts AS DTC
               ON XQT.TagKey = DTC.TagKey;
    END
DELETE dbo.ExtendedQueryTagString
WHERE  StudyKey = @studyKey
       AND SeriesKey = ISNULL(@seriesKey, SeriesKey)
       AND InstanceKey = ISNULL(@instanceKey, InstanceKey);
DELETE dbo.ExtendedQueryTagLong
WHERE  StudyKey = @studyKey
       AND SeriesKey = ISNULL(@seriesKey, SeriesKey)
       AND InstanceKey = ISNULL(@instanceKey, InstanceKey);
DELETE dbo.ExtendedQueryTagDouble
WHERE  StudyKey = @studyKey
       AND SeriesKey = ISNULL(@seriesKey, SeriesKey)
       AND InstanceKey = ISNULL(@instanceKey, InstanceKey);
DELETE dbo.ExtendedQueryTagDateTime
WHERE  StudyKey = @studyKey
       AND SeriesKey = ISNULL(@seriesKey, SeriesKey)
       AND InstanceKey = ISNULL(@instanceKey, InstanceKey);
DELETE dbo.ExtendedQueryTagPersonName
WHERE  StudyKey = @studyKey
       AND SeriesKey = ISNULL(@seriesKey, SeriesKey)
       AND InstanceKey = ISNULL(@instanceKey, InstanceKey);
INSERT INTO dbo.DeletedInstance (StudyInstanceUid, SeriesInstanceUid, SopInstanceUid, Watermark, DeletedDateTime, RetryCount, CleanupAfter)
SELECT StudyInstanceUid,
       SeriesInstanceUid,
       SopInstanceUid,
       Watermark,
       @deletedDate,
       0,
       @cleanupAfter
FROM   @deletedInstances;
INSERT INTO dbo.ChangeFeed (TimeStamp, Action, StudyInstanceUid, SeriesInstanceUid, SopInstanceUid, OriginalWatermark)
SELECT @deletedDate,
       1,
       StudyInstanceUid,
       SeriesInstanceUid,
       SopInstanceUid,
       Watermark
FROM   @deletedInstances
WHERE  Status = @createdStatus;
UPDATE cf
SET    cf.CurrentWatermark = NULL
FROM   dbo.ChangeFeed AS cf WITH (FORCESEEK)
       INNER JOIN
       @deletedInstances AS d
       ON cf.StudyInstanceUid = d.StudyInstanceUid
          AND cf.SeriesInstanceUid = d.SeriesInstanceUid
          AND cf.SopInstanceUid = d.SopInstanceUid;
IF NOT EXISTS (SELECT *
               FROM   dbo.Instance WITH (HOLDLOCK, UPDLOCK)
               WHERE  StudyKey = @studyKey
                      AND SeriesInstanceUid = ISNULL(@seriesInstanceUid, SeriesInstanceUid))
    BEGIN
        DELETE dbo.Series
        WHERE  Studykey = @studyKey
               AND SeriesInstanceUid = ISNULL(@seriesInstanceUid, SeriesInstanceUid);
        DELETE dbo.ExtendedQueryTagString
        WHERE  StudyKey = @studyKey
               AND SeriesKey = ISNULL(@seriesKey, SeriesKey);
        DELETE dbo.ExtendedQueryTagLong
        WHERE  StudyKey = @studyKey
               AND SeriesKey = ISNULL(@seriesKey, SeriesKey);
        DELETE dbo.ExtendedQueryTagDouble
        WHERE  StudyKey = @studyKey
               AND SeriesKey = ISNULL(@seriesKey, SeriesKey);
        DELETE dbo.ExtendedQueryTagDateTime
        WHERE  StudyKey = @studyKey
               AND SeriesKey = ISNULL(@seriesKey, SeriesKey);
        DELETE dbo.ExtendedQueryTagPersonName
        WHERE  StudyKey = @studyKey
               AND SeriesKey = ISNULL(@seriesKey, SeriesKey);
    END
IF NOT EXISTS (SELECT *
               FROM   dbo.Series WITH (HOLDLOCK, UPDLOCK)
               WHERE  Studykey = @studyKey)
    BEGIN
        DELETE dbo.Study
        WHERE  Studykey = @studyKey;
        DELETE dbo.ExtendedQueryTagString
        WHERE  StudyKey = @studyKey;
        DELETE dbo.ExtendedQueryTagLong
        WHERE  StudyKey = @studyKey;
        DELETE dbo.ExtendedQueryTagDouble
        WHERE  StudyKey = @studyKey;
        DELETE dbo.ExtendedQueryTagDateTime
        WHERE  StudyKey = @studyKey;
        DELETE dbo.ExtendedQueryTagPersonName
        WHERE  StudyKey = @studyKey;
    END
COMMIT TRANSACTION;

GO
CREATE OR ALTER PROCEDURE dbo.DeleteInstanceV2
@cleanupAfter DATETIMEOFFSET (0), @createdStatus TINYINT, @partitionKey INT, @studyInstanceUid VARCHAR (64), @seriesInstanceUid VARCHAR (64)=NULL, @sopInstanceUid VARCHAR (64)=NULL
AS
SET NOCOUNT ON;
SET XACT_ABORT ON;
BEGIN TRANSACTION;
DECLARE @deletedInstances AS TABLE (
    PartitionKey      INT         ,
    StudyInstanceUid  VARCHAR (64),
    SeriesInstanceUid VARCHAR (64),
    SopInstanceUid    VARCHAR (64),
    Status            TINYINT     ,
    Watermark         BIGINT      );
DECLARE @studyKey AS BIGINT;
DECLARE @seriesKey AS BIGINT;
DECLARE @instanceKey AS BIGINT;
DECLARE @deletedDate AS DATETIME2 = SYSUTCDATETIME();
SELECT @studyKey = StudyKey,
       @seriesKey = CASE @seriesInstanceUid WHEN NULL THEN NULL ELSE SeriesKey END,
       @instanceKey = CASE @sopInstanceUid WHEN NULL THEN NULL ELSE InstanceKey END
FROM   dbo.Instance
WHERE  PartitionKey = @partitionKey
       AND StudyInstanceUid = @studyInstanceUid
       AND SeriesInstanceUid = ISNULL(@seriesInstanceUid, SeriesInstanceUid)
       AND SopInstanceUid = ISNULL(@sopInstanceUid, SopInstanceUid);
DELETE dbo.Instance
OUTPUT deleted.PartitionKey, deleted.StudyInstanceUid, deleted.SeriesInstanceUid, deleted.SopInstanceUid, deleted.Status, deleted.Watermark INTO @deletedInstances
WHERE  PartitionKey = @partitionKey
       AND StudyInstanceUid = @studyInstanceUid
       AND SeriesInstanceUid = ISNULL(@seriesInstanceUid, SeriesInstanceUid)
       AND SopInstanceUid = ISNULL(@sopInstanceUid, SopInstanceUid);
IF @@ROWCOUNT = 0
    THROW 50404, 'Instance not found', 1;
DECLARE @deletedTags AS TABLE (
    TagKey BIGINT);
DELETE XQTE
OUTPUT deleted.TagKey INTO @deletedTags
FROM   dbo.ExtendedQueryTagError AS XQTE
       INNER JOIN
       @deletedInstances AS d
       ON XQTE.Watermark = d.Watermark;
IF EXISTS (SELECT *
           FROM   @deletedTags)
    BEGIN
        DECLARE @deletedTagCounts AS TABLE (
            TagKey     BIGINT,
            ErrorCount INT   );
        INSERT INTO @deletedTagCounts (TagKey, ErrorCount)
        SELECT   TagKey,
                 COUNT(1)
        FROM     @deletedTags
        GROUP BY TagKey;
        UPDATE XQT
        SET    XQT.ErrorCount = XQT.ErrorCount - DTC.ErrorCount
        FROM   dbo.ExtendedQueryTag AS XQT
               INNER JOIN
               @deletedTagCounts AS DTC
               ON XQT.TagKey = DTC.TagKey;
    END
DELETE dbo.ExtendedQueryTagString
WHERE  StudyKey = @studyKey
       AND SeriesKey = ISNULL(@seriesKey, SeriesKey)
       AND InstanceKey = ISNULL(@instanceKey, InstanceKey);
DELETE dbo.ExtendedQueryTagLong
WHERE  StudyKey = @studyKey
       AND SeriesKey = ISNULL(@seriesKey, SeriesKey)
       AND InstanceKey = ISNULL(@instanceKey, InstanceKey);
DELETE dbo.ExtendedQueryTagDouble
WHERE  StudyKey = @studyKey
       AND SeriesKey = ISNULL(@seriesKey, SeriesKey)
       AND InstanceKey = ISNULL(@instanceKey, InstanceKey);
DELETE dbo.ExtendedQueryTagDateTime
WHERE  StudyKey = @studyKey
       AND SeriesKey = ISNULL(@seriesKey, SeriesKey)
       AND InstanceKey = ISNULL(@instanceKey, InstanceKey);
DELETE dbo.ExtendedQueryTagPersonName
WHERE  StudyKey = @studyKey
       AND SeriesKey = ISNULL(@seriesKey, SeriesKey)
       AND InstanceKey = ISNULL(@instanceKey, InstanceKey);
INSERT INTO dbo.DeletedInstance (PartitionKey, StudyInstanceUid, SeriesInstanceUid, SopInstanceUid, Watermark, DeletedDateTime, RetryCount, CleanupAfter)
SELECT PartitionKey,
       StudyInstanceUid,
       SeriesInstanceUid,
       SopInstanceUid,
       Watermark,
       @deletedDate,
       0,
       @cleanupAfter
FROM   @deletedInstances;
INSERT INTO dbo.ChangeFeed (TimeStamp, Action, PartitionKey, StudyInstanceUid, SeriesInstanceUid, SopInstanceUid, OriginalWatermark)
SELECT @deletedDate,
       1,
       PartitionKey,
       StudyInstanceUid,
       SeriesInstanceUid,
       SopInstanceUid,
       Watermark
FROM   @deletedInstances
WHERE  Status = @createdStatus;
UPDATE cf
SET    cf.CurrentWatermark = NULL
FROM   dbo.ChangeFeed AS cf WITH (FORCESEEK)
       INNER JOIN
       @deletedInstances AS d
       ON cf.PartitionKey = d.PartitionKey
          AND cf.StudyInstanceUid = d.StudyInstanceUid
          AND cf.SeriesInstanceUid = d.SeriesInstanceUid
          AND cf.SopInstanceUid = d.SopInstanceUid;
IF NOT EXISTS (SELECT *
               FROM   dbo.Instance WITH (HOLDLOCK, UPDLOCK)
               WHERE  StudyKey = @studyKey
                      AND SeriesInstanceUid = ISNULL(@seriesInstanceUid, SeriesInstanceUid))
    BEGIN
        DELETE dbo.Series
        WHERE  StudyKey = @studyKey
               AND SeriesInstanceUid = ISNULL(@seriesInstanceUid, SeriesInstanceUid);
        DELETE dbo.ExtendedQueryTagString
        WHERE  StudyKey = @studyKey
               AND SeriesKey = ISNULL(@seriesKey, SeriesKey);
        DELETE dbo.ExtendedQueryTagLong
        WHERE  StudyKey = @studyKey
               AND SeriesKey = ISNULL(@seriesKey, SeriesKey);
        DELETE dbo.ExtendedQueryTagDouble
        WHERE  StudyKey = @studyKey
               AND SeriesKey = ISNULL(@seriesKey, SeriesKey);
        DELETE dbo.ExtendedQueryTagDateTime
        WHERE  StudyKey = @studyKey
               AND SeriesKey = ISNULL(@seriesKey, SeriesKey);
        DELETE dbo.ExtendedQueryTagPersonName
        WHERE  StudyKey = @studyKey
               AND SeriesKey = ISNULL(@seriesKey, SeriesKey);
    END
IF NOT EXISTS (SELECT *
               FROM   dbo.Series WITH (HOLDLOCK, UPDLOCK)
               WHERE  Studykey = @studyKey)
    BEGIN
        DELETE dbo.Study
        WHERE  StudyKey = @studyKey;
        DELETE dbo.ExtendedQueryTagString
        WHERE  StudyKey = @studyKey;
        DELETE dbo.ExtendedQueryTagLong
        WHERE  StudyKey = @studyKey;
        DELETE dbo.ExtendedQueryTagDouble
        WHERE  StudyKey = @studyKey;
        DELETE dbo.ExtendedQueryTagDateTime
        WHERE  StudyKey = @studyKey;
        DELETE dbo.ExtendedQueryTagPersonName
        WHERE  StudyKey = @studyKey;
    END
COMMIT TRANSACTION;

GO
<<<<<<< HEAD
=======
CREATE OR ALTER PROCEDURE dbo.EndAddInstance
@studyInstanceUid VARCHAR (64), @seriesInstanceUid VARCHAR (64), @sopInstanceUid VARCHAR (64), @watermark BIGINT, @maxTagKey INT=NULL, @stringExtendedQueryTags dbo.InsertStringExtendedQueryTagTableType_1 READONLY, @longExtendedQueryTags dbo.InsertLongExtendedQueryTagTableType_1 READONLY, @doubleExtendedQueryTags dbo.InsertDoubleExtendedQueryTagTableType_1 READONLY, @dateTimeExtendedQueryTags dbo.InsertDateTimeExtendedQueryTagTableType_1 READONLY, @personNameExtendedQueryTags dbo.InsertPersonNameExtendedQueryTagTableType_1 READONLY
AS
SET NOCOUNT ON;
SET XACT_ABORT ON;
BEGIN TRANSACTION;
IF @maxTagKey < (SELECT ISNULL(MAX(TagKey), 0)
                 FROM   dbo.ExtendedQueryTag WITH (HOLDLOCK))
    THROW 50409, 'Max extended query tag key does not match', 10;
DECLARE @currentDate AS DATETIME2 (7) = SYSUTCDATETIME();
UPDATE dbo.Instance
SET    Status                = 1,
       LastStatusUpdatedDate = @currentDate
WHERE  StudyInstanceUid = @studyInstanceUid
       AND SeriesInstanceUid = @seriesInstanceUid
       AND SopInstanceUid = @sopInstanceUid
       AND Watermark = @watermark;
IF @@ROWCOUNT = 0
    THROW 50404, 'Instance does not exist', 1;
EXECUTE dbo.IndexInstance @watermark, @stringExtendedQueryTags, @longExtendedQueryTags, @doubleExtendedQueryTags, @dateTimeExtendedQueryTags, @personNameExtendedQueryTags;
INSERT  INTO dbo.ChangeFeed (Timestamp, Action, StudyInstanceUid, SeriesInstanceUid, SopInstanceUid, OriginalWatermark)
VALUES                     (@currentDate, 0, @studyInstanceUid, @seriesInstanceUid, @sopInstanceUid, @watermark);
UPDATE dbo.ChangeFeed
SET    CurrentWatermark = @watermark
WHERE  StudyInstanceUid = @studyInstanceUid
       AND SeriesInstanceUid = @seriesInstanceUid
       AND SopInstanceUid = @sopInstanceUid;
COMMIT TRANSACTION;

GO
CREATE OR ALTER PROCEDURE dbo.EndAddInstanceV2
@partitionKey INT, @studyInstanceUid VARCHAR (64), @seriesInstanceUid VARCHAR (64), @sopInstanceUid VARCHAR (64), @watermark BIGINT, @maxTagKey INT=NULL, @stringExtendedQueryTags dbo.InsertStringExtendedQueryTagTableType_1 READONLY, @longExtendedQueryTags dbo.InsertLongExtendedQueryTagTableType_1 READONLY, @doubleExtendedQueryTags dbo.InsertDoubleExtendedQueryTagTableType_1 READONLY, @dateTimeExtendedQueryTags dbo.InsertDateTimeExtendedQueryTagTableType_1 READONLY, @personNameExtendedQueryTags dbo.InsertPersonNameExtendedQueryTagTableType_1 READONLY
AS
SET NOCOUNT ON;
SET XACT_ABORT ON;
BEGIN TRANSACTION;
IF @maxTagKey < (SELECT ISNULL(MAX(TagKey), 0)
                 FROM   dbo.ExtendedQueryTag WITH (HOLDLOCK))
    THROW 50409, 'Max extended query tag key does not match', 10;
DECLARE @currentDate AS DATETIME2 (7) = SYSUTCDATETIME();
UPDATE dbo.Instance
SET    Status                = 1,
       LastStatusUpdatedDate = @currentDate
WHERE  PartitionKey = @partitionKey
       AND StudyInstanceUid = @studyInstanceUid
       AND SeriesInstanceUid = @seriesInstanceUid
       AND SopInstanceUid = @sopInstanceUid
       AND Watermark = @watermark;
IF @@ROWCOUNT = 0
    THROW 50404, 'Instance does not exist', 1;
EXECUTE dbo.IndexInstance @watermark, @stringExtendedQueryTags, @longExtendedQueryTags, @doubleExtendedQueryTags, @dateTimeExtendedQueryTags, @personNameExtendedQueryTags;
INSERT  INTO dbo.ChangeFeed (Timestamp, Action, PartitionKey, StudyInstanceUid, SeriesInstanceUid, SopInstanceUid, OriginalWatermark)
VALUES                     (@currentDate, 0, @partitionKey, @studyInstanceUid, @seriesInstanceUid, @sopInstanceUid, @watermark);
UPDATE dbo.ChangeFeed
SET    CurrentWatermark = @watermark
WHERE  PartitionKey = @partitionKey
       AND StudyInstanceUid = @studyInstanceUid
       AND SeriesInstanceUid = @seriesInstanceUid
       AND SopInstanceUid = @sopInstanceUid;
COMMIT TRANSACTION;

GO
>>>>>>> 54832400
CREATE OR ALTER PROCEDURE dbo.GetChangeFeed
@limit INT, @offset BIGINT
AS
BEGIN
    SET NOCOUNT ON;
    SET XACT_ABORT ON;
    SELECT   Sequence,
             Timestamp,
             Action,
             StudyInstanceUid,
             SeriesInstanceUid,
             SopInstanceUid,
             OriginalWatermark,
             CurrentWatermark
    FROM     dbo.ChangeFeed
    WHERE    Sequence BETWEEN @offset + 1 AND @offset + @limit
    ORDER BY Sequence;
END

GO
CREATE OR ALTER PROCEDURE dbo.GetChangeFeedLatest
AS
BEGIN
    SET NOCOUNT ON;
    SET XACT_ABORT ON;
    SELECT   TOP (1) Sequence,
                     Timestamp,
                     Action,
                     StudyInstanceUid,
                     SeriesInstanceUid,
                     SopInstanceUid,
                     OriginalWatermark,
                     CurrentWatermark
    FROM     dbo.ChangeFeed
    ORDER BY Sequence DESC;
END

GO
CREATE OR ALTER PROCEDURE dbo.GetChangeFeedLatestV2
AS
BEGIN
    SET NOCOUNT ON;
    SET XACT_ABORT ON;
    SELECT   TOP (1) Sequence,
                     Timestamp,
                     Action,
                     PartitionName,
                     StudyInstanceUid,
                     SeriesInstanceUid,
                     SopInstanceUid,
                     OriginalWatermark,
                     CurrentWatermark
    FROM     dbo.ChangeFeed AS c
             INNER JOIN
             dbo.Partition AS p
             ON p.PartitionKey = c.PartitionKey
    ORDER BY Sequence DESC;
END

GO
CREATE OR ALTER PROCEDURE dbo.GetChangeFeedV2
@limit INT, @offset BIGINT
AS
BEGIN
    SET NOCOUNT ON;
    SET XACT_ABORT ON;
    SELECT   Sequence,
             Timestamp,
             Action,
             PartitionName,
             StudyInstanceUid,
             SeriesInstanceUid,
             SopInstanceUid,
             OriginalWatermark,
             CurrentWatermark
    FROM     dbo.ChangeFeed AS c
             INNER JOIN
             dbo.Partition AS p
             ON p.PartitionKey = c.PartitionKey
    WHERE    Sequence BETWEEN @offset + 1 AND @offset + @limit
    ORDER BY Sequence;
END

GO
CREATE OR ALTER PROCEDURE dbo.GetExtendedQueryTag
@tagPath VARCHAR (64)=NULL
AS
BEGIN
    SET NOCOUNT ON;
    SET XACT_ABORT ON;
    SELECT XQT.TagKey,
           TagPath,
           TagVR,
           TagPrivateCreator,
           TagLevel,
           TagStatus,
           QueryStatus,
           ErrorCount,
           OperationId
    FROM   dbo.ExtendedQueryTag AS XQT
           LEFT OUTER JOIN
           dbo.ExtendedQueryTagOperation AS XQTO
           ON XQT.TagKey = XQTO.TagKey
    WHERE  TagPath = ISNULL(@tagPath, TagPath);
END

GO
CREATE OR ALTER PROCEDURE dbo.GetExtendedQueryTagErrors
@tagPath VARCHAR (64), @limit INT, @offset INT
AS
BEGIN
    SET NOCOUNT ON;
    SET XACT_ABORT ON;
    DECLARE @tagKey AS INT;
    SELECT @tagKey = TagKey
    FROM   dbo.ExtendedQueryTag WITH (HOLDLOCK)
    WHERE  dbo.ExtendedQueryTag.TagPath = @tagPath;
    IF (@@ROWCOUNT = 0)
        THROW 50404, 'extended query tag not found', 1;
    SELECT   TagKey,
             ErrorCode,
             CreatedTime,
             StudyInstanceUid,
             SeriesInstanceUid,
             SopInstanceUid
    FROM     dbo.ExtendedQueryTagError AS XQTE
             INNER JOIN
             dbo.Instance AS I
             ON XQTE.Watermark = I.Watermark
    WHERE    XQTE.TagKey = @tagKey
    ORDER BY CreatedTime ASC, XQTE.Watermark ASC, TagKey ASC
    OFFSET @offset ROWS FETCH NEXT @limit ROWS ONLY;
END

GO
CREATE OR ALTER PROCEDURE dbo.GetExtendedQueryTagErrorsV2
@tagPath VARCHAR (64), @limit INT, @offset INT
AS
BEGIN
    SET NOCOUNT ON;
    SET XACT_ABORT ON;
    DECLARE @tagKey AS INT;
    SELECT @tagKey = TagKey
    FROM   dbo.ExtendedQueryTag WITH (HOLDLOCK)
    WHERE  dbo.ExtendedQueryTag.TagPath = @tagPath;
    IF (@@ROWCOUNT = 0)
        THROW 50404, 'extended query tag not found', 1;
    SELECT   TagKey,
             ErrorCode,
             CreatedTime,
             PartitionName,
             StudyInstanceUid,
             SeriesInstanceUid,
             SopInstanceUid
    FROM     dbo.ExtendedQueryTagError AS XQTE
             INNER JOIN
             dbo.Instance AS I
             ON XQTE.Watermark = I.Watermark
             INNER JOIN
             dbo.Partition AS P
             ON P.PartitionKey = I.PartitionKey
    WHERE    XQTE.TagKey = @tagKey
    ORDER BY CreatedTime ASC, XQTE.Watermark ASC, TagKey ASC
    OFFSET @offset ROWS FETCH NEXT @limit ROWS ONLY;
END

GO
CREATE OR ALTER PROCEDURE dbo.GetExtendedQueryTags
@limit INT, @offset INT
AS
BEGIN
    SET NOCOUNT ON;
    SET XACT_ABORT ON;
    SELECT   XQT.TagKey,
             TagPath,
             TagVR,
             TagPrivateCreator,
             TagLevel,
             TagStatus,
             QueryStatus,
             ErrorCount,
             OperationId
    FROM     dbo.ExtendedQueryTag AS XQT
             LEFT OUTER JOIN
             dbo.ExtendedQueryTagOperation AS XQTO
             ON XQT.TagKey = XQTO.TagKey
    ORDER BY XQT.TagKey ASC
    OFFSET @offset ROWS FETCH NEXT @limit ROWS ONLY;
END

GO
CREATE OR ALTER PROCEDURE dbo.GetExtendedQueryTagsByKey
@extendedQueryTagKeys dbo.ExtendedQueryTagKeyTableType_1 READONLY
AS
BEGIN
    SET NOCOUNT ON;
    SET XACT_ABORT ON;
    SELECT XQT.TagKey,
           TagPath,
           TagVR,
           TagPrivateCreator,
           TagLevel,
           TagStatus,
           QueryStatus,
           ErrorCount,
           OperationId
    FROM   @extendedQueryTagKeys AS input
           INNER JOIN
           dbo.ExtendedQueryTag AS XQT
           ON input.TagKey = XQT.TagKey
           LEFT OUTER JOIN
           dbo.ExtendedQueryTagOperation AS XQTO
           ON XQT.TagKey = XQTO.TagKey;
END

GO
CREATE OR ALTER PROCEDURE dbo.GetExtendedQueryTagsByOperation
@operationId UNIQUEIDENTIFIER
AS
BEGIN
    SET NOCOUNT ON;
    SET XACT_ABORT ON;
    SELECT XQT.TagKey,
           TagPath,
           TagVR,
           TagPrivateCreator,
           TagLevel,
           TagStatus,
           QueryStatus,
           ErrorCount
    FROM   dbo.ExtendedQueryTag AS XQT
           INNER JOIN
           dbo.ExtendedQueryTagOperation AS XQTO
           ON XQT.TagKey = XQTO.TagKey
    WHERE  OperationId = @operationId;
END

GO
CREATE OR ALTER PROCEDURE dbo.GetInstance
@validStatus TINYINT, @studyInstanceUid VARCHAR (64), @seriesInstanceUid VARCHAR (64)=NULL, @sopInstanceUid VARCHAR (64)=NULL
AS
BEGIN
    SET NOCOUNT ON;
    SET XACT_ABORT ON;
    SELECT StudyInstanceUid,
           SeriesInstanceUid,
           SopInstanceUid,
           Watermark
    FROM   dbo.Instance
    WHERE  StudyInstanceUid = @studyInstanceUid
           AND SeriesInstanceUid = ISNULL(@seriesInstanceUid, SeriesInstanceUid)
           AND SopInstanceUid = ISNULL(@sopInstanceUid, SopInstanceUid)
           AND Status = @validStatus;
END

GO
CREATE OR ALTER PROCEDURE dbo.GetInstanceBatches
@batchSize INT, @batchCount INT, @status TINYINT, @maxWatermark BIGINT=NULL
AS
BEGIN
    SET NOCOUNT ON;
    SELECT   MIN(Watermark) AS MinWatermark,
             MAX(Watermark) AS MaxWatermark
    FROM     (SELECT TOP (@batchSize * @batchCount) Watermark,
                                                    (ROW_NUMBER() OVER (ORDER BY Watermark DESC) - 1) / @batchSize AS Batch
              FROM   dbo.Instance
              WHERE  Watermark <= ISNULL(@maxWatermark, Watermark)
                     AND Status = @status) AS I
    GROUP BY Batch
    ORDER BY Batch ASC;
END

GO
CREATE OR ALTER PROCEDURE dbo.GetInstancesByWatermarkRange
@startWatermark BIGINT, @endWatermark BIGINT, @status TINYINT
AS
BEGIN
    SET NOCOUNT ON;
    SET XACT_ABORT ON;
    SELECT StudyInstanceUid,
           SeriesInstanceUid,
           SopInstanceUid,
           Watermark
    FROM   dbo.Instance
    WHERE  Watermark BETWEEN @startWatermark AND @endWatermark
           AND Status = @status;
END

GO
CREATE OR ALTER PROCEDURE dbo.GetInstancesByWatermarkRangeV2
@startWatermark BIGINT, @endWatermark BIGINT, @status TINYINT
AS
BEGIN
    SET NOCOUNT ON;
    SET XACT_ABORT ON;
    SELECT PartitionKey,
           StudyInstanceUid,
           SeriesInstanceUid,
           SopInstanceUid,
           Watermark
    FROM   dbo.Instance
    WHERE  Watermark BETWEEN @startWatermark AND @endWatermark
           AND Status = @status;
END

GO
CREATE OR ALTER PROCEDURE dbo.GetInstanceV2
@validStatus TINYINT, @partitionKey INT, @studyInstanceUid VARCHAR (64), @seriesInstanceUid VARCHAR (64)=NULL, @sopInstanceUid VARCHAR (64)=NULL
AS
BEGIN
    SET NOCOUNT ON;
    SET XACT_ABORT ON;
    SELECT PartitionKey,
           StudyInstanceUid,
           SeriesInstanceUid,
           SopInstanceUid,
           Watermark
    FROM   dbo.Instance
    WHERE  PartitionKey = @partitionKey
           AND StudyInstanceUid = @studyInstanceUid
           AND SeriesInstanceUid = ISNULL(@seriesInstanceUid, SeriesInstanceUid)
           AND SopInstanceUid = ISNULL(@sopInstanceUid, SopInstanceUid)
           AND Status = @validStatus;
END

GO
CREATE OR ALTER PROCEDURE dbo.GetPartition
@partitionName VARCHAR (64)
AS
BEGIN
    SET NOCOUNT ON;
    SET XACT_ABORT ON;
    SELECT PartitionKey,
           PartitionName,
           CreatedDate
    FROM   dbo.Partition
    WHERE  PartitionName = @partitionName;
END

GO
CREATE OR ALTER PROCEDURE dbo.GetPartitions
AS
BEGIN
    SET NOCOUNT ON;
    SET XACT_ABORT ON;
    SELECT PartitionKey,
           PartitionName,
           CreatedDate
    FROM   dbo.Partition
    WHERE  PartitionKey > 1;
END

GO
<<<<<<< HEAD
CREATE OR ALTER PROCEDURE dbo.IIndexInstanceCore
@partitionKey INT, @studyKey BIGINT, @seriesKey BIGINT, @instanceKey BIGINT, @watermark BIGINT, @stringExtendedQueryTags dbo.InsertStringExtendedQueryTagTableType_1 READONLY, @longExtendedQueryTags dbo.InsertLongExtendedQueryTagTableType_1 READONLY, @doubleExtendedQueryTags dbo.InsertDoubleExtendedQueryTagTableType_1 READONLY, @dateTimeExtendedQueryTags dbo.InsertDateTimeExtendedQueryTagTableType_2 READONLY, @personNameExtendedQueryTags dbo.InsertPersonNameExtendedQueryTagTableType_1 READONLY
AS
BEGIN
=======
CREATE OR ALTER PROCEDURE dbo.IncrementDeletedInstanceRetry
@studyInstanceUid VARCHAR (64), @seriesInstanceUid VARCHAR (64), @sopInstanceUid VARCHAR (64), @watermark BIGINT, @cleanupAfter DATETIMEOFFSET (0)
AS
SET NOCOUNT ON;
DECLARE @retryCount AS INT;
UPDATE dbo.DeletedInstance
SET    @retryCount = RetryCount = RetryCount + 1,
       CleanupAfter             = @cleanupAfter
WHERE  StudyInstanceUid = @studyInstanceUid
       AND SeriesInstanceUid = @seriesInstanceUid
       AND SopInstanceUid = @sopInstanceUid
       AND Watermark = @watermark;
SELECT @retryCount;

GO
CREATE OR ALTER PROCEDURE dbo.IncrementDeletedInstanceRetryV2
@partitionKey INT, @studyInstanceUid VARCHAR (64), @seriesInstanceUid VARCHAR (64), @sopInstanceUid VARCHAR (64), @watermark BIGINT, @cleanupAfter DATETIMEOFFSET (0)
AS
SET NOCOUNT ON;
DECLARE @retryCount AS INT;
UPDATE dbo.DeletedInstance
SET    @retryCount = RetryCount = RetryCount + 1,
       CleanupAfter             = @cleanupAfter
WHERE  PartitionKey = @partitionKey
       AND StudyInstanceUid = @studyInstanceUid
       AND SeriesInstanceUid = @seriesInstanceUid
       AND SopInstanceUid = @sopInstanceUid
       AND Watermark = @watermark;
SELECT @retryCount;

GO
CREATE OR ALTER PROCEDURE dbo.IndexInstance
@watermark BIGINT, @stringExtendedQueryTags dbo.InsertStringExtendedQueryTagTableType_1 READONLY, @longExtendedQueryTags dbo.InsertLongExtendedQueryTagTableType_1 READONLY, @doubleExtendedQueryTags dbo.InsertDoubleExtendedQueryTagTableType_1 READONLY, @dateTimeExtendedQueryTags dbo.InsertDateTimeExtendedQueryTagTableType_1 READONLY, @personNameExtendedQueryTags dbo.InsertPersonNameExtendedQueryTagTableType_1 READONLY
AS
BEGIN
    SET NOCOUNT ON;
    SET XACT_ABORT ON;
    BEGIN TRANSACTION;
    DECLARE @studyKey AS BIGINT;
    DECLARE @seriesKey AS BIGINT;
    DECLARE @instanceKey AS BIGINT;
    DECLARE @status AS TINYINT;
    SELECT @studyKey = StudyKey,
           @seriesKey = SeriesKey,
           @instanceKey = InstanceKey,
           @status = Status
    FROM   dbo.Instance WITH (HOLDLOCK)
    WHERE  Watermark = @watermark;
    IF @@ROWCOUNT = 0
        THROW 50404, 'Instance does not exists', 1;
    IF @status <> 1
        THROW 50409, 'Instance has not yet been stored succssfully', 1;
>>>>>>> 54832400
    IF EXISTS (SELECT 1
               FROM   @stringExtendedQueryTags)
        BEGIN
            MERGE INTO dbo.ExtendedQueryTagString WITH (HOLDLOCK)
             AS T
            USING (SELECT input.TagKey,
                          input.TagValue,
                          input.TagLevel
                   FROM   @stringExtendedQueryTags AS input
                          INNER JOIN
                          dbo.ExtendedQueryTag WITH (REPEATABLEREAD)
                          ON dbo.ExtendedQueryTag.TagKey = input.TagKey
                             AND dbo.ExtendedQueryTag.TagStatus <> 2) AS S ON T.TagKey = S.TagKey
                                                                              AND T.PartitionKey = @partitionKey
                                                                              AND T.StudyKey = @studyKey
                                                                              AND ISNULL(T.SeriesKey, @seriesKey) = @seriesKey
                                                                              AND ISNULL(T.InstanceKey, @instanceKey) = @instanceKey
            WHEN MATCHED AND @watermark > T.Watermark THEN UPDATE 
            SET T.Watermark = @watermark,
                T.TagValue  = S.TagValue
            WHEN NOT MATCHED THEN INSERT (TagKey, TagValue, PartitionKey, StudyKey, SeriesKey, InstanceKey, Watermark) VALUES (S.TagKey, S.TagValue, @partitionKey, @studyKey, (CASE WHEN S.TagLevel <> 2 THEN @seriesKey ELSE NULL END), (CASE WHEN S.TagLevel = 0 THEN @instanceKey ELSE NULL END), @watermark);
        END
    IF EXISTS (SELECT 1
               FROM   @longExtendedQueryTags)
        BEGIN
            MERGE INTO dbo.ExtendedQueryTagLong WITH (HOLDLOCK)
             AS T
            USING (SELECT input.TagKey,
                          input.TagValue,
                          input.TagLevel
                   FROM   @longExtendedQueryTags AS input
                          INNER JOIN
                          dbo.ExtendedQueryTag WITH (REPEATABLEREAD)
                          ON dbo.ExtendedQueryTag.TagKey = input.TagKey
                             AND dbo.ExtendedQueryTag.TagStatus <> 2) AS S ON T.TagKey = S.TagKey
                                                                              AND T.PartitionKey = @partitionKey
                                                                              AND T.StudyKey = @studyKey
                                                                              AND ISNULL(T.SeriesKey, @seriesKey) = @seriesKey
                                                                              AND ISNULL(T.InstanceKey, @instanceKey) = @instanceKey
            WHEN MATCHED AND @watermark > T.Watermark THEN UPDATE 
            SET T.Watermark = @watermark,
                T.TagValue  = S.TagValue
            WHEN NOT MATCHED THEN INSERT (TagKey, TagValue, PartitionKey, StudyKey, SeriesKey, InstanceKey, Watermark) VALUES (S.TagKey, S.TagValue, @partitionKey, @studyKey, (CASE WHEN S.TagLevel <> 2 THEN @seriesKey ELSE NULL END), (CASE WHEN S.TagLevel = 0 THEN @instanceKey ELSE NULL END), @watermark);
        END
    IF EXISTS (SELECT 1
               FROM   @doubleExtendedQueryTags)
        BEGIN
            MERGE INTO dbo.ExtendedQueryTagDouble WITH (HOLDLOCK)
             AS T
            USING (SELECT input.TagKey,
                          input.TagValue,
                          input.TagLevel
                   FROM   @doubleExtendedQueryTags AS input
                          INNER JOIN
                          dbo.ExtendedQueryTag WITH (REPEATABLEREAD)
                          ON dbo.ExtendedQueryTag.TagKey = input.TagKey
                             AND dbo.ExtendedQueryTag.TagStatus <> 2) AS S ON T.TagKey = S.TagKey
                                                                              AND T.PartitionKey = @partitionKey
                                                                              AND T.StudyKey = @studyKey
                                                                              AND ISNULL(T.SeriesKey, @seriesKey) = @seriesKey
                                                                              AND ISNULL(T.InstanceKey, @instanceKey) = @instanceKey
            WHEN MATCHED AND @watermark > T.Watermark THEN UPDATE 
            SET T.Watermark = @watermark,
                T.TagValue  = S.TagValue
            WHEN NOT MATCHED THEN INSERT (TagKey, TagValue, PartitionKey, StudyKey, SeriesKey, InstanceKey, Watermark) VALUES (S.TagKey, S.TagValue, @partitionKey, @studyKey, (CASE WHEN S.TagLevel <> 2 THEN @seriesKey ELSE NULL END), (CASE WHEN S.TagLevel = 0 THEN @instanceKey ELSE NULL END), @watermark);
        END
    IF EXISTS (SELECT 1
               FROM   @dateTimeExtendedQueryTags)
        BEGIN
            MERGE INTO dbo.ExtendedQueryTagDateTime WITH (HOLDLOCK)
             AS T
            USING (SELECT input.TagKey,
                          input.TagValue,
                          input.TagValueUtc,
                          input.TagLevel
                   FROM   @dateTimeExtendedQueryTags AS input
                          INNER JOIN
                          dbo.ExtendedQueryTag WITH (REPEATABLEREAD)
                          ON dbo.ExtendedQueryTag.TagKey = input.TagKey
                             AND dbo.ExtendedQueryTag.TagStatus <> 2) AS S ON T.TagKey = S.TagKey
                                                                              AND T.PartitionKey = @partitionKey
                                                                              AND T.StudyKey = @studyKey
                                                                              AND ISNULL(T.SeriesKey, @seriesKey) = @seriesKey
                                                                              AND ISNULL(T.InstanceKey, @instanceKey) = @instanceKey
            WHEN MATCHED AND @watermark > T.Watermark THEN UPDATE 
            SET T.Watermark   = @watermark,
                T.TagValue    = S.TagValue,
                T.TagValueUtc = S.TagValueUtc
            WHEN NOT MATCHED THEN INSERT (TagKey, TagValue, PartitionKey, StudyKey, SeriesKey, InstanceKey, Watermark, TagValueUtc) VALUES (S.TagKey, S.TagValue, @partitionKey, @studyKey, (CASE WHEN S.TagLevel <> 2 THEN @seriesKey ELSE NULL END), (CASE WHEN S.TagLevel = 0 THEN @instanceKey ELSE NULL END), @watermark, S.TagValueUtc);
        END
    IF EXISTS (SELECT 1
               FROM   @personNameExtendedQueryTags)
        BEGIN
            MERGE INTO dbo.ExtendedQueryTagPersonName WITH (HOLDLOCK)
             AS T
            USING (SELECT input.TagKey,
                          input.TagValue,
                          input.TagLevel
                   FROM   @personNameExtendedQueryTags AS input
                          INNER JOIN
                          dbo.ExtendedQueryTag WITH (REPEATABLEREAD)
                          ON dbo.ExtendedQueryTag.TagKey = input.TagKey
                             AND dbo.ExtendedQueryTag.TagStatus <> 2) AS S ON T.TagKey = S.TagKey
                                                                              AND T.PartitionKey = @partitionKey
                                                                              AND T.StudyKey = @studyKey
                                                                              AND ISNULL(T.SeriesKey, @seriesKey) = @seriesKey
                                                                              AND ISNULL(T.InstanceKey, @instanceKey) = @instanceKey
            WHEN MATCHED AND @watermark > T.Watermark THEN UPDATE 
            SET T.Watermark = @watermark,
                T.TagValue  = S.TagValue
            WHEN NOT MATCHED THEN INSERT (TagKey, TagValue, PartitionKey, StudyKey, SeriesKey, InstanceKey, Watermark) VALUES (S.TagKey, S.TagValue, @partitionKey, @studyKey, (CASE WHEN S.TagLevel <> 2 THEN @seriesKey ELSE NULL END), (CASE WHEN S.TagLevel = 0 THEN @instanceKey ELSE NULL END), @watermark);
        END
END

GO
CREATE OR ALTER PROCEDURE dbo.IncrementDeletedInstanceRetry
@studyInstanceUid VARCHAR (64), @seriesInstanceUid VARCHAR (64), @sopInstanceUid VARCHAR (64), @watermark BIGINT, @cleanupAfter DATETIMEOFFSET (0)
AS
SET NOCOUNT ON;
DECLARE @retryCount AS INT;
UPDATE dbo.DeletedInstance
SET    @retryCount = RetryCount = RetryCount + 1,
       CleanupAfter             = @cleanupAfter
WHERE  StudyInstanceUid = @studyInstanceUid
       AND SeriesInstanceUid = @seriesInstanceUid
       AND SopInstanceUid = @sopInstanceUid
       AND Watermark = @watermark;
SELECT @retryCount;

GO
CREATE OR ALTER PROCEDURE dbo.IncrementDeletedInstanceRetryV2
@partitionName VARCHAR (64), @studyInstanceUid VARCHAR (64), @seriesInstanceUid VARCHAR (64), @sopInstanceUid VARCHAR (64), @watermark BIGINT, @cleanupAfter DATETIMEOFFSET (0)
AS
SET NOCOUNT ON;
DECLARE @retryCount AS INT;
UPDATE dbo.DeletedInstance
SET    @retryCount = RetryCount = RetryCount + 1,
       CleanupAfter             = @cleanupAfter
WHERE  PartitionName = @partitionName
       AND StudyInstanceUid = @studyInstanceUid
       AND SeriesInstanceUid = @seriesInstanceUid
       AND SopInstanceUid = @sopInstanceUid
       AND Watermark = @watermark;
SELECT @retryCount;

GO
CREATE OR ALTER PROCEDURE dbo.IndexInstance
@watermark BIGINT, @stringExtendedQueryTags dbo.InsertStringExtendedQueryTagTableType_1 READONLY, @longExtendedQueryTags dbo.InsertLongExtendedQueryTagTableType_1 READONLY, @doubleExtendedQueryTags dbo.InsertDoubleExtendedQueryTagTableType_1 READONLY, @dateTimeExtendedQueryTags dbo.InsertDateTimeExtendedQueryTagTableType_1 READONLY, @personNameExtendedQueryTags dbo.InsertPersonNameExtendedQueryTagTableType_1 READONLY
AS
BEGIN
    SET NOCOUNT ON;
    SET XACT_ABORT ON;
    BEGIN TRANSACTION;
    DECLARE @studyKey AS BIGINT;
    DECLARE @seriesKey AS BIGINT;
    DECLARE @instanceKey AS BIGINT;
    DECLARE @status AS TINYINT;
    SELECT @studyKey = StudyKey,
           @seriesKey = SeriesKey,
           @instanceKey = InstanceKey,
           @status = Status
    FROM   dbo.Instance WITH (HOLDLOCK)
    WHERE  Watermark = @watermark;
    IF @@ROWCOUNT = 0
        THROW 50404, 'Instance does not exists', 1;
    IF @status <> 1
        THROW 50409, 'Instance has not yet been stored succssfully', 1;
    IF EXISTS (SELECT 1
               FROM   @stringExtendedQueryTags)
        BEGIN
            MERGE INTO dbo.ExtendedQueryTagString WITH (HOLDLOCK)
             AS T
            USING (SELECT input.TagKey,
                          input.TagValue,
                          input.TagLevel
                   FROM   @stringExtendedQueryTags AS input
                          INNER JOIN
                          dbo.ExtendedQueryTag WITH (REPEATABLEREAD)
                          ON dbo.ExtendedQueryTag.TagKey = input.TagKey
                             AND dbo.ExtendedQueryTag.TagStatus <> 2) AS S ON T.TagKey = S.TagKey
                                                                              AND T.StudyKey = @studyKey
                                                                              AND ISNULL(T.SeriesKey, @seriesKey) = @seriesKey
                                                                              AND ISNULL(T.InstanceKey, @instanceKey) = @instanceKey
            WHEN MATCHED THEN UPDATE 
            SET T.Watermark = IIF (@watermark > T.Watermark, @watermark, T.Watermark),
                T.TagValue  = IIF (@watermark > T.Watermark, S.TagValue, T.TagValue)
            WHEN NOT MATCHED THEN INSERT (TagKey, TagValue, StudyKey, SeriesKey, InstanceKey, Watermark) VALUES (S.TagKey, S.TagValue, @studyKey, (CASE WHEN S.TagLevel <> 2 THEN @seriesKey ELSE NULL END), (CASE WHEN S.TagLevel = 0 THEN @instanceKey ELSE NULL END), @watermark);
        END
    IF EXISTS (SELECT 1
               FROM   @longExtendedQueryTags)
        BEGIN
            MERGE INTO dbo.ExtendedQueryTagLong WITH (HOLDLOCK)
             AS T
            USING (SELECT input.TagKey,
                          input.TagValue,
                          input.TagLevel
                   FROM   @longExtendedQueryTags AS input
                          INNER JOIN
                          dbo.ExtendedQueryTag WITH (REPEATABLEREAD)
                          ON dbo.ExtendedQueryTag.TagKey = input.TagKey
                             AND dbo.ExtendedQueryTag.TagStatus <> 2) AS S ON T.TagKey = S.TagKey
                                                                              AND T.StudyKey = @studyKey
                                                                              AND ISNULL(T.SeriesKey, @seriesKey) = @seriesKey
                                                                              AND ISNULL(T.InstanceKey, @instanceKey) = @instanceKey
            WHEN MATCHED THEN UPDATE 
            SET T.Watermark = IIF (@watermark > T.Watermark, @watermark, T.Watermark),
                T.TagValue  = IIF (@watermark > T.Watermark, S.TagValue, T.TagValue)
            WHEN NOT MATCHED THEN INSERT (TagKey, TagValue, StudyKey, SeriesKey, InstanceKey, Watermark) VALUES (S.TagKey, S.TagValue, @studyKey, (CASE WHEN S.TagLevel <> 2 THEN @seriesKey ELSE NULL END), (CASE WHEN S.TagLevel = 0 THEN @instanceKey ELSE NULL END), @watermark);
        END
    IF EXISTS (SELECT 1
               FROM   @doubleExtendedQueryTags)
        BEGIN
            MERGE INTO dbo.ExtendedQueryTagDouble WITH (HOLDLOCK)
             AS T
            USING (SELECT input.TagKey,
                          input.TagValue,
                          input.TagLevel
                   FROM   @doubleExtendedQueryTags AS input
                          INNER JOIN
                          dbo.ExtendedQueryTag WITH (REPEATABLEREAD)
                          ON dbo.ExtendedQueryTag.TagKey = input.TagKey
                             AND dbo.ExtendedQueryTag.TagStatus <> 2) AS S ON T.TagKey = S.TagKey
                                                                              AND T.StudyKey = @studyKey
                                                                              AND ISNULL(T.SeriesKey, @seriesKey) = @seriesKey
                                                                              AND ISNULL(T.InstanceKey, @instanceKey) = @instanceKey
            WHEN MATCHED THEN UPDATE 
            SET T.Watermark = IIF (@watermark > T.Watermark, @watermark, T.Watermark),
                T.TagValue  = IIF (@watermark > T.Watermark, S.TagValue, T.TagValue)
            WHEN NOT MATCHED THEN INSERT (TagKey, TagValue, StudyKey, SeriesKey, InstanceKey, Watermark) VALUES (S.TagKey, S.TagValue, @studyKey, (CASE WHEN S.TagLevel <> 2 THEN @seriesKey ELSE NULL END), (CASE WHEN S.TagLevel = 0 THEN @instanceKey ELSE NULL END), @watermark);
        END
    IF EXISTS (SELECT 1
               FROM   @dateTimeExtendedQueryTags)
        BEGIN
            MERGE INTO dbo.ExtendedQueryTagDateTime WITH (HOLDLOCK)
             AS T
            USING (SELECT input.TagKey,
                          input.TagValue,
                          input.TagLevel
                   FROM   @dateTimeExtendedQueryTags AS input
                          INNER JOIN
                          dbo.ExtendedQueryTag WITH (REPEATABLEREAD)
                          ON dbo.ExtendedQueryTag.TagKey = input.TagKey
                             AND dbo.ExtendedQueryTag.TagStatus <> 2) AS S ON T.TagKey = S.TagKey
                                                                              AND T.StudyKey = @studyKey
                                                                              AND ISNULL(T.SeriesKey, @seriesKey) = @seriesKey
                                                                              AND ISNULL(T.InstanceKey, @instanceKey) = @instanceKey
            WHEN MATCHED THEN UPDATE 
            SET T.Watermark = IIF (@watermark > T.Watermark, @watermark, T.Watermark),
                T.TagValue  = IIF (@watermark > T.Watermark, S.TagValue, T.TagValue)
            WHEN NOT MATCHED THEN INSERT (TagKey, TagValue, StudyKey, SeriesKey, InstanceKey, Watermark) VALUES (S.TagKey, S.TagValue, @studyKey, (CASE WHEN S.TagLevel <> 2 THEN @seriesKey ELSE NULL END), (CASE WHEN S.TagLevel = 0 THEN @instanceKey ELSE NULL END), @watermark);
        END
    IF EXISTS (SELECT 1
               FROM   @personNameExtendedQueryTags)
        BEGIN
            MERGE INTO dbo.ExtendedQueryTagPersonName WITH (HOLDLOCK)
             AS T
            USING (SELECT input.TagKey,
                          input.TagValue,
                          input.TagLevel
                   FROM   @personNameExtendedQueryTags AS input
                          INNER JOIN
                          dbo.ExtendedQueryTag WITH (REPEATABLEREAD)
                          ON dbo.ExtendedQueryTag.TagKey = input.TagKey
                             AND dbo.ExtendedQueryTag.TagStatus <> 2) AS S ON T.TagKey = S.TagKey
                                                                              AND T.StudyKey = @studyKey
                                                                              AND ISNULL(T.SeriesKey, @seriesKey) = @seriesKey
                                                                              AND ISNULL(T.InstanceKey, @instanceKey) = @instanceKey
            WHEN MATCHED THEN UPDATE 
            SET T.Watermark = IIF (@watermark > T.Watermark, @watermark, T.Watermark),
                T.TagValue  = IIF (@watermark > T.Watermark, S.TagValue, T.TagValue)
            WHEN NOT MATCHED THEN INSERT (TagKey, TagValue, StudyKey, SeriesKey, InstanceKey, Watermark) VALUES (S.TagKey, S.TagValue, @studyKey, (CASE WHEN S.TagLevel <> 2 THEN @seriesKey ELSE NULL END), (CASE WHEN S.TagLevel = 0 THEN @instanceKey ELSE NULL END), @watermark);
        END
    COMMIT TRANSACTION;
END

GO
CREATE OR ALTER PROCEDURE dbo.IndexInstanceV2
@watermark BIGINT, @stringExtendedQueryTags dbo.InsertStringExtendedQueryTagTableType_1 READONLY, @longExtendedQueryTags dbo.InsertLongExtendedQueryTagTableType_1 READONLY, @doubleExtendedQueryTags dbo.InsertDoubleExtendedQueryTagTableType_1 READONLY, @dateTimeExtendedQueryTags dbo.InsertDateTimeExtendedQueryTagTableType_2 READONLY, @personNameExtendedQueryTags dbo.InsertPersonNameExtendedQueryTagTableType_1 READONLY
AS
BEGIN
    SET NOCOUNT ON;
    SET XACT_ABORT ON;
    BEGIN TRANSACTION;
    DECLARE @studyKey AS BIGINT;
    DECLARE @seriesKey AS BIGINT;
    DECLARE @instanceKey AS BIGINT;
    DECLARE @status AS TINYINT;
    SELECT @studyKey = StudyKey,
           @seriesKey = SeriesKey,
           @instanceKey = InstanceKey,
           @status = Status
    FROM   dbo.Instance WITH (HOLDLOCK)
    WHERE  Watermark = @watermark;
    IF @@ROWCOUNT = 0
        THROW 50404, 'Instance does not exists', 1;
    IF @status <> 1
        THROW 50409, 'Instance has not yet been stored succssfully', 1;
    BEGIN TRY
        EXECUTE dbo.IIndexInstanceCore 0, @studyKey, @seriesKey, @instanceKey, @watermark, @stringExtendedQueryTags, @longExtendedQueryTags, @doubleExtendedQueryTags, @dateTimeExtendedQueryTags, @personNameExtendedQueryTags;
    END TRY
    BEGIN CATCH
        THROW;
    END CATCH
    COMMIT TRANSACTION;
END

GO
CREATE OR ALTER PROCEDURE dbo.IndexInstanceV3
@watermark BIGINT, @stringExtendedQueryTags dbo.InsertStringExtendedQueryTagTableType_1 READONLY, @longExtendedQueryTags dbo.InsertLongExtendedQueryTagTableType_1 READONLY, @doubleExtendedQueryTags dbo.InsertDoubleExtendedQueryTagTableType_1 READONLY, @dateTimeExtendedQueryTags dbo.InsertDateTimeExtendedQueryTagTableType_2 READONLY, @personNameExtendedQueryTags dbo.InsertPersonNameExtendedQueryTagTableType_1 READONLY
AS
BEGIN
    SET NOCOUNT ON;
    SET XACT_ABORT ON;
    BEGIN TRANSACTION;
    DECLARE @partitionKey AS INT;
    DECLARE @studyKey AS BIGINT;
    DECLARE @seriesKey AS BIGINT;
    DECLARE @instanceKey AS BIGINT;
    DECLARE @status AS TINYINT;
    SELECT @partitionKey = PartitionKey,
           @studyKey = StudyKey,
           @seriesKey = SeriesKey,
           @instanceKey = InstanceKey,
           @status = Status
    FROM   dbo.Instance WITH (HOLDLOCK)
    WHERE  Watermark = @watermark;
    IF @@ROWCOUNT = 0
        THROW 50404, 'Instance does not exists', 1;
    IF @status <> 1
        THROW 50409, 'Instance has not yet been stored succssfully', 1;
    BEGIN TRY
        EXECUTE dbo.IIndexInstanceCore @partitionKey, @studyKey, @seriesKey, @instanceKey, @watermark, @stringExtendedQueryTags, @longExtendedQueryTags, @doubleExtendedQueryTags, @dateTimeExtendedQueryTags, @personNameExtendedQueryTags;
    END TRY
    BEGIN CATCH
        THROW;
    END CATCH
    COMMIT TRANSACTION;
END

GO
CREATE OR ALTER PROCEDURE dbo.RetrieveDeletedInstance
@count INT, @maxRetries INT
AS
BEGIN
    SET NOCOUNT ON;
    SELECT TOP (@count) StudyInstanceUid,
                        SeriesInstanceUid,
                        SopInstanceUid,
                        Watermark
    FROM   dbo.DeletedInstance WITH (UPDLOCK, READPAST)
    WHERE  RetryCount <= @maxRetries
           AND CleanupAfter < SYSUTCDATETIME();
END

GO
CREATE OR ALTER PROCEDURE dbo.RetrieveDeletedInstanceV2
@count INT, @maxRetries INT
AS
BEGIN
    SET NOCOUNT ON;
    SELECT TOP (@count) PartitionKey,
                        StudyInstanceUid,
                        SeriesInstanceUid,
                        SopInstanceUid,
                        Watermark
    FROM   dbo.DeletedInstance WITH (UPDLOCK, READPAST)
    WHERE  RetryCount <= @maxRetries
           AND CleanupAfter < SYSUTCDATETIME();
END

GO
CREATE OR ALTER PROCEDURE dbo.UpdateExtendedQueryTagQueryStatus
@tagPath VARCHAR (64), @queryStatus TINYINT
AS
BEGIN
    SET NOCOUNT ON;
    UPDATE XQT
    SET    QueryStatus = @queryStatus
    OUTPUT INSERTED.TagKey, INSERTED.TagPath, INSERTED.TagVR, INSERTED.TagPrivateCreator, INSERTED.TagLevel, INSERTED.TagStatus, INSERTED.QueryStatus, INSERTED.ErrorCount, XQTO.OperationId
    FROM   dbo.ExtendedQueryTag AS XQT
           LEFT OUTER JOIN
           dbo.ExtendedQueryTagOperation AS XQTO
           ON XQT.TagKey = XQTO.TagKey
    WHERE  TagPath = @tagPath;
END

GO
CREATE OR ALTER PROCEDURE dbo.UpdateInstanceStatus
@studyInstanceUid VARCHAR (64), @seriesInstanceUid VARCHAR (64), @sopInstanceUid VARCHAR (64), @watermark BIGINT, @status TINYINT, @maxTagKey INT=NULL
AS
BEGIN
    SET NOCOUNT ON;
    SET XACT_ABORT ON;
    BEGIN TRANSACTION;
    IF @maxTagKey < (SELECT ISNULL(MAX(TagKey), 0)
                     FROM   dbo.ExtendedQueryTag WITH (HOLDLOCK))
        THROW 50409, 'Max extended query tag key does not match', 10;
    DECLARE @currentDate AS DATETIME2 (7) = SYSUTCDATETIME();
    UPDATE dbo.Instance
    SET    Status                = @status,
           LastStatusUpdatedDate = @currentDate
    WHERE  StudyInstanceUid = @studyInstanceUid
           AND SeriesInstanceUid = @seriesInstanceUid
           AND SopInstanceUid = @sopInstanceUid
           AND Watermark = @watermark;
    IF @@ROWCOUNT = 0
        THROW 50404, 'Instance does not exist', 1;
    INSERT  INTO dbo.ChangeFeed (Timestamp, Action, StudyInstanceUid, SeriesInstanceUid, SopInstanceUid, OriginalWatermark)
    VALUES                     (@currentDate, 0, @studyInstanceUid, @seriesInstanceUid, @sopInstanceUid, @watermark);
    UPDATE dbo.ChangeFeed
    SET    CurrentWatermark = @watermark
    WHERE  StudyInstanceUid = @studyInstanceUid
           AND SeriesInstanceUid = @seriesInstanceUid
           AND SopInstanceUid = @sopInstanceUid;
    COMMIT TRANSACTION;
END

GO
CREATE OR ALTER PROCEDURE dbo.UpdateInstanceStatusV2
<<<<<<< HEAD
@partitionName VARCHAR (64), @studyInstanceUid VARCHAR (64), @seriesInstanceUid VARCHAR (64), @sopInstanceUid VARCHAR (64), @watermark BIGINT, @status TINYINT, @maxTagKey INT=NULL
AS
BEGIN
    SET NOCOUNT ON;
    SET XACT_ABORT ON;
    BEGIN TRANSACTION;
    IF @maxTagKey < (SELECT ISNULL(MAX(TagKey), 0)
                     FROM   dbo.ExtendedQueryTag WITH (HOLDLOCK))
        THROW 50409, 'Max extended query tag key does not match', 10;
    DECLARE @currentDate AS DATETIME2 (7) = SYSUTCDATETIME();
    UPDATE dbo.Instance
    SET    Status                = @status,
           LastStatusUpdatedDate = @currentDate
    WHERE  PartitionName = @partitionName
           AND StudyInstanceUid = @studyInstanceUid
           AND SeriesInstanceUid = @seriesInstanceUid
           AND SopInstanceUid = @sopInstanceUid
           AND Watermark = @watermark;
    IF @@ROWCOUNT = 0
        THROW 50404, 'Instance does not exist', 1;
    INSERT  INTO dbo.ChangeFeed (Timestamp, Action, PartitionName, StudyInstanceUid, SeriesInstanceUid, SopInstanceUid, OriginalWatermark)
    VALUES                     (@currentDate, 0, @partitionName, @studyInstanceUid, @seriesInstanceUid, @sopInstanceUid, @watermark);
    UPDATE dbo.ChangeFeed
    SET    CurrentWatermark = @watermark
    WHERE  PartitionName = @partitionName
           AND StudyInstanceUid = @studyInstanceUid
           AND SeriesInstanceUid = @seriesInstanceUid
           AND SopInstanceUid = @sopInstanceUid;
    COMMIT TRANSACTION;
END
=======
@partitionKey INT, @studyInstanceUid VARCHAR (64), @seriesInstanceUid VARCHAR (64), @sopInstanceUid VARCHAR (64), @watermark BIGINT, @status TINYINT
AS
SET NOCOUNT ON;
SET XACT_ABORT ON;
BEGIN TRANSACTION;
DECLARE @currentDate AS DATETIME2 (7) = SYSUTCDATETIME();
UPDATE dbo.Instance
SET    Status                = @status,
       LastStatusUpdatedDate = @currentDate
WHERE  PartitionKey = @partitionKey
       AND StudyInstanceUid = @studyInstanceUid
       AND SeriesInstanceUid = @seriesInstanceUid
       AND SopInstanceUid = @sopInstanceUid
       AND Watermark = @watermark;
IF @@ROWCOUNT = 0
    THROW 50404, 'Instance does not exist', 1;
INSERT  INTO dbo.ChangeFeed (Timestamp, Action, PartitionKey, StudyInstanceUid, SeriesInstanceUid, SopInstanceUid, OriginalWatermark)
VALUES                     (@currentDate, 0, @partitionKey, @studyInstanceUid, @seriesInstanceUid, @sopInstanceUid, @watermark);
UPDATE dbo.ChangeFeed
SET    CurrentWatermark = @watermark
WHERE  PartitionKey = @partitionKey
       AND StudyInstanceUid = @studyInstanceUid
       AND SeriesInstanceUid = @seriesInstanceUid
       AND SopInstanceUid = @sopInstanceUid;
COMMIT TRANSACTION;
>>>>>>> 54832400

GO<|MERGE_RESOLUTION|>--- conflicted
+++ resolved
@@ -272,7 +272,7 @@
 
 CREATE UNIQUE NONCLUSTERED INDEX IX_Instance_Watermark_Status
     ON dbo.Instance(Watermark, Status)
-    INCLUDE(PartitionName, StudyInstanceUid, SeriesInstanceUid, SopInstanceUid) WITH (DATA_COMPRESSION = PAGE);
+    INCLUDE(PartitionKey, StudyInstanceUid, SeriesInstanceUid, SopInstanceUid) WITH (DATA_COMPRESSION = PAGE);
 
 CREATE NONCLUSTERED INDEX IX_Instance_PartitionKey_SeriesKey_Status
     ON dbo.Instance(PartitionKey, SeriesKey, Status)
@@ -800,16 +800,6 @@
     DECLARE @studyKey AS BIGINT;
     DECLARE @seriesKey AS BIGINT;
     DECLARE @instanceKey AS BIGINT;
-    SELECT @existingStatus = Status
-    FROM   dbo.Instance
-    WHERE  PartitionName = @partitionName
-           AND StudyInstanceUid = @studyInstanceUid
-           AND SeriesInstanceUid = @seriesInstanceUid
-           AND SopInstanceUid = @sopInstanceUid;
-    IF @@ROWCOUNT <> 0
-        THROW 50409, 'Instance already exists', @existingStatus;
-    SET @newWatermark =  NEXT VALUE FOR dbo.WatermarkSequence;
-    SET @instanceKey =  NEXT VALUE FOR dbo.InstanceKeySequence;
     SELECT @partitionKey = PartitionKey
     FROM   dbo.Partition
     WHERE  PartitionName = @partitionName;
@@ -819,6 +809,16 @@
             INSERT  INTO dbo.Partition (PartitionKey, PartitionName, CreatedDate)
             VALUES                    (@partitionKey, @partitionName, @currentDate);
         END
+    SELECT @existingStatus = Status
+    FROM   dbo.Instance
+    WHERE  PartitionKey = @partitionKey
+           AND StudyInstanceUid = @studyInstanceUid
+           AND SeriesInstanceUid = @seriesInstanceUid
+           AND SopInstanceUid = @sopInstanceUid;
+    IF @@ROWCOUNT <> 0
+        THROW 50409, 'Instance already exists', @existingStatus;
+    SET @newWatermark =  NEXT VALUE FOR dbo.WatermarkSequence;
+    SET @instanceKey =  NEXT VALUE FOR dbo.InstanceKeySequence;
     SELECT @studyKey = StudyKey
     FROM   dbo.Study WITH (UPDLOCK)
     WHERE  PartitionKey = @partitionKey
@@ -844,7 +844,8 @@
     SELECT @seriesKey = SeriesKey
     FROM   dbo.Series WITH (UPDLOCK)
     WHERE  StudyKey = @studyKey
-           AND SeriesInstanceUid = @seriesInstanceUid;
+           AND SeriesInstanceUid = @seriesInstanceUid
+           AND PartitionKey = @partitionKey;
     IF @@ROWCOUNT = 0
         BEGIN
             SET @seriesKey =  NEXT VALUE FOR dbo.SeriesKeySequence;
@@ -861,8 +862,8 @@
                    AND StudyKey = @studyKey
                    AND PartitionKey = @partitionKey;
         END
-    INSERT  INTO dbo.Instance (PartitionKey, StudyKey, SeriesKey, InstanceKey, PartitionName, StudyInstanceUid, SeriesInstanceUid, SopInstanceUid, Watermark, Status, LastStatusUpdatedDate, CreatedDate)
-    VALUES                   (@partitionKey, @studyKey, @seriesKey, @instanceKey, @partitionName, @studyInstanceUid, @seriesInstanceUid, @sopInstanceUid, @newWatermark, @initialStatus, @currentDate, @currentDate);
+    INSERT  INTO dbo.Instance (PartitionKey, StudyKey, SeriesKey, InstanceKey, StudyInstanceUid, SeriesInstanceUid, SopInstanceUid, Watermark, Status, LastStatusUpdatedDate, CreatedDate)
+    VALUES                   (@partitionKey, @studyKey, @seriesKey, @instanceKey, @studyInstanceUid, @seriesInstanceUid, @sopInstanceUid, @newWatermark, @initialStatus, @currentDate, @currentDate);
     BEGIN TRY
         EXECUTE dbo.IIndexInstanceCore @partitionKey, @studyKey, @seriesKey, @instanceKey, @newWatermark, @stringExtendedQueryTags, @longExtendedQueryTags, @doubleExtendedQueryTags, @dateTimeExtendedQueryTags, @personNameExtendedQueryTags;
     END TRY
@@ -953,11 +954,11 @@
 
 GO
 CREATE OR ALTER PROCEDURE dbo.DeleteDeletedInstanceV2
-@partitionName VARCHAR (64), @studyInstanceUid VARCHAR (64), @seriesInstanceUid VARCHAR (64), @sopInstanceUid VARCHAR (64), @watermark BIGINT
+@partitionKey INT, @studyInstanceUid VARCHAR (64), @seriesInstanceUid VARCHAR (64), @sopInstanceUid VARCHAR (64), @watermark BIGINT
 AS
 SET NOCOUNT ON;
 DELETE dbo.DeletedInstance
-WHERE  PartitionName = @partitionName
+WHERE  PartitionKey = @partitionKey
        AND StudyInstanceUid = @studyInstanceUid
        AND SeriesInstanceUid = @seriesInstanceUid
        AND SopInstanceUid = @sopInstanceUid
@@ -1041,661 +1042,6 @@
        AND SeriesInstanceUid = ISNULL(@seriesInstanceUid, SeriesInstanceUid)
        AND SopInstanceUid = ISNULL(@sopInstanceUid, SopInstanceUid);
 IF @@ROWCOUNT = 0
-<<<<<<< HEAD
-=======
-    BEGIN
-        SET @studyKey =  NEXT VALUE FOR dbo.StudyKeySequence;
-        INSERT  INTO dbo.Study (StudyKey, StudyInstanceUid, PatientId, PatientName, PatientBirthDate, ReferringPhysicianName, StudyDate, StudyDescription, AccessionNumber)
-        VALUES                (@studyKey, @studyInstanceUid, @patientId, @patientName, @patientBirthDate, @referringPhysicianName, @studyDate, @studyDescription, @accessionNumber);
-    END
-ELSE
-    BEGIN
-        UPDATE dbo.Study
-        SET    PatientId              = @patientId,
-               PatientName            = @patientName,
-               PatientBirthDate       = @patientBirthDate,
-               ReferringPhysicianName = @referringPhysicianName,
-               StudyDate              = @studyDate,
-               StudyDescription       = @studyDescription,
-               AccessionNumber        = @accessionNumber
-        WHERE  StudyKey = @studyKey;
-    END
-SELECT @seriesKey = SeriesKey
-FROM   dbo.Series WITH (UPDLOCK)
-WHERE  StudyKey = @studyKey
-       AND SeriesInstanceUid = @seriesInstanceUid;
-IF @@ROWCOUNT = 0
-    BEGIN
-        SET @seriesKey =  NEXT VALUE FOR dbo.SeriesKeySequence;
-        INSERT  INTO dbo.Series (StudyKey, SeriesKey, SeriesInstanceUid, Modality, PerformedProcedureStepStartDate, ManufacturerModelName)
-        VALUES                 (@studyKey, @seriesKey, @seriesInstanceUid, @modality, @performedProcedureStepStartDate, @manufacturerModelName);
-    END
-ELSE
-    BEGIN
-        UPDATE dbo.Series
-        SET    Modality                        = @modality,
-               PerformedProcedureStepStartDate = @performedProcedureStepStartDate,
-               ManufacturerModelName           = @manufacturerModelName
-        WHERE  SeriesKey = @seriesKey
-               AND StudyKey = @studyKey;
-    END
-INSERT  INTO dbo.Instance (StudyKey, SeriesKey, InstanceKey, StudyInstanceUid, SeriesInstanceUid, SopInstanceUid, Watermark, Status, LastStatusUpdatedDate, CreatedDate)
-VALUES                   (@studyKey, @seriesKey, @instanceKey, @studyInstanceUid, @seriesInstanceUid, @sopInstanceUid, @newWatermark, @initialStatus, @currentDate, @currentDate);
-IF EXISTS (SELECT 1
-           FROM   @stringExtendedQueryTags)
-    BEGIN
-        MERGE INTO dbo.ExtendedQueryTagString
-         AS T
-        USING (SELECT input.TagKey,
-                      input.TagValue,
-                      input.TagLevel
-               FROM   @stringExtendedQueryTags AS input
-                      INNER JOIN
-                      dbo.ExtendedQueryTag WITH (REPEATABLEREAD)
-                      ON dbo.ExtendedQueryTag.TagKey = input.TagKey
-                         AND dbo.ExtendedQueryTag.TagStatus <> 2) AS S ON T.TagKey = S.TagKey
-                                                                          AND T.StudyKey = @studyKey
-                                                                          AND ISNULL(T.SeriesKey, @seriesKey) = @seriesKey
-                                                                          AND ISNULL(T.InstanceKey, @instanceKey) = @instanceKey
-        WHEN MATCHED THEN UPDATE 
-        SET T.Watermark = @newWatermark,
-            T.TagValue  = S.TagValue
-        WHEN NOT MATCHED THEN INSERT (TagKey, TagValue, StudyKey, SeriesKey, InstanceKey, Watermark) VALUES (S.TagKey, S.TagValue, @studyKey, (CASE WHEN S.TagLevel <> 2 THEN @seriesKey ELSE NULL END), (CASE WHEN S.TagLevel = 0 THEN @instanceKey ELSE NULL END), @newWatermark);
-    END
-IF EXISTS (SELECT 1
-           FROM   @longExtendedQueryTags)
-    BEGIN
-        MERGE INTO dbo.ExtendedQueryTagLong
-         AS T
-        USING (SELECT input.TagKey,
-                      input.TagValue,
-                      input.TagLevel
-               FROM   @longExtendedQueryTags AS input
-                      INNER JOIN
-                      dbo.ExtendedQueryTag WITH (REPEATABLEREAD)
-                      ON dbo.ExtendedQueryTag.TagKey = input.TagKey
-                         AND dbo.ExtendedQueryTag.TagStatus <> 2) AS S ON T.TagKey = S.TagKey
-                                                                          AND T.StudyKey = @studyKey
-                                                                          AND ISNULL(T.SeriesKey, @seriesKey) = @seriesKey
-                                                                          AND ISNULL(T.InstanceKey, @instanceKey) = @instanceKey
-        WHEN MATCHED THEN UPDATE 
-        SET T.Watermark = @newWatermark,
-            T.TagValue  = S.TagValue
-        WHEN NOT MATCHED THEN INSERT (TagKey, TagValue, StudyKey, SeriesKey, InstanceKey, Watermark) VALUES (S.TagKey, S.TagValue, @studyKey, (CASE WHEN S.TagLevel <> 2 THEN @seriesKey ELSE NULL END), (CASE WHEN S.TagLevel = 0 THEN @instanceKey ELSE NULL END), @newWatermark);
-    END
-IF EXISTS (SELECT 1
-           FROM   @doubleExtendedQueryTags)
-    BEGIN
-        MERGE INTO dbo.ExtendedQueryTagDouble
-         AS T
-        USING (SELECT input.TagKey,
-                      input.TagValue,
-                      input.TagLevel
-               FROM   @doubleExtendedQueryTags AS input
-                      INNER JOIN
-                      dbo.ExtendedQueryTag WITH (REPEATABLEREAD)
-                      ON dbo.ExtendedQueryTag.TagKey = input.TagKey
-                         AND dbo.ExtendedQueryTag.TagStatus <> 2) AS S ON T.TagKey = S.TagKey
-                                                                          AND T.StudyKey = @studyKey
-                                                                          AND ISNULL(T.SeriesKey, @seriesKey) = @seriesKey
-                                                                          AND ISNULL(T.InstanceKey, @instanceKey) = @instanceKey
-        WHEN MATCHED THEN UPDATE 
-        SET T.Watermark = @newWatermark,
-            T.TagValue  = S.TagValue
-        WHEN NOT MATCHED THEN INSERT (TagKey, TagValue, StudyKey, SeriesKey, InstanceKey, Watermark) VALUES (S.TagKey, S.TagValue, @studyKey, (CASE WHEN S.TagLevel <> 2 THEN @seriesKey ELSE NULL END), (CASE WHEN S.TagLevel = 0 THEN @instanceKey ELSE NULL END), @newWatermark);
-    END
-IF EXISTS (SELECT 1
-           FROM   @dateTimeExtendedQueryTags)
-    BEGIN
-        MERGE INTO dbo.ExtendedQueryTagDateTime
-         AS T
-        USING (SELECT input.TagKey,
-                      input.TagValue,
-                      input.TagValueUtc,
-                      input.TagLevel
-               FROM   @dateTimeExtendedQueryTags AS input
-                      INNER JOIN
-                      dbo.ExtendedQueryTag WITH (REPEATABLEREAD)
-                      ON dbo.ExtendedQueryTag.TagKey = input.TagKey
-                         AND dbo.ExtendedQueryTag.TagStatus <> 2) AS S ON T.TagKey = S.TagKey
-                                                                          AND T.StudyKey = @studyKey
-                                                                          AND ISNULL(T.SeriesKey, @seriesKey) = @seriesKey
-                                                                          AND ISNULL(T.InstanceKey, @instanceKey) = @instanceKey
-        WHEN MATCHED THEN UPDATE 
-        SET T.Watermark = @newWatermark,
-            T.TagValue  = S.TagValue
-        WHEN NOT MATCHED THEN INSERT (TagKey, TagValue, StudyKey, SeriesKey, InstanceKey, Watermark, TagValueUtc) VALUES (S.TagKey, S.TagValue, @studyKey, (CASE WHEN S.TagLevel <> 2 THEN @seriesKey ELSE NULL END), (CASE WHEN S.TagLevel = 0 THEN @instanceKey ELSE NULL END), @newWatermark, S.TagValueUtc);
-    END
-IF EXISTS (SELECT 1
-           FROM   @personNameExtendedQueryTags)
-    BEGIN
-        MERGE INTO dbo.ExtendedQueryTagPersonName
-         AS T
-        USING (SELECT input.TagKey,
-                      input.TagValue,
-                      input.TagLevel
-               FROM   @personNameExtendedQueryTags AS input
-                      INNER JOIN
-                      dbo.ExtendedQueryTag WITH (REPEATABLEREAD)
-                      ON dbo.ExtendedQueryTag.TagKey = input.TagKey
-                         AND dbo.ExtendedQueryTag.TagStatus <> 2) AS S ON T.TagKey = S.TagKey
-                                                                          AND T.StudyKey = @studyKey
-                                                                          AND ISNULL(T.SeriesKey, @seriesKey) = @seriesKey
-                                                                          AND ISNULL(T.InstanceKey, @instanceKey) = @instanceKey
-        WHEN MATCHED THEN UPDATE 
-        SET T.Watermark = @newWatermark,
-            T.TagValue  = S.TagValue
-        WHEN NOT MATCHED THEN INSERT (TagKey, TagValue, StudyKey, SeriesKey, InstanceKey, Watermark) VALUES (S.TagKey, S.TagValue, @studyKey, (CASE WHEN S.TagLevel <> 2 THEN @seriesKey ELSE NULL END), (CASE WHEN S.TagLevel = 0 THEN @instanceKey ELSE NULL END), @newWatermark);
-    END
-SELECT @newWatermark;
-COMMIT TRANSACTION;
-
-GO
-CREATE OR ALTER PROCEDURE dbo.AddInstanceV3
-@partitionName VARCHAR (64), @studyInstanceUid VARCHAR (64), @seriesInstanceUid VARCHAR (64), @sopInstanceUid VARCHAR (64), @patientId NVARCHAR (64), @patientName NVARCHAR (325)=NULL, @referringPhysicianName NVARCHAR (325)=NULL, @studyDate DATE=NULL, @studyDescription NVARCHAR (64)=NULL, @accessionNumber NVARCHAR (64)=NULL, @modality NVARCHAR (16)=NULL, @performedProcedureStepStartDate DATE=NULL, @patientBirthDate DATE=NULL, @manufacturerModelName NVARCHAR (64)=NULL, @stringExtendedQueryTags dbo.InsertStringExtendedQueryTagTableType_1 READONLY, @longExtendedQueryTags dbo.InsertLongExtendedQueryTagTableType_1 READONLY, @doubleExtendedQueryTags dbo.InsertDoubleExtendedQueryTagTableType_1 READONLY, @dateTimeExtendedQueryTags dbo.InsertDateTimeExtendedQueryTagTableType_2 READONLY, @personNameExtendedQueryTags dbo.InsertPersonNameExtendedQueryTagTableType_1 READONLY, @initialStatus TINYINT
-AS
-SET NOCOUNT ON;
-SET XACT_ABORT ON;
-BEGIN TRANSACTION;
-DECLARE @currentDate AS DATETIME2 (7) = SYSUTCDATETIME();
-DECLARE @existingStatus AS TINYINT;
-DECLARE @newWatermark AS BIGINT;
-DECLARE @partitionKey AS INT;
-DECLARE @studyKey AS BIGINT;
-DECLARE @seriesKey AS BIGINT;
-DECLARE @instanceKey AS BIGINT;
-SELECT @partitionKey = PartitionKey
-FROM   dbo.Partition
-WHERE  PartitionName = @partitionName;
-IF @@ROWCOUNT = 0
-    BEGIN
-        SET @partitionKey =  NEXT VALUE FOR dbo.PartitionKeySequence;
-        INSERT  INTO dbo.Partition (PartitionKey, PartitionName, CreatedDate)
-        VALUES                    (@partitionKey, @partitionName, @currentDate);
-    END
-SELECT @existingStatus = Status
-FROM   dbo.Instance
-WHERE  PartitionKey = @partitionKey
-       AND StudyInstanceUid = @studyInstanceUid
-       AND SeriesInstanceUid = @seriesInstanceUid
-       AND SopInstanceUid = @sopInstanceUid;
-IF @@ROWCOUNT <> 0
-    THROW 50409, 'Instance already exists', @existingStatus;
-SET @newWatermark =  NEXT VALUE FOR dbo.WatermarkSequence;
-SET @instanceKey =  NEXT VALUE FOR dbo.InstanceKeySequence;
-SELECT @studyKey = StudyKey
-FROM   dbo.Study WITH (UPDLOCK)
-WHERE  PartitionKey = @partitionKey
-       AND StudyInstanceUid = @studyInstanceUid;
-IF @@ROWCOUNT = 0
-    BEGIN
-        SET @studyKey =  NEXT VALUE FOR dbo.StudyKeySequence;
-        INSERT  INTO dbo.Study (PartitionKey, StudyKey, StudyInstanceUid, PatientId, PatientName, PatientBirthDate, ReferringPhysicianName, StudyDate, StudyDescription, AccessionNumber)
-        VALUES                (@partitionKey, @studyKey, @studyInstanceUid, @patientId, @patientName, @patientBirthDate, @referringPhysicianName, @studyDate, @studyDescription, @accessionNumber);
-    END
-ELSE
-    BEGIN
-        UPDATE dbo.Study
-        SET    PatientId              = @patientId,
-               PatientName            = @patientName,
-               PatientBirthDate       = @patientBirthDate,
-               ReferringPhysicianName = @referringPhysicianName,
-               StudyDate              = @studyDate,
-               StudyDescription       = @studyDescription,
-               AccessionNumber        = @accessionNumber
-        WHERE  StudyKey = @studyKey;
-    END
-SELECT @seriesKey = SeriesKey
-FROM   dbo.Series WITH (UPDLOCK)
-WHERE  StudyKey = @studyKey
-       AND SeriesInstanceUid = @seriesInstanceUid
-       AND PartitionKey = @partitionKey;
-IF @@ROWCOUNT = 0
-    BEGIN
-        SET @seriesKey =  NEXT VALUE FOR dbo.SeriesKeySequence;
-        INSERT  INTO dbo.Series (PartitionKey, StudyKey, SeriesKey, SeriesInstanceUid, Modality, PerformedProcedureStepStartDate, ManufacturerModelName)
-        VALUES                 (@partitionKey, @studyKey, @seriesKey, @seriesInstanceUid, @modality, @performedProcedureStepStartDate, @manufacturerModelName);
-    END
-ELSE
-    BEGIN
-        UPDATE dbo.Series
-        SET    Modality                        = @modality,
-               PerformedProcedureStepStartDate = @performedProcedureStepStartDate,
-               ManufacturerModelName           = @manufacturerModelName
-        WHERE  SeriesKey = @seriesKey
-               AND StudyKey = @studyKey
-               AND PartitionKey = @partitionKey;
-    END
-INSERT  INTO dbo.Instance (PartitionKey, StudyKey, SeriesKey, InstanceKey, StudyInstanceUid, SeriesInstanceUid, SopInstanceUid, Watermark, Status, LastStatusUpdatedDate, CreatedDate)
-VALUES                   (@partitionKey, @studyKey, @seriesKey, @instanceKey, @studyInstanceUid, @seriesInstanceUid, @sopInstanceUid, @newWatermark, @initialStatus, @currentDate, @currentDate);
-IF EXISTS (SELECT 1
-           FROM   @stringExtendedQueryTags)
-    BEGIN
-        MERGE INTO dbo.ExtendedQueryTagString
-         AS T
-        USING (SELECT input.TagKey,
-                      input.TagValue,
-                      input.TagLevel
-               FROM   @stringExtendedQueryTags AS input
-                      INNER JOIN
-                      dbo.ExtendedQueryTag WITH (REPEATABLEREAD)
-                      ON dbo.ExtendedQueryTag.TagKey = input.TagKey
-                         AND dbo.ExtendedQueryTag.TagStatus <> 2) AS S ON T.TagKey = S.TagKey
-                                                                          AND T.PartitionKey = @partitionKey
-                                                                          AND T.StudyKey = @studyKey
-                                                                          AND ISNULL(T.SeriesKey, @seriesKey) = @seriesKey
-                                                                          AND ISNULL(T.InstanceKey, @instanceKey) = @instanceKey
-        WHEN MATCHED THEN UPDATE 
-        SET T.Watermark = @newWatermark,
-            T.TagValue  = S.TagValue
-        WHEN NOT MATCHED THEN INSERT (TagKey, TagValue, PartitionKey, StudyKey, SeriesKey, InstanceKey, Watermark) VALUES (S.TagKey, S.TagValue, @partitionKey, @studyKey, (CASE WHEN S.TagLevel <> 2 THEN @seriesKey ELSE NULL END), (CASE WHEN S.TagLevel = 0 THEN @instanceKey ELSE NULL END), @newWatermark);
-    END
-IF EXISTS (SELECT 1
-           FROM   @longExtendedQueryTags)
-    BEGIN
-        MERGE INTO dbo.ExtendedQueryTagLong
-         AS T
-        USING (SELECT input.TagKey,
-                      input.TagValue,
-                      input.TagLevel
-               FROM   @longExtendedQueryTags AS input
-                      INNER JOIN
-                      dbo.ExtendedQueryTag WITH (REPEATABLEREAD)
-                      ON dbo.ExtendedQueryTag.TagKey = input.TagKey
-                         AND dbo.ExtendedQueryTag.TagStatus <> 2) AS S ON T.TagKey = S.TagKey
-                                                                          AND T.PartitionKey = @partitionKey
-                                                                          AND T.StudyKey = @studyKey
-                                                                          AND ISNULL(T.SeriesKey, @seriesKey) = @seriesKey
-                                                                          AND ISNULL(T.InstanceKey, @instanceKey) = @instanceKey
-        WHEN MATCHED THEN UPDATE 
-        SET T.Watermark = @newWatermark,
-            T.TagValue  = S.TagValue
-        WHEN NOT MATCHED THEN INSERT (TagKey, TagValue, PartitionKey, StudyKey, SeriesKey, InstanceKey, Watermark) VALUES (S.TagKey, S.TagValue, @partitionKey, @studyKey, (CASE WHEN S.TagLevel <> 2 THEN @seriesKey ELSE NULL END), (CASE WHEN S.TagLevel = 0 THEN @instanceKey ELSE NULL END), @newWatermark);
-    END
-IF EXISTS (SELECT 1
-           FROM   @doubleExtendedQueryTags)
-    BEGIN
-        MERGE INTO dbo.ExtendedQueryTagDouble
-         AS T
-        USING (SELECT input.TagKey,
-                      input.TagValue,
-                      input.TagLevel
-               FROM   @doubleExtendedQueryTags AS input
-                      INNER JOIN
-                      dbo.ExtendedQueryTag WITH (REPEATABLEREAD)
-                      ON dbo.ExtendedQueryTag.TagKey = input.TagKey
-                         AND dbo.ExtendedQueryTag.TagStatus <> 2) AS S ON T.TagKey = S.TagKey
-                                                                          AND T.PartitionKey = @partitionKey
-                                                                          AND T.StudyKey = @studyKey
-                                                                          AND ISNULL(T.SeriesKey, @seriesKey) = @seriesKey
-                                                                          AND ISNULL(T.InstanceKey, @instanceKey) = @instanceKey
-        WHEN MATCHED THEN UPDATE 
-        SET T.Watermark = @newWatermark,
-            T.TagValue  = S.TagValue
-        WHEN NOT MATCHED THEN INSERT (TagKey, TagValue, PartitionKey, StudyKey, SeriesKey, InstanceKey, Watermark) VALUES (S.TagKey, S.TagValue, @partitionKey, @studyKey, (CASE WHEN S.TagLevel <> 2 THEN @seriesKey ELSE NULL END), (CASE WHEN S.TagLevel = 0 THEN @instanceKey ELSE NULL END), @newWatermark);
-    END
-IF EXISTS (SELECT 1
-           FROM   @dateTimeExtendedQueryTags)
-    BEGIN
-        MERGE INTO dbo.ExtendedQueryTagDateTime
-         AS T
-        USING (SELECT input.TagKey,
-                      input.TagValue,
-                      input.TagValueUtc,
-                      input.TagLevel
-               FROM   @dateTimeExtendedQueryTags AS input
-                      INNER JOIN
-                      dbo.ExtendedQueryTag WITH (REPEATABLEREAD)
-                      ON dbo.ExtendedQueryTag.TagKey = input.TagKey
-                         AND dbo.ExtendedQueryTag.TagStatus <> 2) AS S ON T.TagKey = S.TagKey
-                                                                          AND T.PartitionKey = @partitionKey
-                                                                          AND T.StudyKey = @studyKey
-                                                                          AND ISNULL(T.SeriesKey, @seriesKey) = @seriesKey
-                                                                          AND ISNULL(T.InstanceKey, @instanceKey) = @instanceKey
-        WHEN MATCHED THEN UPDATE 
-        SET T.Watermark = @newWatermark,
-            T.TagValue  = S.TagValue
-        WHEN NOT MATCHED THEN INSERT (TagKey, TagValue, PartitionKey, StudyKey, SeriesKey, InstanceKey, Watermark, TagValueUtc) VALUES (S.TagKey, S.TagValue, @partitionKey, @studyKey, (CASE WHEN S.TagLevel <> 2 THEN @seriesKey ELSE NULL END), (CASE WHEN S.TagLevel = 0 THEN @instanceKey ELSE NULL END), @newWatermark, S.TagValueUtc);
-    END
-IF EXISTS (SELECT 1
-           FROM   @personNameExtendedQueryTags)
-    BEGIN
-        MERGE INTO dbo.ExtendedQueryTagPersonName
-         AS T
-        USING (SELECT input.TagKey,
-                      input.TagValue,
-                      input.TagLevel
-               FROM   @personNameExtendedQueryTags AS input
-                      INNER JOIN
-                      dbo.ExtendedQueryTag WITH (REPEATABLEREAD)
-                      ON dbo.ExtendedQueryTag.TagKey = input.TagKey
-                         AND dbo.ExtendedQueryTag.TagStatus <> 2) AS S ON T.TagKey = S.TagKey
-                                                                          AND T.PartitionKey = @partitionKey
-                                                                          AND T.StudyKey = @studyKey
-                                                                          AND ISNULL(T.SeriesKey, @seriesKey) = @seriesKey
-                                                                          AND ISNULL(T.InstanceKey, @instanceKey) = @instanceKey
-        WHEN MATCHED THEN UPDATE 
-        SET T.Watermark = @newWatermark,
-            T.TagValue  = S.TagValue
-        WHEN NOT MATCHED THEN INSERT (TagKey, TagValue, PartitionKey, StudyKey, SeriesKey, InstanceKey, Watermark) VALUES (S.TagKey, S.TagValue, @partitionKey, @studyKey, (CASE WHEN S.TagLevel <> 2 THEN @seriesKey ELSE NULL END), (CASE WHEN S.TagLevel = 0 THEN @instanceKey ELSE NULL END), @newWatermark);
-    END
-SELECT @newWatermark;
-COMMIT TRANSACTION;
-
-GO
-CREATE OR ALTER PROCEDURE dbo.AssignReindexingOperation
-@extendedQueryTagKeys dbo.ExtendedQueryTagKeyTableType_1 READONLY, @operationId UNIQUEIDENTIFIER, @returnIfCompleted BIT=0
-AS
-BEGIN
-    SET NOCOUNT ON;
-    SET XACT_ABORT ON;
-    BEGIN TRANSACTION;
-    MERGE INTO dbo.ExtendedQueryTagOperation WITH (HOLDLOCK)
-     AS XQTO
-    USING (SELECT input.TagKey
-           FROM   @extendedQueryTagKeys AS input
-                  INNER JOIN
-                  dbo.ExtendedQueryTag AS XQT WITH (HOLDLOCK)
-                  ON input.TagKey = XQT.TagKey
-           WHERE  TagStatus = 0) AS tags ON XQTO.TagKey = tags.TagKey
-    WHEN NOT MATCHED THEN INSERT (TagKey, OperationId) VALUES (tags.TagKey, @operationId);
-    SELECT XQT.TagKey,
-           TagPath,
-           TagVR,
-           TagPrivateCreator,
-           TagLevel,
-           TagStatus,
-           QueryStatus,
-           ErrorCount
-    FROM   @extendedQueryTagKeys AS input
-           INNER JOIN
-           dbo.ExtendedQueryTag AS XQT WITH (HOLDLOCK)
-           ON input.TagKey = XQT.TagKey
-           LEFT OUTER JOIN
-           dbo.ExtendedQueryTagOperation AS XQTO WITH (HOLDLOCK)
-           ON XQT.TagKey = XQTO.TagKey
-    WHERE  (@returnIfCompleted = 1
-            AND TagStatus = 1)
-           OR (OperationId = @operationId
-               AND TagStatus = 0);
-    COMMIT TRANSACTION;
-END
-
-GO
-CREATE OR ALTER PROCEDURE dbo.BeginAddInstance
-@studyInstanceUid VARCHAR (64), @seriesInstanceUid VARCHAR (64), @sopInstanceUid VARCHAR (64), @patientId NVARCHAR (64), @patientName NVARCHAR (325)=NULL, @referringPhysicianName NVARCHAR (325)=NULL, @studyDate DATE=NULL, @studyDescription NVARCHAR (64)=NULL, @accessionNumber NVARCHAR (64)=NULL, @modality NVARCHAR (16)=NULL, @performedProcedureStepStartDate DATE=NULL, @patientBirthDate DATE=NULL, @manufacturerModelName NVARCHAR (64)=NULL
-AS
-SET NOCOUNT ON;
-SET XACT_ABORT ON;
-BEGIN TRANSACTION;
-DECLARE @currentDate AS DATETIME2 (7) = SYSUTCDATETIME();
-DECLARE @existingStatus AS TINYINT;
-DECLARE @newWatermark AS BIGINT;
-DECLARE @studyKey AS BIGINT;
-DECLARE @seriesKey AS BIGINT;
-DECLARE @instanceKey AS BIGINT;
-SELECT @existingStatus = Status
-FROM   dbo.Instance WITH (HOLDLOCK)
-WHERE  StudyInstanceUid = @studyInstanceUid
-       AND SeriesInstanceUid = @seriesInstanceUid
-       AND SopInstanceUid = @sopInstanceUid;
-IF @@ROWCOUNT <> 0
-    THROW 50409, 'Instance already exists', @existingStatus;
-SET @newWatermark =  NEXT VALUE FOR dbo.WatermarkSequence;
-SET @instanceKey =  NEXT VALUE FOR dbo.InstanceKeySequence;
-SELECT @studyKey = StudyKey
-FROM   dbo.Study WITH (HOLDLOCK)
-WHERE  StudyInstanceUid = @studyInstanceUid;
-IF @@ROWCOUNT = 0
-    BEGIN
-        SET @studyKey =  NEXT VALUE FOR dbo.StudyKeySequence;
-        INSERT  INTO dbo.Study (StudyKey, StudyInstanceUid, PatientId, PatientName, PatientBirthDate, ReferringPhysicianName, StudyDate, StudyDescription, AccessionNumber)
-        VALUES                (@studyKey, @studyInstanceUid, @patientId, @patientName, @patientBirthDate, @referringPhysicianName, @studyDate, @studyDescription, @accessionNumber);
-    END
-ELSE
-    BEGIN
-        UPDATE dbo.Study
-        SET    PatientId              = @patientId,
-               PatientName            = @patientName,
-               PatientBirthDate       = @patientBirthDate,
-               ReferringPhysicianName = @referringPhysicianName,
-               StudyDate              = @studyDate,
-               StudyDescription       = @studyDescription,
-               AccessionNumber        = @accessionNumber
-        WHERE  StudyKey = @studyKey;
-    END
-SELECT @seriesKey = SeriesKey
-FROM   dbo.Series WITH (HOLDLOCK)
-WHERE  StudyKey = @studyKey
-       AND SeriesInstanceUid = @seriesInstanceUid;
-IF @@ROWCOUNT = 0
-    BEGIN
-        SET @seriesKey =  NEXT VALUE FOR dbo.SeriesKeySequence;
-        INSERT  INTO dbo.Series (StudyKey, SeriesKey, SeriesInstanceUid, Modality, PerformedProcedureStepStartDate, ManufacturerModelName)
-        VALUES                 (@studyKey, @seriesKey, @seriesInstanceUid, @modality, @performedProcedureStepStartDate, @manufacturerModelName);
-    END
-ELSE
-    BEGIN
-        UPDATE dbo.Series
-        SET    Modality                        = @modality,
-               PerformedProcedureStepStartDate = @performedProcedureStepStartDate,
-               ManufacturerModelName           = @manufacturerModelName
-        WHERE  SeriesKey = @seriesKey
-               AND StudyKey = @studyKey;
-    END
-INSERT  INTO dbo.Instance (StudyKey, SeriesKey, InstanceKey, StudyInstanceUid, SeriesInstanceUid, SopInstanceUid, Watermark, Status, LastStatusUpdatedDate, CreatedDate)
-VALUES                   (@studyKey, @seriesKey, @instanceKey, @studyInstanceUid, @seriesInstanceUid, @sopInstanceUid, @newWatermark, 0, @currentDate, @currentDate);
-SELECT @newWatermark;
-COMMIT TRANSACTION;
-
-GO
-CREATE OR ALTER PROCEDURE dbo.BeginAddInstanceV2
-@partitionName VARCHAR (64), @studyInstanceUid VARCHAR (64), @seriesInstanceUid VARCHAR (64), @sopInstanceUid VARCHAR (64), @patientId NVARCHAR (64), @patientName NVARCHAR (325)=NULL, @referringPhysicianName NVARCHAR (325)=NULL, @studyDate DATE=NULL, @studyDescription NVARCHAR (64)=NULL, @accessionNumber NVARCHAR (64)=NULL, @modality NVARCHAR (16)=NULL, @performedProcedureStepStartDate DATE=NULL, @patientBirthDate DATE=NULL, @manufacturerModelName NVARCHAR (64)=NULL
-AS
-SET NOCOUNT ON;
-SET XACT_ABORT ON;
-BEGIN TRANSACTION;
-DECLARE @currentDate AS DATETIME2 (7) = SYSUTCDATETIME();
-DECLARE @existingStatus AS TINYINT;
-DECLARE @newWatermark AS BIGINT;
-DECLARE @partitionKey AS INT;
-DECLARE @studyKey AS BIGINT;
-DECLARE @seriesKey AS BIGINT;
-DECLARE @instanceKey AS BIGINT;
-SELECT @partitionKey = PartitionKey
-FROM   dbo.Partition
-WHERE  PartitionName = @partitionName;
-IF @@ROWCOUNT = 0
-    BEGIN
-        SET @partitionKey =  NEXT VALUE FOR dbo.PartitionKeySequence;
-        INSERT  INTO dbo.Partition (PartitionKey, PartitionName, CreatedDate)
-        VALUES                    (@partitionKey, @partitionName, @currentDate);
-    END
-SELECT @existingStatus = Status
-FROM   dbo.Instance WITH (HOLDLOCK)
-WHERE  PartitionKey = @partitionKey
-       AND StudyInstanceUid = @studyInstanceUid
-       AND SeriesInstanceUid = @seriesInstanceUid
-       AND SopInstanceUid = @sopInstanceUid;
-IF @@ROWCOUNT <> 0
-    THROW 50409, 'Instance already exists', @existingStatus;
-SELECT @studyKey = StudyKey
-FROM   dbo.Study WITH (HOLDLOCK)
-WHERE  PartitionKey = @partitionKey
-       AND StudyInstanceUid = @studyInstanceUid;
-IF @@ROWCOUNT = 0
-    BEGIN
-        SET @studyKey =  NEXT VALUE FOR dbo.StudyKeySequence;
-        INSERT  INTO dbo.Study (PartitionKey, StudyKey, StudyInstanceUid, PatientId, PatientName, PatientBirthDate, ReferringPhysicianName, StudyDate, StudyDescription, AccessionNumber)
-        VALUES                (@partitionKey, @studyKey, @studyInstanceUid, @patientId, @patientName, @patientBirthDate, @referringPhysicianName, @studyDate, @studyDescription, @accessionNumber);
-    END
-ELSE
-    BEGIN
-        UPDATE dbo.Study
-        SET    PatientId              = @patientId,
-               PatientName            = @patientName,
-               PatientBirthDate       = @patientBirthDate,
-               ReferringPhysicianName = @referringPhysicianName,
-               StudyDate              = @studyDate,
-               StudyDescription       = @studyDescription,
-               AccessionNumber        = @accessionNumber
-        WHERE  StudyKey = @studyKey;
-    END
-SELECT @seriesKey = SeriesKey
-FROM   dbo.Series WITH (HOLDLOCK)
-WHERE  StudyKey = @studyKey
-       AND SeriesInstanceUid = @seriesInstanceUid;
-IF @@ROWCOUNT = 0
-    BEGIN
-        SET @seriesKey =  NEXT VALUE FOR dbo.SeriesKeySequence;
-        INSERT  INTO dbo.Series (PartitionKey, StudyKey, SeriesKey, SeriesInstanceUid, Modality, PerformedProcedureStepStartDate, ManufacturerModelName)
-        VALUES                 (@partitionKey, @studyKey, @seriesKey, @seriesInstanceUid, @modality, @performedProcedureStepStartDate, @manufacturerModelName);
-    END
-ELSE
-    BEGIN
-        UPDATE dbo.Series
-        SET    Modality                        = @modality,
-               PerformedProcedureStepStartDate = @performedProcedureStepStartDate,
-               ManufacturerModelName           = @manufacturerModelName
-        WHERE  SeriesKey = @seriesKey
-               AND StudyKey = @studyKey
-               AND PartitionKey = @partitionKey;
-    END
-INSERT  INTO dbo.Instance (PartitionKey, StudyKey, SeriesKey, InstanceKey, StudyInstanceUid, SeriesInstanceUid, SopInstanceUid, Watermark, Status, LastStatusUpdatedDate, CreatedDate)
-VALUES                   (@partitionKey, @studyKey, @seriesKey, @instanceKey, @studyInstanceUid, @seriesInstanceUid, @sopInstanceUid, @newWatermark, 0, @currentDate, @currentDate);
-SELECT @newWatermark;
-COMMIT TRANSACTION;
-
-GO
-CREATE OR ALTER PROCEDURE dbo.CompleteReindexing
-@extendedQueryTagKeys dbo.ExtendedQueryTagKeyTableType_1 READONLY
-AS
-BEGIN
-    SET NOCOUNT ON;
-    SET XACT_ABORT ON;
-    BEGIN TRANSACTION;
-    UPDATE XQT
-    SET    TagStatus = 1
-    FROM   dbo.ExtendedQueryTag AS XQT
-           INNER JOIN
-           @extendedQueryTagKeys AS input
-           ON XQT.TagKey = input.TagKey
-    WHERE  TagStatus = 0;
-    DELETE XQTO
-    OUTPUT DELETED.TagKey
-    FROM   dbo.ExtendedQueryTagOperation AS XQTO
-           INNER JOIN
-           dbo.ExtendedQueryTag AS XQT
-           ON XQTO.TagKey = XQT.TagKey
-           INNER JOIN
-           @extendedQueryTagKeys AS input
-           ON XQT.TagKey = input.TagKey
-    WHERE  TagStatus = 1;
-    COMMIT TRANSACTION;
-END
-
-GO
-CREATE OR ALTER PROCEDURE dbo.DeleteDeletedInstance
-@studyInstanceUid VARCHAR (64), @seriesInstanceUid VARCHAR (64), @sopInstanceUid VARCHAR (64), @watermark BIGINT
-AS
-SET NOCOUNT ON;
-DELETE dbo.DeletedInstance
-WHERE  StudyInstanceUid = @studyInstanceUid
-       AND SeriesInstanceUid = @seriesInstanceUid
-       AND SopInstanceUid = @sopInstanceUid
-       AND Watermark = @watermark;
-
-GO
-CREATE OR ALTER PROCEDURE dbo.DeleteDeletedInstanceV2
-@partitionKey INT, @studyInstanceUid VARCHAR (64), @seriesInstanceUid VARCHAR (64), @sopInstanceUid VARCHAR (64), @watermark BIGINT
-AS
-SET NOCOUNT ON;
-DELETE dbo.DeletedInstance
-WHERE  PartitionKey = @partitionKey
-       AND StudyInstanceUid = @studyInstanceUid
-       AND SeriesInstanceUid = @seriesInstanceUid
-       AND SopInstanceUid = @sopInstanceUid
-       AND Watermark = @watermark;
-
-GO
-CREATE OR ALTER PROCEDURE dbo.DeleteExtendedQueryTag
-@tagPath VARCHAR (64), @dataType TINYINT
-AS
-BEGIN
-    SET NOCOUNT ON;
-    SET XACT_ABORT ON;
-    BEGIN TRANSACTION;
-    DECLARE @tagStatus AS TINYINT;
-    DECLARE @tagKey AS INT;
-    SELECT @tagKey = TagKey,
-           @tagStatus = TagStatus
-    FROM   dbo.ExtendedQueryTag WITH (XLOCK)
-    WHERE  dbo.ExtendedQueryTag.TagPath = @tagPath;
-    IF @@ROWCOUNT = 0
-        THROW 50404, 'extended query tag not found', 1;
-    IF @tagStatus = 2
-        THROW 50412, 'extended query tag is not in Ready or Adding status', 1;
-    UPDATE dbo.ExtendedQueryTag
-    SET    TagStatus = 2
-    WHERE  dbo.ExtendedQueryTag.TagKey = @tagKey;
-    COMMIT TRANSACTION;
-    BEGIN TRANSACTION;
-    IF @dataType = 0
-        DELETE dbo.ExtendedQueryTagString
-        WHERE  TagKey = @tagKey;
-    ELSE
-        IF @dataType = 1
-            DELETE dbo.ExtendedQueryTagLong
-            WHERE  TagKey = @tagKey;
-        ELSE
-            IF @dataType = 2
-                DELETE dbo.ExtendedQueryTagDouble
-                WHERE  TagKey = @tagKey;
-            ELSE
-                IF @dataType = 3
-                    DELETE dbo.ExtendedQueryTagDateTime
-                    WHERE  TagKey = @tagKey;
-                ELSE
-                    DELETE dbo.ExtendedQueryTagPersonName
-                    WHERE  TagKey = @tagKey;
-    DELETE dbo.ExtendedQueryTag
-    WHERE  TagKey = @tagKey;
-    DELETE dbo.ExtendedQueryTagError
-    WHERE  TagKey = @tagKey;
-    COMMIT TRANSACTION;
-END
-
-GO
-CREATE OR ALTER PROCEDURE dbo.DeleteInstance
-@cleanupAfter DATETIMEOFFSET (0), @createdStatus TINYINT, @studyInstanceUid VARCHAR (64), @seriesInstanceUid VARCHAR (64)=NULL, @sopInstanceUid VARCHAR (64)=NULL
-AS
-SET NOCOUNT ON;
-SET XACT_ABORT ON;
-BEGIN TRANSACTION;
-DECLARE @deletedInstances AS TABLE (
-    StudyInstanceUid  VARCHAR (64),
-    SeriesInstanceUid VARCHAR (64),
-    SopInstanceUid    VARCHAR (64),
-    Status            TINYINT     ,
-    Watermark         BIGINT      );
-DECLARE @studyKey AS BIGINT;
-DECLARE @seriesKey AS BIGINT;
-DECLARE @instanceKey AS BIGINT;
-DECLARE @deletedDate AS DATETIME2 = SYSUTCDATETIME();
-SELECT @studyKey = StudyKey,
-       @seriesKey = CASE @seriesInstanceUid WHEN NULL THEN NULL ELSE SeriesKey END,
-       @instanceKey = CASE @sopInstanceUid WHEN NULL THEN NULL ELSE InstanceKey END
-FROM   dbo.Instance
-WHERE  StudyInstanceUid = @studyInstanceUid
-       AND SeriesInstanceUid = ISNULL(@seriesInstanceUid, SeriesInstanceUid)
-       AND SopInstanceUid = ISNULL(@sopInstanceUid, SopInstanceUid);
-DELETE dbo.Instance
-OUTPUT deleted.StudyInstanceUid, deleted.SeriesInstanceUid, deleted.SopInstanceUid, deleted.Status, deleted.Watermark INTO @deletedInstances
-WHERE  StudyInstanceUid = @studyInstanceUid
-       AND SeriesInstanceUid = ISNULL(@seriesInstanceUid, SeriesInstanceUid)
-       AND SopInstanceUid = ISNULL(@sopInstanceUid, SopInstanceUid);
-IF @@ROWCOUNT = 0
->>>>>>> 54832400
     THROW 50404, 'Instance not found', 1;
 DECLARE @deletedTags AS TABLE (
     TagKey BIGINT);
@@ -1965,71 +1311,6 @@
 COMMIT TRANSACTION;
 
 GO
-<<<<<<< HEAD
-=======
-CREATE OR ALTER PROCEDURE dbo.EndAddInstance
-@studyInstanceUid VARCHAR (64), @seriesInstanceUid VARCHAR (64), @sopInstanceUid VARCHAR (64), @watermark BIGINT, @maxTagKey INT=NULL, @stringExtendedQueryTags dbo.InsertStringExtendedQueryTagTableType_1 READONLY, @longExtendedQueryTags dbo.InsertLongExtendedQueryTagTableType_1 READONLY, @doubleExtendedQueryTags dbo.InsertDoubleExtendedQueryTagTableType_1 READONLY, @dateTimeExtendedQueryTags dbo.InsertDateTimeExtendedQueryTagTableType_1 READONLY, @personNameExtendedQueryTags dbo.InsertPersonNameExtendedQueryTagTableType_1 READONLY
-AS
-SET NOCOUNT ON;
-SET XACT_ABORT ON;
-BEGIN TRANSACTION;
-IF @maxTagKey < (SELECT ISNULL(MAX(TagKey), 0)
-                 FROM   dbo.ExtendedQueryTag WITH (HOLDLOCK))
-    THROW 50409, 'Max extended query tag key does not match', 10;
-DECLARE @currentDate AS DATETIME2 (7) = SYSUTCDATETIME();
-UPDATE dbo.Instance
-SET    Status                = 1,
-       LastStatusUpdatedDate = @currentDate
-WHERE  StudyInstanceUid = @studyInstanceUid
-       AND SeriesInstanceUid = @seriesInstanceUid
-       AND SopInstanceUid = @sopInstanceUid
-       AND Watermark = @watermark;
-IF @@ROWCOUNT = 0
-    THROW 50404, 'Instance does not exist', 1;
-EXECUTE dbo.IndexInstance @watermark, @stringExtendedQueryTags, @longExtendedQueryTags, @doubleExtendedQueryTags, @dateTimeExtendedQueryTags, @personNameExtendedQueryTags;
-INSERT  INTO dbo.ChangeFeed (Timestamp, Action, StudyInstanceUid, SeriesInstanceUid, SopInstanceUid, OriginalWatermark)
-VALUES                     (@currentDate, 0, @studyInstanceUid, @seriesInstanceUid, @sopInstanceUid, @watermark);
-UPDATE dbo.ChangeFeed
-SET    CurrentWatermark = @watermark
-WHERE  StudyInstanceUid = @studyInstanceUid
-       AND SeriesInstanceUid = @seriesInstanceUid
-       AND SopInstanceUid = @sopInstanceUid;
-COMMIT TRANSACTION;
-
-GO
-CREATE OR ALTER PROCEDURE dbo.EndAddInstanceV2
-@partitionKey INT, @studyInstanceUid VARCHAR (64), @seriesInstanceUid VARCHAR (64), @sopInstanceUid VARCHAR (64), @watermark BIGINT, @maxTagKey INT=NULL, @stringExtendedQueryTags dbo.InsertStringExtendedQueryTagTableType_1 READONLY, @longExtendedQueryTags dbo.InsertLongExtendedQueryTagTableType_1 READONLY, @doubleExtendedQueryTags dbo.InsertDoubleExtendedQueryTagTableType_1 READONLY, @dateTimeExtendedQueryTags dbo.InsertDateTimeExtendedQueryTagTableType_1 READONLY, @personNameExtendedQueryTags dbo.InsertPersonNameExtendedQueryTagTableType_1 READONLY
-AS
-SET NOCOUNT ON;
-SET XACT_ABORT ON;
-BEGIN TRANSACTION;
-IF @maxTagKey < (SELECT ISNULL(MAX(TagKey), 0)
-                 FROM   dbo.ExtendedQueryTag WITH (HOLDLOCK))
-    THROW 50409, 'Max extended query tag key does not match', 10;
-DECLARE @currentDate AS DATETIME2 (7) = SYSUTCDATETIME();
-UPDATE dbo.Instance
-SET    Status                = 1,
-       LastStatusUpdatedDate = @currentDate
-WHERE  PartitionKey = @partitionKey
-       AND StudyInstanceUid = @studyInstanceUid
-       AND SeriesInstanceUid = @seriesInstanceUid
-       AND SopInstanceUid = @sopInstanceUid
-       AND Watermark = @watermark;
-IF @@ROWCOUNT = 0
-    THROW 50404, 'Instance does not exist', 1;
-EXECUTE dbo.IndexInstance @watermark, @stringExtendedQueryTags, @longExtendedQueryTags, @doubleExtendedQueryTags, @dateTimeExtendedQueryTags, @personNameExtendedQueryTags;
-INSERT  INTO dbo.ChangeFeed (Timestamp, Action, PartitionKey, StudyInstanceUid, SeriesInstanceUid, SopInstanceUid, OriginalWatermark)
-VALUES                     (@currentDate, 0, @partitionKey, @studyInstanceUid, @seriesInstanceUid, @sopInstanceUid, @watermark);
-UPDATE dbo.ChangeFeed
-SET    CurrentWatermark = @watermark
-WHERE  PartitionKey = @partitionKey
-       AND StudyInstanceUid = @studyInstanceUid
-       AND SeriesInstanceUid = @seriesInstanceUid
-       AND SopInstanceUid = @sopInstanceUid;
-COMMIT TRANSACTION;
-
-GO
->>>>>>> 54832400
 CREATE OR ALTER PROCEDURE dbo.GetChangeFeed
 @limit INT, @offset BIGINT
 AS
@@ -2383,65 +1664,10 @@
 END
 
 GO
-<<<<<<< HEAD
 CREATE OR ALTER PROCEDURE dbo.IIndexInstanceCore
 @partitionKey INT, @studyKey BIGINT, @seriesKey BIGINT, @instanceKey BIGINT, @watermark BIGINT, @stringExtendedQueryTags dbo.InsertStringExtendedQueryTagTableType_1 READONLY, @longExtendedQueryTags dbo.InsertLongExtendedQueryTagTableType_1 READONLY, @doubleExtendedQueryTags dbo.InsertDoubleExtendedQueryTagTableType_1 READONLY, @dateTimeExtendedQueryTags dbo.InsertDateTimeExtendedQueryTagTableType_2 READONLY, @personNameExtendedQueryTags dbo.InsertPersonNameExtendedQueryTagTableType_1 READONLY
 AS
 BEGIN
-=======
-CREATE OR ALTER PROCEDURE dbo.IncrementDeletedInstanceRetry
-@studyInstanceUid VARCHAR (64), @seriesInstanceUid VARCHAR (64), @sopInstanceUid VARCHAR (64), @watermark BIGINT, @cleanupAfter DATETIMEOFFSET (0)
-AS
-SET NOCOUNT ON;
-DECLARE @retryCount AS INT;
-UPDATE dbo.DeletedInstance
-SET    @retryCount = RetryCount = RetryCount + 1,
-       CleanupAfter             = @cleanupAfter
-WHERE  StudyInstanceUid = @studyInstanceUid
-       AND SeriesInstanceUid = @seriesInstanceUid
-       AND SopInstanceUid = @sopInstanceUid
-       AND Watermark = @watermark;
-SELECT @retryCount;
-
-GO
-CREATE OR ALTER PROCEDURE dbo.IncrementDeletedInstanceRetryV2
-@partitionKey INT, @studyInstanceUid VARCHAR (64), @seriesInstanceUid VARCHAR (64), @sopInstanceUid VARCHAR (64), @watermark BIGINT, @cleanupAfter DATETIMEOFFSET (0)
-AS
-SET NOCOUNT ON;
-DECLARE @retryCount AS INT;
-UPDATE dbo.DeletedInstance
-SET    @retryCount = RetryCount = RetryCount + 1,
-       CleanupAfter             = @cleanupAfter
-WHERE  PartitionKey = @partitionKey
-       AND StudyInstanceUid = @studyInstanceUid
-       AND SeriesInstanceUid = @seriesInstanceUid
-       AND SopInstanceUid = @sopInstanceUid
-       AND Watermark = @watermark;
-SELECT @retryCount;
-
-GO
-CREATE OR ALTER PROCEDURE dbo.IndexInstance
-@watermark BIGINT, @stringExtendedQueryTags dbo.InsertStringExtendedQueryTagTableType_1 READONLY, @longExtendedQueryTags dbo.InsertLongExtendedQueryTagTableType_1 READONLY, @doubleExtendedQueryTags dbo.InsertDoubleExtendedQueryTagTableType_1 READONLY, @dateTimeExtendedQueryTags dbo.InsertDateTimeExtendedQueryTagTableType_1 READONLY, @personNameExtendedQueryTags dbo.InsertPersonNameExtendedQueryTagTableType_1 READONLY
-AS
-BEGIN
-    SET NOCOUNT ON;
-    SET XACT_ABORT ON;
-    BEGIN TRANSACTION;
-    DECLARE @studyKey AS BIGINT;
-    DECLARE @seriesKey AS BIGINT;
-    DECLARE @instanceKey AS BIGINT;
-    DECLARE @status AS TINYINT;
-    SELECT @studyKey = StudyKey,
-           @seriesKey = SeriesKey,
-           @instanceKey = InstanceKey,
-           @status = Status
-    FROM   dbo.Instance WITH (HOLDLOCK)
-    WHERE  Watermark = @watermark;
-    IF @@ROWCOUNT = 0
-        THROW 50404, 'Instance does not exists', 1;
-    IF @status <> 1
-        THROW 50409, 'Instance has not yet been stored succssfully', 1;
->>>>>>> 54832400
     IF EXISTS (SELECT 1
                FROM   @stringExtendedQueryTags)
         BEGIN
@@ -2573,14 +1799,14 @@
 
 GO
 CREATE OR ALTER PROCEDURE dbo.IncrementDeletedInstanceRetryV2
-@partitionName VARCHAR (64), @studyInstanceUid VARCHAR (64), @seriesInstanceUid VARCHAR (64), @sopInstanceUid VARCHAR (64), @watermark BIGINT, @cleanupAfter DATETIMEOFFSET (0)
+@partitionKey INT, @studyInstanceUid VARCHAR (64), @seriesInstanceUid VARCHAR (64), @sopInstanceUid VARCHAR (64), @watermark BIGINT, @cleanupAfter DATETIMEOFFSET (0)
 AS
 SET NOCOUNT ON;
 DECLARE @retryCount AS INT;
 UPDATE dbo.DeletedInstance
 SET    @retryCount = RetryCount = RetryCount + 1,
        CleanupAfter             = @cleanupAfter
-WHERE  PartitionName = @partitionName
+WHERE  PartitionKey = @partitionKey
        AND StudyInstanceUid = @studyInstanceUid
        AND SeriesInstanceUid = @seriesInstanceUid
        AND SopInstanceUid = @sopInstanceUid
@@ -2861,8 +2087,7 @@
 
 GO
 CREATE OR ALTER PROCEDURE dbo.UpdateInstanceStatusV2
-<<<<<<< HEAD
-@partitionName VARCHAR (64), @studyInstanceUid VARCHAR (64), @seriesInstanceUid VARCHAR (64), @sopInstanceUid VARCHAR (64), @watermark BIGINT, @status TINYINT, @maxTagKey INT=NULL
+@partitionKey INT, @studyInstanceUid VARCHAR (64), @seriesInstanceUid VARCHAR (64), @sopInstanceUid VARCHAR (64), @watermark BIGINT, @status TINYINT, @maxTagKey INT=NULL
 AS
 BEGIN
     SET NOCOUNT ON;
@@ -2875,49 +2100,22 @@
     UPDATE dbo.Instance
     SET    Status                = @status,
            LastStatusUpdatedDate = @currentDate
-    WHERE  PartitionName = @partitionName
+    WHERE  PartitionKey = @partitionKey
            AND StudyInstanceUid = @studyInstanceUid
            AND SeriesInstanceUid = @seriesInstanceUid
            AND SopInstanceUid = @sopInstanceUid
            AND Watermark = @watermark;
     IF @@ROWCOUNT = 0
         THROW 50404, 'Instance does not exist', 1;
-    INSERT  INTO dbo.ChangeFeed (Timestamp, Action, PartitionName, StudyInstanceUid, SeriesInstanceUid, SopInstanceUid, OriginalWatermark)
-    VALUES                     (@currentDate, 0, @partitionName, @studyInstanceUid, @seriesInstanceUid, @sopInstanceUid, @watermark);
+    INSERT  INTO dbo.ChangeFeed (Timestamp, Action, PartitionKey, StudyInstanceUid, SeriesInstanceUid, SopInstanceUid, OriginalWatermark)
+    VALUES                     (@currentDate, 0, @partitionKey, @studyInstanceUid, @seriesInstanceUid, @sopInstanceUid, @watermark);
     UPDATE dbo.ChangeFeed
     SET    CurrentWatermark = @watermark
-    WHERE  PartitionName = @partitionName
+    WHERE  PartitionKey = @partitionKey
            AND StudyInstanceUid = @studyInstanceUid
            AND SeriesInstanceUid = @seriesInstanceUid
            AND SopInstanceUid = @sopInstanceUid;
     COMMIT TRANSACTION;
 END
-=======
-@partitionKey INT, @studyInstanceUid VARCHAR (64), @seriesInstanceUid VARCHAR (64), @sopInstanceUid VARCHAR (64), @watermark BIGINT, @status TINYINT
-AS
-SET NOCOUNT ON;
-SET XACT_ABORT ON;
-BEGIN TRANSACTION;
-DECLARE @currentDate AS DATETIME2 (7) = SYSUTCDATETIME();
-UPDATE dbo.Instance
-SET    Status                = @status,
-       LastStatusUpdatedDate = @currentDate
-WHERE  PartitionKey = @partitionKey
-       AND StudyInstanceUid = @studyInstanceUid
-       AND SeriesInstanceUid = @seriesInstanceUid
-       AND SopInstanceUid = @sopInstanceUid
-       AND Watermark = @watermark;
-IF @@ROWCOUNT = 0
-    THROW 50404, 'Instance does not exist', 1;
-INSERT  INTO dbo.ChangeFeed (Timestamp, Action, PartitionKey, StudyInstanceUid, SeriesInstanceUid, SopInstanceUid, OriginalWatermark)
-VALUES                     (@currentDate, 0, @partitionKey, @studyInstanceUid, @seriesInstanceUid, @sopInstanceUid, @watermark);
-UPDATE dbo.ChangeFeed
-SET    CurrentWatermark = @watermark
-WHERE  PartitionKey = @partitionKey
-       AND StudyInstanceUid = @studyInstanceUid
-       AND SeriesInstanceUid = @seriesInstanceUid
-       AND SopInstanceUid = @sopInstanceUid;
-COMMIT TRANSACTION;
->>>>>>> 54832400
 
 GO