--- conflicted
+++ resolved
@@ -52,7 +52,6 @@
     NO CYCLE
     CACHE 10000;
 
-<<<<<<< HEAD
 CREATE SEQUENCE dbo.PartitionKeySequence
     AS INT
     START WITH 2
@@ -61,8 +60,6 @@
     NO CYCLE
     CACHE 10000;
 
-=======
->>>>>>> 36aed022
 CREATE TABLE dbo.ChangeFeed (
     Sequence          BIGINT             IDENTITY (1, 1) NOT NULL,
     Timestamp         DATETIMEOFFSET (7) NOT NULL,
@@ -132,8 +129,8 @@
 CREATE UNIQUE CLUSTERED INDEX IXC_ExtendedQueryTagDateTime
     ON dbo.ExtendedQueryTagDateTime(TagKey, TagValue, PartitionKey, StudyKey, SeriesKey, InstanceKey);
 
-CREATE UNIQUE NONCLUSTERED INDEX IX_ExtendedQueryTagDateTime_TagKey_StudyKey_SeriesKey_InstanceKey
-    ON dbo.ExtendedQueryTagDateTime(TagKey, StudyKey, SeriesKey, InstanceKey)
+CREATE UNIQUE NONCLUSTERED INDEX IX_ExtendedQueryTagDateTime_TagKey_PartitionKey_StudyKey_SeriesKey_InstanceKey
+    ON dbo.ExtendedQueryTagDateTime(TagKey, PartitionKey, StudyKey, SeriesKey, InstanceKey)
     INCLUDE(Watermark) WITH (DATA_COMPRESSION = PAGE);
 
 CREATE TABLE dbo.ExtendedQueryTagDouble (
@@ -150,8 +147,8 @@
 CREATE UNIQUE CLUSTERED INDEX IXC_ExtendedQueryTagDouble
     ON dbo.ExtendedQueryTagDouble(TagKey, TagValue, PartitionKey, StudyKey, SeriesKey, InstanceKey);
 
-CREATE UNIQUE NONCLUSTERED INDEX IX_ExtendedQueryTagDouble_TagKey_StudyKey_SeriesKey_InstanceKey
-    ON dbo.ExtendedQueryTagDouble(TagKey, StudyKey, SeriesKey, InstanceKey)
+CREATE UNIQUE NONCLUSTERED INDEX IX_ExtendedQueryTagDouble_TagKey_PartitionKey_StudyKey_SeriesKey_InstanceKey
+    ON dbo.ExtendedQueryTagDouble(TagKey, PartitionKey, StudyKey, SeriesKey, InstanceKey)
     INCLUDE(Watermark) WITH (DATA_COMPRESSION = PAGE);
 
 CREATE TABLE dbo.ExtendedQueryTagError (
@@ -182,8 +179,8 @@
 CREATE UNIQUE CLUSTERED INDEX IXC_ExtendedQueryTagLong
     ON dbo.ExtendedQueryTagLong(TagKey, TagValue, PartitionKey, StudyKey, SeriesKey, InstanceKey);
 
-CREATE UNIQUE NONCLUSTERED INDEX IX_ExtendedQueryTagLong_TagKey_StudyKey_SeriesKey_InstanceKey
-    ON dbo.ExtendedQueryTagLong(TagKey, StudyKey, SeriesKey, InstanceKey)
+CREATE UNIQUE NONCLUSTERED INDEX IX_ExtendedQueryTagLong_TagKey_PartitionKey_StudyKey_SeriesKey_InstanceKey
+    ON dbo.ExtendedQueryTagLong(TagKey, PartitionKey, StudyKey, SeriesKey, InstanceKey)
     INCLUDE(Watermark) WITH (DATA_COMPRESSION = PAGE);
 
 CREATE TABLE dbo.ExtendedQueryTagOperation (
@@ -214,8 +211,8 @@
 CREATE UNIQUE CLUSTERED INDEX IXC_ExtendedQueryTagPersonName
     ON dbo.ExtendedQueryTagPersonName(TagKey, TagValue, PartitionKey, StudyKey, SeriesKey, InstanceKey);
 
-CREATE UNIQUE NONCLUSTERED INDEX IX_ExtendedQueryTagPersonName_TagKey_StudyKey_SeriesKey_InstanceKey
-    ON dbo.ExtendedQueryTagPersonName(TagKey, StudyKey, SeriesKey, InstanceKey)
+CREATE UNIQUE NONCLUSTERED INDEX IX_ExtendedQueryTagPersonName_TagKey_PartitionKey_StudyKey_SeriesKey_InstanceKey
+    ON dbo.ExtendedQueryTagPersonName(TagKey, PartitionKey, StudyKey, SeriesKey, InstanceKey)
     INCLUDE(Watermark) WITH (DATA_COMPRESSION = PAGE);
 
 CREATE UNIQUE NONCLUSTERED INDEX IXC_ExtendedQueryTagPersonName_WatermarkAndTagKey
@@ -235,8 +232,8 @@
 CREATE UNIQUE CLUSTERED INDEX IXC_ExtendedQueryTagString
     ON dbo.ExtendedQueryTagString(TagKey, TagValue, PartitionKey, StudyKey, SeriesKey, InstanceKey);
 
-CREATE UNIQUE NONCLUSTERED INDEX IX_ExtendedQueryTagString_TagKey_StudyKey_SeriesKey_InstanceKey
-    ON dbo.ExtendedQueryTagString(TagKey, StudyKey, SeriesKey, InstanceKey)
+CREATE UNIQUE NONCLUSTERED INDEX IX_ExtendedQueryTagString_TagKey_PartitionKey_StudyKey_SeriesKey_InstanceKey
+    ON dbo.ExtendedQueryTagString(TagKey, PartitionKey, StudyKey, SeriesKey, InstanceKey)
     INCLUDE(Watermark) WITH (DATA_COMPRESSION = PAGE);
 
 CREATE TABLE dbo.Instance (
@@ -434,11 +431,7 @@
     BEGIN
         CREATE FULLTEXT INDEX ON Study
             (PatientNameWords, ReferringPhysicianNameWords LANGUAGE 1033)
-<<<<<<< HEAD
             KEY INDEX IX_Study_StudyKey
-=======
-            KEY INDEX IXC_Study
->>>>>>> 36aed022
             WITH STOPLIST OFF;
     END
 
@@ -793,201 +786,95 @@
 END
 
 GO
-<<<<<<< HEAD
 CREATE OR ALTER PROCEDURE dbo.AddInstanceV3
 @partitionName VARCHAR (64), @studyInstanceUid VARCHAR (64), @seriesInstanceUid VARCHAR (64), @sopInstanceUid VARCHAR (64), @patientId NVARCHAR (64), @patientName NVARCHAR (325)=NULL, @referringPhysicianName NVARCHAR (325)=NULL, @studyDate DATE=NULL, @studyDescription NVARCHAR (64)=NULL, @accessionNumber NVARCHAR (64)=NULL, @modality NVARCHAR (16)=NULL, @performedProcedureStepStartDate DATE=NULL, @patientBirthDate DATE=NULL, @manufacturerModelName NVARCHAR (64)=NULL, @stringExtendedQueryTags dbo.InsertStringExtendedQueryTagTableType_1 READONLY, @longExtendedQueryTags dbo.InsertLongExtendedQueryTagTableType_1 READONLY, @doubleExtendedQueryTags dbo.InsertDoubleExtendedQueryTagTableType_1 READONLY, @dateTimeExtendedQueryTags dbo.InsertDateTimeExtendedQueryTagTableType_2 READONLY, @personNameExtendedQueryTags dbo.InsertPersonNameExtendedQueryTagTableType_1 READONLY, @initialStatus TINYINT
 AS
-SET NOCOUNT ON;
-SET XACT_ABORT ON;
-BEGIN TRANSACTION;
-DECLARE @currentDate AS DATETIME2 (7) = SYSUTCDATETIME();
-DECLARE @existingStatus AS TINYINT;
-DECLARE @newWatermark AS BIGINT;
-DECLARE @partitionKey AS INT;
-DECLARE @studyKey AS BIGINT;
-DECLARE @seriesKey AS BIGINT;
-DECLARE @instanceKey AS BIGINT;
-SELECT @partitionKey = PartitionKey
-FROM   dbo.Partition
-WHERE  PartitionName = @partitionName;
-IF @@ROWCOUNT = 0
-    BEGIN
-        SET @partitionKey =  NEXT VALUE FOR dbo.PartitionKeySequence;
-        INSERT  INTO dbo.Partition (PartitionKey, PartitionName, CreatedDate)
-        VALUES                    (@partitionKey, @partitionName, @currentDate);
-    END
-SELECT @existingStatus = Status
-FROM   dbo.Instance
-WHERE  PartitionKey = @partitionKey
-       AND StudyInstanceUid = @studyInstanceUid
-       AND SeriesInstanceUid = @seriesInstanceUid
-       AND SopInstanceUid = @sopInstanceUid;
-IF @@ROWCOUNT <> 0
-    THROW 50409, 'Instance already exists', @existingStatus;
-SET @newWatermark =  NEXT VALUE FOR dbo.WatermarkSequence;
-SET @instanceKey =  NEXT VALUE FOR dbo.InstanceKeySequence;
-SELECT @studyKey = StudyKey
-FROM   dbo.Study WITH (UPDLOCK)
-WHERE  PartitionKey = @partitionKey
-       AND StudyInstanceUid = @studyInstanceUid;
-IF @@ROWCOUNT = 0
-    BEGIN
-        SET @studyKey =  NEXT VALUE FOR dbo.StudyKeySequence;
-        INSERT  INTO dbo.Study (PartitionKey, StudyKey, StudyInstanceUid, PatientId, PatientName, PatientBirthDate, ReferringPhysicianName, StudyDate, StudyDescription, AccessionNumber)
-        VALUES                (@partitionKey, @studyKey, @studyInstanceUid, @patientId, @patientName, @patientBirthDate, @referringPhysicianName, @studyDate, @studyDescription, @accessionNumber);
-    END
-ELSE
-    BEGIN
-        UPDATE dbo.Study
-        SET    PatientId              = @patientId,
-               PatientName            = @patientName,
-               PatientBirthDate       = @patientBirthDate,
-               ReferringPhysicianName = @referringPhysicianName,
-               StudyDate              = @studyDate,
-               StudyDescription       = @studyDescription,
-               AccessionNumber        = @accessionNumber
-        WHERE  StudyKey = @studyKey;
-    END
-SELECT @seriesKey = SeriesKey
-FROM   dbo.Series WITH (UPDLOCK)
-WHERE  StudyKey = @studyKey
-       AND SeriesInstanceUid = @seriesInstanceUid
-       AND PartitionKey = @partitionKey;
-IF @@ROWCOUNT = 0
-    BEGIN
-        SET @seriesKey =  NEXT VALUE FOR dbo.SeriesKeySequence;
-        INSERT  INTO dbo.Series (PartitionKey, StudyKey, SeriesKey, SeriesInstanceUid, Modality, PerformedProcedureStepStartDate, ManufacturerModelName)
-        VALUES                 (@partitionKey, @studyKey, @seriesKey, @seriesInstanceUid, @modality, @performedProcedureStepStartDate, @manufacturerModelName);
-    END
-ELSE
-    BEGIN
-        UPDATE dbo.Series
-        SET    Modality                        = @modality,
-               PerformedProcedureStepStartDate = @performedProcedureStepStartDate,
-               ManufacturerModelName           = @manufacturerModelName
-        WHERE  SeriesKey = @seriesKey
-               AND StudyKey = @studyKey
-               AND PartitionKey = @partitionKey;
-    END
-INSERT  INTO dbo.Instance (PartitionKey, StudyKey, SeriesKey, InstanceKey, StudyInstanceUid, SeriesInstanceUid, SopInstanceUid, Watermark, Status, LastStatusUpdatedDate, CreatedDate)
-VALUES                   (@partitionKey, @studyKey, @seriesKey, @instanceKey, @studyInstanceUid, @seriesInstanceUid, @sopInstanceUid, @newWatermark, @initialStatus, @currentDate, @currentDate);
-IF EXISTS (SELECT 1
-           FROM   @stringExtendedQueryTags)
-    BEGIN
-        MERGE INTO dbo.ExtendedQueryTagString
-         AS T
-        USING (SELECT input.TagKey,
-                      input.TagValue,
-                      input.TagLevel
-               FROM   @stringExtendedQueryTags AS input
-                      INNER JOIN
-                      dbo.ExtendedQueryTag WITH (REPEATABLEREAD)
-                      ON dbo.ExtendedQueryTag.TagKey = input.TagKey
-                         AND dbo.ExtendedQueryTag.TagStatus <> 2) AS S ON T.TagKey = S.TagKey
-                                                                          AND T.PartitionKey = @partitionKey
-                                                                          AND T.StudyKey = @studyKey
-                                                                          AND ISNULL(T.SeriesKey, @seriesKey) = @seriesKey
-                                                                          AND ISNULL(T.InstanceKey, @instanceKey) = @instanceKey
-        WHEN MATCHED THEN UPDATE 
-        SET T.Watermark = @newWatermark,
-            T.TagValue  = S.TagValue
-        WHEN NOT MATCHED THEN INSERT (TagKey, TagValue, PartitionKey, StudyKey, SeriesKey, InstanceKey, Watermark) VALUES (S.TagKey, S.TagValue, @partitionKey, @studyKey, (CASE WHEN S.TagLevel <> 2 THEN @seriesKey ELSE NULL END), (CASE WHEN S.TagLevel = 0 THEN @instanceKey ELSE NULL END), @newWatermark);
-    END
-IF EXISTS (SELECT 1
-           FROM   @longExtendedQueryTags)
-    BEGIN
-        MERGE INTO dbo.ExtendedQueryTagLong
-         AS T
-        USING (SELECT input.TagKey,
-                      input.TagValue,
-                      input.TagLevel
-               FROM   @longExtendedQueryTags AS input
-                      INNER JOIN
-                      dbo.ExtendedQueryTag WITH (REPEATABLEREAD)
-                      ON dbo.ExtendedQueryTag.TagKey = input.TagKey
-                         AND dbo.ExtendedQueryTag.TagStatus <> 2) AS S ON T.TagKey = S.TagKey
-                                                                          AND T.PartitionKey = @partitionKey
-                                                                          AND T.StudyKey = @studyKey
-                                                                          AND ISNULL(T.SeriesKey, @seriesKey) = @seriesKey
-                                                                          AND ISNULL(T.InstanceKey, @instanceKey) = @instanceKey
-        WHEN MATCHED THEN UPDATE 
-        SET T.Watermark = @newWatermark,
-            T.TagValue  = S.TagValue
-        WHEN NOT MATCHED THEN INSERT (TagKey, TagValue, PartitionKey, StudyKey, SeriesKey, InstanceKey, Watermark) VALUES (S.TagKey, S.TagValue, @partitionKey, @studyKey, (CASE WHEN S.TagLevel <> 2 THEN @seriesKey ELSE NULL END), (CASE WHEN S.TagLevel = 0 THEN @instanceKey ELSE NULL END), @newWatermark);
-    END
-IF EXISTS (SELECT 1
-           FROM   @doubleExtendedQueryTags)
-    BEGIN
-        MERGE INTO dbo.ExtendedQueryTagDouble
-         AS T
-        USING (SELECT input.TagKey,
-                      input.TagValue,
-                      input.TagLevel
-               FROM   @doubleExtendedQueryTags AS input
-                      INNER JOIN
-                      dbo.ExtendedQueryTag WITH (REPEATABLEREAD)
-                      ON dbo.ExtendedQueryTag.TagKey = input.TagKey
-                         AND dbo.ExtendedQueryTag.TagStatus <> 2) AS S ON T.TagKey = S.TagKey
-                                                                          AND T.PartitionKey = @partitionKey
-                                                                          AND T.StudyKey = @studyKey
-                                                                          AND ISNULL(T.SeriesKey, @seriesKey) = @seriesKey
-                                                                          AND ISNULL(T.InstanceKey, @instanceKey) = @instanceKey
-        WHEN MATCHED THEN UPDATE 
-        SET T.Watermark = @newWatermark,
-            T.TagValue  = S.TagValue
-        WHEN NOT MATCHED THEN INSERT (TagKey, TagValue, PartitionKey, StudyKey, SeriesKey, InstanceKey, Watermark) VALUES (S.TagKey, S.TagValue, @partitionKey, @studyKey, (CASE WHEN S.TagLevel <> 2 THEN @seriesKey ELSE NULL END), (CASE WHEN S.TagLevel = 0 THEN @instanceKey ELSE NULL END), @newWatermark);
-    END
-IF EXISTS (SELECT 1
-           FROM   @dateTimeExtendedQueryTags)
-    BEGIN
-        MERGE INTO dbo.ExtendedQueryTagDateTime
-         AS T
-        USING (SELECT input.TagKey,
-                      input.TagValue,
-                      input.TagValueUtc,
-                      input.TagLevel
-               FROM   @dateTimeExtendedQueryTags AS input
-                      INNER JOIN
-                      dbo.ExtendedQueryTag WITH (REPEATABLEREAD)
-                      ON dbo.ExtendedQueryTag.TagKey = input.TagKey
-                         AND dbo.ExtendedQueryTag.TagStatus <> 2) AS S ON T.TagKey = S.TagKey
-                                                                          AND T.PartitionKey = @partitionKey
-                                                                          AND T.StudyKey = @studyKey
-                                                                          AND ISNULL(T.SeriesKey, @seriesKey) = @seriesKey
-                                                                          AND ISNULL(T.InstanceKey, @instanceKey) = @instanceKey
-        WHEN MATCHED THEN UPDATE 
-        SET T.Watermark = @newWatermark,
-            T.TagValue  = S.TagValue
-        WHEN NOT MATCHED THEN INSERT (TagKey, TagValue, PartitionKey, StudyKey, SeriesKey, InstanceKey, Watermark, TagValueUtc) VALUES (S.TagKey, S.TagValue, @partitionKey, @studyKey, (CASE WHEN S.TagLevel <> 2 THEN @seriesKey ELSE NULL END), (CASE WHEN S.TagLevel = 0 THEN @instanceKey ELSE NULL END), @newWatermark, S.TagValueUtc);
-    END
-IF EXISTS (SELECT 1
-           FROM   @personNameExtendedQueryTags)
-    BEGIN
-        MERGE INTO dbo.ExtendedQueryTagPersonName
-         AS T
-        USING (SELECT input.TagKey,
-                      input.TagValue,
-                      input.TagLevel
-               FROM   @personNameExtendedQueryTags AS input
-                      INNER JOIN
-                      dbo.ExtendedQueryTag WITH (REPEATABLEREAD)
-                      ON dbo.ExtendedQueryTag.TagKey = input.TagKey
-                         AND dbo.ExtendedQueryTag.TagStatus <> 2) AS S ON T.TagKey = S.TagKey
-                                                                          AND T.PartitionKey = @partitionKey
-                                                                          AND T.StudyKey = @studyKey
-                                                                          AND ISNULL(T.SeriesKey, @seriesKey) = @seriesKey
-                                                                          AND ISNULL(T.InstanceKey, @instanceKey) = @instanceKey
-        WHEN MATCHED THEN UPDATE 
-        SET T.Watermark = @newWatermark,
-            T.TagValue  = S.TagValue
-        WHEN NOT MATCHED THEN INSERT (TagKey, TagValue, PartitionKey, StudyKey, SeriesKey, InstanceKey, Watermark) VALUES (S.TagKey, S.TagValue, @partitionKey, @studyKey, (CASE WHEN S.TagLevel <> 2 THEN @seriesKey ELSE NULL END), (CASE WHEN S.TagLevel = 0 THEN @instanceKey ELSE NULL END), @newWatermark);
-    END
-SELECT @newWatermark;
-COMMIT TRANSACTION;
-
-GO
-=======
->>>>>>> 36aed022
+BEGIN
+    SET NOCOUNT ON;
+    SET XACT_ABORT ON;
+    BEGIN TRANSACTION;
+    DECLARE @currentDate AS DATETIME2 (7) = SYSUTCDATETIME();
+    DECLARE @existingStatus AS TINYINT;
+    DECLARE @newWatermark AS BIGINT;
+    DECLARE @partitionKey AS INT;
+    DECLARE @studyKey AS BIGINT;
+    DECLARE @seriesKey AS BIGINT;
+    DECLARE @instanceKey AS BIGINT;
+    SELECT @partitionKey = PartitionKey
+    FROM   dbo.Partition
+    WHERE  PartitionName = @partitionName;
+    IF @@ROWCOUNT = 0
+        BEGIN
+            SET @partitionKey =  NEXT VALUE FOR dbo.PartitionKeySequence;
+            INSERT  INTO dbo.Partition (PartitionKey, PartitionName, CreatedDate)
+            VALUES                    (@partitionKey, @partitionName, @currentDate);
+        END
+    SELECT @existingStatus = Status
+    FROM   dbo.Instance
+    WHERE  PartitionKey = @partitionKey
+           AND StudyInstanceUid = @studyInstanceUid
+           AND SeriesInstanceUid = @seriesInstanceUid
+           AND SopInstanceUid = @sopInstanceUid;
+    IF @@ROWCOUNT <> 0
+        THROW 50409, 'Instance already exists', @existingStatus;
+    SET @newWatermark =  NEXT VALUE FOR dbo.WatermarkSequence;
+    SET @instanceKey =  NEXT VALUE FOR dbo.InstanceKeySequence;
+    SELECT @studyKey = StudyKey
+    FROM   dbo.Study WITH (UPDLOCK)
+    WHERE  PartitionKey = @partitionKey
+           AND StudyInstanceUid = @studyInstanceUid;
+    IF @@ROWCOUNT = 0
+        BEGIN
+            SET @studyKey =  NEXT VALUE FOR dbo.StudyKeySequence;
+            INSERT  INTO dbo.Study (PartitionKey, StudyKey, StudyInstanceUid, PatientId, PatientName, PatientBirthDate, ReferringPhysicianName, StudyDate, StudyDescription, AccessionNumber)
+            VALUES                (@partitionKey, @studyKey, @studyInstanceUid, @patientId, @patientName, @patientBirthDate, @referringPhysicianName, @studyDate, @studyDescription, @accessionNumber);
+        END
+    ELSE
+        BEGIN
+            UPDATE dbo.Study
+            SET    PatientId              = @patientId,
+                   PatientName            = @patientName,
+                   PatientBirthDate       = @patientBirthDate,
+                   ReferringPhysicianName = @referringPhysicianName,
+                   StudyDate              = @studyDate,
+                   StudyDescription       = @studyDescription,
+                   AccessionNumber        = @accessionNumber
+            WHERE  StudyKey = @studyKey;
+        END
+    SELECT @seriesKey = SeriesKey
+    FROM   dbo.Series WITH (UPDLOCK)
+    WHERE  StudyKey = @studyKey
+           AND SeriesInstanceUid = @seriesInstanceUid
+           AND PartitionKey = @partitionKey;
+    IF @@ROWCOUNT = 0
+        BEGIN
+            SET @seriesKey =  NEXT VALUE FOR dbo.SeriesKeySequence;
+            INSERT  INTO dbo.Series (PartitionKey, StudyKey, SeriesKey, SeriesInstanceUid, Modality, PerformedProcedureStepStartDate, ManufacturerModelName)
+            VALUES                 (@partitionKey, @studyKey, @seriesKey, @seriesInstanceUid, @modality, @performedProcedureStepStartDate, @manufacturerModelName);
+        END
+    ELSE
+        BEGIN
+            UPDATE dbo.Series
+            SET    Modality                        = @modality,
+                   PerformedProcedureStepStartDate = @performedProcedureStepStartDate,
+                   ManufacturerModelName           = @manufacturerModelName
+            WHERE  SeriesKey = @seriesKey
+                   AND StudyKey = @studyKey
+                   AND PartitionKey = @partitionKey;
+        END
+    INSERT  INTO dbo.Instance (PartitionKey, StudyKey, SeriesKey, InstanceKey, StudyInstanceUid, SeriesInstanceUid, SopInstanceUid, Watermark, Status, LastStatusUpdatedDate, CreatedDate)
+    VALUES                   (@partitionKey, @studyKey, @seriesKey, @instanceKey, @studyInstanceUid, @seriesInstanceUid, @sopInstanceUid, @newWatermark, @initialStatus, @currentDate, @currentDate);
+    BEGIN TRY
+        EXECUTE dbo.IIndexInstanceCore @partitionKey, @studyKey, @seriesKey, @instanceKey, @newWatermark, @stringExtendedQueryTags, @longExtendedQueryTags, @doubleExtendedQueryTags, @dateTimeExtendedQueryTags, @personNameExtendedQueryTags;
+    END TRY
+    BEGIN CATCH
+        THROW;
+    END CATCH
+    SELECT @newWatermark;
+    COMMIT TRANSACTION;
+END
+
+GO
 CREATE OR ALTER PROCEDURE dbo.AssignReindexingOperation
 @extendedQueryTagKeys dbo.ExtendedQueryTagKeyTableType_1 READONLY, @operationId UNIQUEIDENTIFIER, @returnIfCompleted BIT=0
 AS
@@ -1027,154 +914,6 @@
 END
 
 GO
-<<<<<<< HEAD
-CREATE OR ALTER PROCEDURE dbo.BeginAddInstance
-@studyInstanceUid VARCHAR (64), @seriesInstanceUid VARCHAR (64), @sopInstanceUid VARCHAR (64), @patientId NVARCHAR (64), @patientName NVARCHAR (325)=NULL, @referringPhysicianName NVARCHAR (325)=NULL, @studyDate DATE=NULL, @studyDescription NVARCHAR (64)=NULL, @accessionNumber NVARCHAR (64)=NULL, @modality NVARCHAR (16)=NULL, @performedProcedureStepStartDate DATE=NULL, @patientBirthDate DATE=NULL, @manufacturerModelName NVARCHAR (64)=NULL
-AS
-SET NOCOUNT ON;
-SET XACT_ABORT ON;
-BEGIN TRANSACTION;
-DECLARE @currentDate AS DATETIME2 (7) = SYSUTCDATETIME();
-DECLARE @existingStatus AS TINYINT;
-DECLARE @newWatermark AS BIGINT;
-DECLARE @studyKey AS BIGINT;
-DECLARE @seriesKey AS BIGINT;
-DECLARE @instanceKey AS BIGINT;
-SELECT @existingStatus = Status
-FROM   dbo.Instance WITH (HOLDLOCK)
-WHERE  StudyInstanceUid = @studyInstanceUid
-       AND SeriesInstanceUid = @seriesInstanceUid
-       AND SopInstanceUid = @sopInstanceUid;
-IF @@ROWCOUNT <> 0
-    THROW 50409, 'Instance already exists', @existingStatus;
-SET @newWatermark =  NEXT VALUE FOR dbo.WatermarkSequence;
-SET @instanceKey =  NEXT VALUE FOR dbo.InstanceKeySequence;
-SELECT @studyKey = StudyKey
-FROM   dbo.Study WITH (HOLDLOCK)
-WHERE  StudyInstanceUid = @studyInstanceUid;
-IF @@ROWCOUNT = 0
-    BEGIN
-        SET @studyKey =  NEXT VALUE FOR dbo.StudyKeySequence;
-        INSERT  INTO dbo.Study (StudyKey, StudyInstanceUid, PatientId, PatientName, PatientBirthDate, ReferringPhysicianName, StudyDate, StudyDescription, AccessionNumber)
-        VALUES                (@studyKey, @studyInstanceUid, @patientId, @patientName, @patientBirthDate, @referringPhysicianName, @studyDate, @studyDescription, @accessionNumber);
-    END
-ELSE
-    BEGIN
-        UPDATE dbo.Study
-        SET    PatientId              = @patientId,
-               PatientName            = @patientName,
-               PatientBirthDate       = @patientBirthDate,
-               ReferringPhysicianName = @referringPhysicianName,
-               StudyDate              = @studyDate,
-               StudyDescription       = @studyDescription,
-               AccessionNumber        = @accessionNumber
-        WHERE  StudyKey = @studyKey;
-    END
-SELECT @seriesKey = SeriesKey
-FROM   dbo.Series WITH (HOLDLOCK)
-WHERE  StudyKey = @studyKey
-       AND SeriesInstanceUid = @seriesInstanceUid;
-IF @@ROWCOUNT = 0
-    BEGIN
-        SET @seriesKey =  NEXT VALUE FOR dbo.SeriesKeySequence;
-        INSERT  INTO dbo.Series (StudyKey, SeriesKey, SeriesInstanceUid, Modality, PerformedProcedureStepStartDate, ManufacturerModelName)
-        VALUES                 (@studyKey, @seriesKey, @seriesInstanceUid, @modality, @performedProcedureStepStartDate, @manufacturerModelName);
-    END
-ELSE
-    BEGIN
-        UPDATE dbo.Series
-        SET    Modality                        = @modality,
-               PerformedProcedureStepStartDate = @performedProcedureStepStartDate,
-               ManufacturerModelName           = @manufacturerModelName
-        WHERE  SeriesKey = @seriesKey
-               AND StudyKey = @studyKey;
-    END
-INSERT  INTO dbo.Instance (StudyKey, SeriesKey, InstanceKey, StudyInstanceUid, SeriesInstanceUid, SopInstanceUid, Watermark, Status, LastStatusUpdatedDate, CreatedDate)
-VALUES                   (@studyKey, @seriesKey, @instanceKey, @studyInstanceUid, @seriesInstanceUid, @sopInstanceUid, @newWatermark, 0, @currentDate, @currentDate);
-SELECT @newWatermark;
-COMMIT TRANSACTION;
-
-GO
-CREATE OR ALTER PROCEDURE dbo.BeginAddInstanceV2
-@partitionName VARCHAR (64), @studyInstanceUid VARCHAR (64), @seriesInstanceUid VARCHAR (64), @sopInstanceUid VARCHAR (64), @patientId NVARCHAR (64), @patientName NVARCHAR (325)=NULL, @referringPhysicianName NVARCHAR (325)=NULL, @studyDate DATE=NULL, @studyDescription NVARCHAR (64)=NULL, @accessionNumber NVARCHAR (64)=NULL, @modality NVARCHAR (16)=NULL, @performedProcedureStepStartDate DATE=NULL, @patientBirthDate DATE=NULL, @manufacturerModelName NVARCHAR (64)=NULL
-AS
-SET NOCOUNT ON;
-SET XACT_ABORT ON;
-BEGIN TRANSACTION;
-DECLARE @currentDate AS DATETIME2 (7) = SYSUTCDATETIME();
-DECLARE @existingStatus AS TINYINT;
-DECLARE @newWatermark AS BIGINT;
-DECLARE @partitionKey AS INT;
-DECLARE @studyKey AS BIGINT;
-DECLARE @seriesKey AS BIGINT;
-DECLARE @instanceKey AS BIGINT;
-SELECT @partitionKey = PartitionKey
-FROM   dbo.Partition
-WHERE  PartitionName = @partitionName;
-IF @@ROWCOUNT = 0
-    BEGIN
-        SET @partitionKey =  NEXT VALUE FOR dbo.PartitionKeySequence;
-        INSERT  INTO dbo.Partition (PartitionKey, PartitionName, CreatedDate)
-        VALUES                    (@partitionKey, @partitionName, @currentDate);
-    END
-SELECT @existingStatus = Status
-FROM   dbo.Instance WITH (HOLDLOCK)
-WHERE  PartitionKey = @partitionKey
-       AND StudyInstanceUid = @studyInstanceUid
-       AND SeriesInstanceUid = @seriesInstanceUid
-       AND SopInstanceUid = @sopInstanceUid;
-IF @@ROWCOUNT <> 0
-    THROW 50409, 'Instance already exists', @existingStatus;
-SELECT @studyKey = StudyKey
-FROM   dbo.Study WITH (HOLDLOCK)
-WHERE  PartitionKey = @partitionKey
-       AND StudyInstanceUid = @studyInstanceUid;
-IF @@ROWCOUNT = 0
-    BEGIN
-        SET @studyKey =  NEXT VALUE FOR dbo.StudyKeySequence;
-        INSERT  INTO dbo.Study (PartitionKey, StudyKey, StudyInstanceUid, PatientId, PatientName, PatientBirthDate, ReferringPhysicianName, StudyDate, StudyDescription, AccessionNumber)
-        VALUES                (@partitionKey, @studyKey, @studyInstanceUid, @patientId, @patientName, @patientBirthDate, @referringPhysicianName, @studyDate, @studyDescription, @accessionNumber);
-    END
-ELSE
-    BEGIN
-        UPDATE dbo.Study
-        SET    PatientId              = @patientId,
-               PatientName            = @patientName,
-               PatientBirthDate       = @patientBirthDate,
-               ReferringPhysicianName = @referringPhysicianName,
-               StudyDate              = @studyDate,
-               StudyDescription       = @studyDescription,
-               AccessionNumber        = @accessionNumber
-        WHERE  StudyKey = @studyKey;
-    END
-SELECT @seriesKey = SeriesKey
-FROM   dbo.Series WITH (HOLDLOCK)
-WHERE  StudyKey = @studyKey
-       AND SeriesInstanceUid = @seriesInstanceUid;
-IF @@ROWCOUNT = 0
-    BEGIN
-        SET @seriesKey =  NEXT VALUE FOR dbo.SeriesKeySequence;
-        INSERT  INTO dbo.Series (PartitionKey, StudyKey, SeriesKey, SeriesInstanceUid, Modality, PerformedProcedureStepStartDate, ManufacturerModelName)
-        VALUES                 (@partitionKey, @studyKey, @seriesKey, @seriesInstanceUid, @modality, @performedProcedureStepStartDate, @manufacturerModelName);
-    END
-ELSE
-    BEGIN
-        UPDATE dbo.Series
-        SET    Modality                        = @modality,
-               PerformedProcedureStepStartDate = @performedProcedureStepStartDate,
-               ManufacturerModelName           = @manufacturerModelName
-        WHERE  SeriesKey = @seriesKey
-               AND StudyKey = @studyKey
-               AND PartitionKey = @partitionKey;
-    END
-INSERT  INTO dbo.Instance (PartitionKey, StudyKey, SeriesKey, InstanceKey, StudyInstanceUid, SeriesInstanceUid, SopInstanceUid, Watermark, Status, LastStatusUpdatedDate, CreatedDate)
-VALUES                   (@partitionKey, @studyKey, @seriesKey, @instanceKey, @studyInstanceUid, @seriesInstanceUid, @sopInstanceUid, @newWatermark, 0, @currentDate, @currentDate);
-SELECT @newWatermark;
-COMMIT TRANSACTION;
-
-GO
-=======
->>>>>>> 36aed022
 CREATE OR ALTER PROCEDURE dbo.CompleteReindexing
 @extendedQueryTagKeys dbo.ExtendedQueryTagKeyTableType_1 READONLY
 AS
@@ -1214,7 +953,6 @@
        AND Watermark = @watermark;
 
 GO
-<<<<<<< HEAD
 CREATE OR ALTER PROCEDURE dbo.DeleteDeletedInstanceV2
 @partitionKey INT, @studyInstanceUid VARCHAR (64), @seriesInstanceUid VARCHAR (64), @sopInstanceUid VARCHAR (64), @watermark BIGINT
 AS
@@ -1227,8 +965,6 @@
        AND Watermark = @watermark;
 
 GO
-=======
->>>>>>> 36aed022
 CREATE OR ALTER PROCEDURE dbo.DeleteExtendedQueryTag
 @tagPath VARCHAR (64), @dataType TINYINT
 AS
@@ -1423,7 +1159,6 @@
 COMMIT TRANSACTION;
 
 GO
-<<<<<<< HEAD
 CREATE OR ALTER PROCEDURE dbo.DeleteInstanceV2
 @cleanupAfter DATETIMEOFFSET (0), @createdStatus TINYINT, @partitionKey INT, @studyInstanceUid VARCHAR (64), @seriesInstanceUid VARCHAR (64)=NULL, @sopInstanceUid VARCHAR (64)=NULL
 AS
@@ -1486,23 +1221,28 @@
 DELETE dbo.ExtendedQueryTagString
 WHERE  StudyKey = @studyKey
        AND SeriesKey = ISNULL(@seriesKey, SeriesKey)
-       AND InstanceKey = ISNULL(@instanceKey, InstanceKey);
+       AND InstanceKey = ISNULL(@instanceKey, InstanceKey)
+       AND PartitionKey = @partitionKey;
 DELETE dbo.ExtendedQueryTagLong
 WHERE  StudyKey = @studyKey
        AND SeriesKey = ISNULL(@seriesKey, SeriesKey)
-       AND InstanceKey = ISNULL(@instanceKey, InstanceKey);
+       AND InstanceKey = ISNULL(@instanceKey, InstanceKey)
+       AND PartitionKey = @partitionKey;
 DELETE dbo.ExtendedQueryTagDouble
 WHERE  StudyKey = @studyKey
        AND SeriesKey = ISNULL(@seriesKey, SeriesKey)
-       AND InstanceKey = ISNULL(@instanceKey, InstanceKey);
+       AND InstanceKey = ISNULL(@instanceKey, InstanceKey)
+       AND PartitionKey = @partitionKey;
 DELETE dbo.ExtendedQueryTagDateTime
 WHERE  StudyKey = @studyKey
        AND SeriesKey = ISNULL(@seriesKey, SeriesKey)
-       AND InstanceKey = ISNULL(@instanceKey, InstanceKey);
+       AND InstanceKey = ISNULL(@instanceKey, InstanceKey)
+       AND PartitionKey = @partitionKey;
 DELETE dbo.ExtendedQueryTagPersonName
 WHERE  StudyKey = @studyKey
        AND SeriesKey = ISNULL(@seriesKey, SeriesKey)
-       AND InstanceKey = ISNULL(@instanceKey, InstanceKey);
+       AND InstanceKey = ISNULL(@instanceKey, InstanceKey)
+       AND PartitionKey = @partitionKey;
 INSERT INTO dbo.DeletedInstance (PartitionKey, StudyInstanceUid, SeriesInstanceUid, SopInstanceUid, Watermark, DeletedDateTime, RetryCount, CleanupAfter)
 SELECT PartitionKey,
        StudyInstanceUid,
@@ -1539,107 +1279,56 @@
     BEGIN
         DELETE dbo.Series
         WHERE  StudyKey = @studyKey
-               AND SeriesInstanceUid = ISNULL(@seriesInstanceUid, SeriesInstanceUid);
+               AND SeriesInstanceUid = ISNULL(@seriesInstanceUid, SeriesInstanceUid)
+               AND PartitionKey = @partitionKey;
         DELETE dbo.ExtendedQueryTagString
         WHERE  StudyKey = @studyKey
-               AND SeriesKey = ISNULL(@seriesKey, SeriesKey);
+               AND SeriesKey = ISNULL(@seriesKey, SeriesKey)
+               AND PartitionKey = @partitionKey;
         DELETE dbo.ExtendedQueryTagLong
         WHERE  StudyKey = @studyKey
-               AND SeriesKey = ISNULL(@seriesKey, SeriesKey);
+               AND SeriesKey = ISNULL(@seriesKey, SeriesKey)
+               AND PartitionKey = @partitionKey;
         DELETE dbo.ExtendedQueryTagDouble
         WHERE  StudyKey = @studyKey
-               AND SeriesKey = ISNULL(@seriesKey, SeriesKey);
+               AND SeriesKey = ISNULL(@seriesKey, SeriesKey)
+               AND PartitionKey = @partitionKey;
         DELETE dbo.ExtendedQueryTagDateTime
         WHERE  StudyKey = @studyKey
-               AND SeriesKey = ISNULL(@seriesKey, SeriesKey);
+               AND SeriesKey = ISNULL(@seriesKey, SeriesKey)
+               AND PartitionKey = @partitionKey;
         DELETE dbo.ExtendedQueryTagPersonName
         WHERE  StudyKey = @studyKey
-               AND SeriesKey = ISNULL(@seriesKey, SeriesKey);
+               AND SeriesKey = ISNULL(@seriesKey, SeriesKey)
+               AND PartitionKey = @partitionKey;
     END
 IF NOT EXISTS (SELECT *
                FROM   dbo.Series WITH (HOLDLOCK, UPDLOCK)
-               WHERE  Studykey = @studyKey)
+               WHERE  Studykey = @studyKey
+                      AND PartitionKey = @partitionKey)
     BEGIN
         DELETE dbo.Study
-        WHERE  StudyKey = @studyKey;
+        WHERE  StudyKey = @studyKey
+               AND PartitionKey = @partitionKey;
         DELETE dbo.ExtendedQueryTagString
-        WHERE  StudyKey = @studyKey;
+        WHERE  StudyKey = @studyKey
+               AND PartitionKey = @partitionKey;
         DELETE dbo.ExtendedQueryTagLong
-        WHERE  StudyKey = @studyKey;
+        WHERE  StudyKey = @studyKey
+               AND PartitionKey = @partitionKey;
         DELETE dbo.ExtendedQueryTagDouble
-        WHERE  StudyKey = @studyKey;
+        WHERE  StudyKey = @studyKey
+               AND PartitionKey = @partitionKey;
         DELETE dbo.ExtendedQueryTagDateTime
-        WHERE  StudyKey = @studyKey;
+        WHERE  StudyKey = @studyKey
+               AND PartitionKey = @partitionKey;
         DELETE dbo.ExtendedQueryTagPersonName
-        WHERE  StudyKey = @studyKey;
+        WHERE  StudyKey = @studyKey
+               AND PartitionKey = @partitionKey;
     END
 COMMIT TRANSACTION;
 
 GO
-CREATE OR ALTER PROCEDURE dbo.EndAddInstance
-@studyInstanceUid VARCHAR (64), @seriesInstanceUid VARCHAR (64), @sopInstanceUid VARCHAR (64), @watermark BIGINT, @maxTagKey INT=NULL, @stringExtendedQueryTags dbo.InsertStringExtendedQueryTagTableType_1 READONLY, @longExtendedQueryTags dbo.InsertLongExtendedQueryTagTableType_1 READONLY, @doubleExtendedQueryTags dbo.InsertDoubleExtendedQueryTagTableType_1 READONLY, @dateTimeExtendedQueryTags dbo.InsertDateTimeExtendedQueryTagTableType_1 READONLY, @personNameExtendedQueryTags dbo.InsertPersonNameExtendedQueryTagTableType_1 READONLY
-AS
-SET NOCOUNT ON;
-SET XACT_ABORT ON;
-BEGIN TRANSACTION;
-IF @maxTagKey < (SELECT ISNULL(MAX(TagKey), 0)
-                 FROM   dbo.ExtendedQueryTag WITH (HOLDLOCK))
-    THROW 50409, 'Max extended query tag key does not match', 10;
-DECLARE @currentDate AS DATETIME2 (7) = SYSUTCDATETIME();
-UPDATE dbo.Instance
-SET    Status                = 1,
-       LastStatusUpdatedDate = @currentDate
-WHERE  StudyInstanceUid = @studyInstanceUid
-       AND SeriesInstanceUid = @seriesInstanceUid
-       AND SopInstanceUid = @sopInstanceUid
-       AND Watermark = @watermark;
-IF @@ROWCOUNT = 0
-    THROW 50404, 'Instance does not exist', 1;
-EXECUTE dbo.IndexInstance @watermark, @stringExtendedQueryTags, @longExtendedQueryTags, @doubleExtendedQueryTags, @dateTimeExtendedQueryTags, @personNameExtendedQueryTags;
-INSERT  INTO dbo.ChangeFeed (Timestamp, Action, StudyInstanceUid, SeriesInstanceUid, SopInstanceUid, OriginalWatermark)
-VALUES                     (@currentDate, 0, @studyInstanceUid, @seriesInstanceUid, @sopInstanceUid, @watermark);
-UPDATE dbo.ChangeFeed
-SET    CurrentWatermark = @watermark
-WHERE  StudyInstanceUid = @studyInstanceUid
-       AND SeriesInstanceUid = @seriesInstanceUid
-       AND SopInstanceUid = @sopInstanceUid;
-COMMIT TRANSACTION;
-
-GO
-CREATE OR ALTER PROCEDURE dbo.EndAddInstanceV2
-@partitionKey INT, @studyInstanceUid VARCHAR (64), @seriesInstanceUid VARCHAR (64), @sopInstanceUid VARCHAR (64), @watermark BIGINT, @maxTagKey INT=NULL, @stringExtendedQueryTags dbo.InsertStringExtendedQueryTagTableType_1 READONLY, @longExtendedQueryTags dbo.InsertLongExtendedQueryTagTableType_1 READONLY, @doubleExtendedQueryTags dbo.InsertDoubleExtendedQueryTagTableType_1 READONLY, @dateTimeExtendedQueryTags dbo.InsertDateTimeExtendedQueryTagTableType_1 READONLY, @personNameExtendedQueryTags dbo.InsertPersonNameExtendedQueryTagTableType_1 READONLY
-AS
-SET NOCOUNT ON;
-SET XACT_ABORT ON;
-BEGIN TRANSACTION;
-IF @maxTagKey < (SELECT ISNULL(MAX(TagKey), 0)
-                 FROM   dbo.ExtendedQueryTag WITH (HOLDLOCK))
-    THROW 50409, 'Max extended query tag key does not match', 10;
-DECLARE @currentDate AS DATETIME2 (7) = SYSUTCDATETIME();
-UPDATE dbo.Instance
-SET    Status                = 1,
-       LastStatusUpdatedDate = @currentDate
-WHERE  PartitionKey = @partitionKey
-       AND StudyInstanceUid = @studyInstanceUid
-       AND SeriesInstanceUid = @seriesInstanceUid
-       AND SopInstanceUid = @sopInstanceUid
-       AND Watermark = @watermark;
-IF @@ROWCOUNT = 0
-    THROW 50404, 'Instance does not exist', 1;
-EXECUTE dbo.IndexInstance @watermark, @stringExtendedQueryTags, @longExtendedQueryTags, @doubleExtendedQueryTags, @dateTimeExtendedQueryTags, @personNameExtendedQueryTags;
-INSERT  INTO dbo.ChangeFeed (Timestamp, Action, PartitionKey, StudyInstanceUid, SeriesInstanceUid, SopInstanceUid, OriginalWatermark)
-VALUES                     (@currentDate, 0, @partitionKey, @studyInstanceUid, @seriesInstanceUid, @sopInstanceUid, @watermark);
-UPDATE dbo.ChangeFeed
-SET    CurrentWatermark = @watermark
-WHERE  PartitionKey = @partitionKey
-       AND StudyInstanceUid = @studyInstanceUid
-       AND SeriesInstanceUid = @seriesInstanceUid
-       AND SopInstanceUid = @sopInstanceUid;
-COMMIT TRANSACTION;
-
-GO
-=======
->>>>>>> 36aed022
 CREATE OR ALTER PROCEDURE dbo.GetChangeFeed
 @limit INT, @offset BIGINT
 AS
@@ -1929,7 +1618,6 @@
 END
 
 GO
-<<<<<<< HEAD
 CREATE OR ALTER PROCEDURE dbo.GetInstancesByWatermarkRangeV2
 @startWatermark BIGINT, @endWatermark BIGINT, @status TINYINT
 AS
@@ -1994,43 +1682,8 @@
 END
 
 GO
-CREATE OR ALTER PROCEDURE dbo.IncrementDeletedInstanceRetry
-@studyInstanceUid VARCHAR (64), @seriesInstanceUid VARCHAR (64), @sopInstanceUid VARCHAR (64), @watermark BIGINT, @cleanupAfter DATETIMEOFFSET (0)
-AS
-SET NOCOUNT ON;
-DECLARE @retryCount AS INT;
-UPDATE dbo.DeletedInstance
-SET    @retryCount = RetryCount = RetryCount + 1,
-       CleanupAfter             = @cleanupAfter
-WHERE  StudyInstanceUid = @studyInstanceUid
-       AND SeriesInstanceUid = @seriesInstanceUid
-       AND SopInstanceUid = @sopInstanceUid
-       AND Watermark = @watermark;
-SELECT @retryCount;
-
-GO
-CREATE OR ALTER PROCEDURE dbo.IncrementDeletedInstanceRetryV2
-@partitionKey INT, @studyInstanceUid VARCHAR (64), @seriesInstanceUid VARCHAR (64), @sopInstanceUid VARCHAR (64), @watermark BIGINT, @cleanupAfter DATETIMEOFFSET (0)
-AS
-SET NOCOUNT ON;
-DECLARE @retryCount AS INT;
-UPDATE dbo.DeletedInstance
-SET    @retryCount = RetryCount = RetryCount + 1,
-       CleanupAfter             = @cleanupAfter
-WHERE  PartitionKey = @partitionKey
-       AND StudyInstanceUid = @studyInstanceUid
-       AND SeriesInstanceUid = @seriesInstanceUid
-       AND SopInstanceUid = @sopInstanceUid
-       AND Watermark = @watermark;
-SELECT @retryCount;
-
-GO
-CREATE OR ALTER PROCEDURE dbo.IndexInstance
-@watermark BIGINT, @stringExtendedQueryTags dbo.InsertStringExtendedQueryTagTableType_1 READONLY, @longExtendedQueryTags dbo.InsertLongExtendedQueryTagTableType_1 READONLY, @doubleExtendedQueryTags dbo.InsertDoubleExtendedQueryTagTableType_1 READONLY, @dateTimeExtendedQueryTags dbo.InsertDateTimeExtendedQueryTagTableType_1 READONLY, @personNameExtendedQueryTags dbo.InsertPersonNameExtendedQueryTagTableType_1 READONLY
-=======
 CREATE OR ALTER PROCEDURE dbo.IIndexInstanceCore
-@studyKey BIGINT, @seriesKey BIGINT, @instanceKey BIGINT, @watermark BIGINT, @stringExtendedQueryTags dbo.InsertStringExtendedQueryTagTableType_1 READONLY, @longExtendedQueryTags dbo.InsertLongExtendedQueryTagTableType_1 READONLY, @doubleExtendedQueryTags dbo.InsertDoubleExtendedQueryTagTableType_1 READONLY, @dateTimeExtendedQueryTags dbo.InsertDateTimeExtendedQueryTagTableType_2 READONLY, @personNameExtendedQueryTags dbo.InsertPersonNameExtendedQueryTagTableType_1 READONLY
->>>>>>> 36aed022
+@partitionKey INT, @studyKey BIGINT, @seriesKey BIGINT, @instanceKey BIGINT, @watermark BIGINT, @stringExtendedQueryTags dbo.InsertStringExtendedQueryTagTableType_1 READONLY, @longExtendedQueryTags dbo.InsertLongExtendedQueryTagTableType_1 READONLY, @doubleExtendedQueryTags dbo.InsertDoubleExtendedQueryTagTableType_1 READONLY, @dateTimeExtendedQueryTags dbo.InsertDateTimeExtendedQueryTagTableType_2 READONLY, @personNameExtendedQueryTags dbo.InsertPersonNameExtendedQueryTagTableType_1 READONLY
 AS
 BEGIN
     IF EXISTS (SELECT 1
@@ -2046,13 +1699,14 @@
                           dbo.ExtendedQueryTag WITH (REPEATABLEREAD)
                           ON dbo.ExtendedQueryTag.TagKey = input.TagKey
                              AND dbo.ExtendedQueryTag.TagStatus <> 2) AS S ON T.TagKey = S.TagKey
+                                                                              AND T.PartitionKey = @partitionKey
                                                                               AND T.StudyKey = @studyKey
                                                                               AND ISNULL(T.SeriesKey, @seriesKey) = @seriesKey
                                                                               AND ISNULL(T.InstanceKey, @instanceKey) = @instanceKey
             WHEN MATCHED AND @watermark > T.Watermark THEN UPDATE 
             SET T.Watermark = @watermark,
                 T.TagValue  = S.TagValue
-            WHEN NOT MATCHED THEN INSERT (TagKey, TagValue, StudyKey, SeriesKey, InstanceKey, Watermark) VALUES (S.TagKey, S.TagValue, @studyKey, (CASE WHEN S.TagLevel <> 2 THEN @seriesKey ELSE NULL END), (CASE WHEN S.TagLevel = 0 THEN @instanceKey ELSE NULL END), @watermark);
+            WHEN NOT MATCHED THEN INSERT (TagKey, TagValue, PartitionKey, StudyKey, SeriesKey, InstanceKey, Watermark) VALUES (S.TagKey, S.TagValue, @partitionKey, @studyKey, (CASE WHEN S.TagLevel <> 2 THEN @seriesKey ELSE NULL END), (CASE WHEN S.TagLevel = 0 THEN @instanceKey ELSE NULL END), @watermark);
         END
     IF EXISTS (SELECT 1
                FROM   @longExtendedQueryTags)
@@ -2067,13 +1721,14 @@
                           dbo.ExtendedQueryTag WITH (REPEATABLEREAD)
                           ON dbo.ExtendedQueryTag.TagKey = input.TagKey
                              AND dbo.ExtendedQueryTag.TagStatus <> 2) AS S ON T.TagKey = S.TagKey
+                                                                              AND T.PartitionKey = @partitionKey
                                                                               AND T.StudyKey = @studyKey
                                                                               AND ISNULL(T.SeriesKey, @seriesKey) = @seriesKey
                                                                               AND ISNULL(T.InstanceKey, @instanceKey) = @instanceKey
             WHEN MATCHED AND @watermark > T.Watermark THEN UPDATE 
             SET T.Watermark = @watermark,
                 T.TagValue  = S.TagValue
-            WHEN NOT MATCHED THEN INSERT (TagKey, TagValue, StudyKey, SeriesKey, InstanceKey, Watermark) VALUES (S.TagKey, S.TagValue, @studyKey, (CASE WHEN S.TagLevel <> 2 THEN @seriesKey ELSE NULL END), (CASE WHEN S.TagLevel = 0 THEN @instanceKey ELSE NULL END), @watermark);
+            WHEN NOT MATCHED THEN INSERT (TagKey, TagValue, PartitionKey, StudyKey, SeriesKey, InstanceKey, Watermark) VALUES (S.TagKey, S.TagValue, @partitionKey, @studyKey, (CASE WHEN S.TagLevel <> 2 THEN @seriesKey ELSE NULL END), (CASE WHEN S.TagLevel = 0 THEN @instanceKey ELSE NULL END), @watermark);
         END
     IF EXISTS (SELECT 1
                FROM   @doubleExtendedQueryTags)
@@ -2088,13 +1743,14 @@
                           dbo.ExtendedQueryTag WITH (REPEATABLEREAD)
                           ON dbo.ExtendedQueryTag.TagKey = input.TagKey
                              AND dbo.ExtendedQueryTag.TagStatus <> 2) AS S ON T.TagKey = S.TagKey
+                                                                              AND T.PartitionKey = @partitionKey
                                                                               AND T.StudyKey = @studyKey
                                                                               AND ISNULL(T.SeriesKey, @seriesKey) = @seriesKey
                                                                               AND ISNULL(T.InstanceKey, @instanceKey) = @instanceKey
             WHEN MATCHED AND @watermark > T.Watermark THEN UPDATE 
             SET T.Watermark = @watermark,
                 T.TagValue  = S.TagValue
-            WHEN NOT MATCHED THEN INSERT (TagKey, TagValue, StudyKey, SeriesKey, InstanceKey, Watermark) VALUES (S.TagKey, S.TagValue, @studyKey, (CASE WHEN S.TagLevel <> 2 THEN @seriesKey ELSE NULL END), (CASE WHEN S.TagLevel = 0 THEN @instanceKey ELSE NULL END), @watermark);
+            WHEN NOT MATCHED THEN INSERT (TagKey, TagValue, PartitionKey, StudyKey, SeriesKey, InstanceKey, Watermark) VALUES (S.TagKey, S.TagValue, @partitionKey, @studyKey, (CASE WHEN S.TagLevel <> 2 THEN @seriesKey ELSE NULL END), (CASE WHEN S.TagLevel = 0 THEN @instanceKey ELSE NULL END), @watermark);
         END
     IF EXISTS (SELECT 1
                FROM   @dateTimeExtendedQueryTags)
@@ -2110,6 +1766,7 @@
                           dbo.ExtendedQueryTag WITH (REPEATABLEREAD)
                           ON dbo.ExtendedQueryTag.TagKey = input.TagKey
                              AND dbo.ExtendedQueryTag.TagStatus <> 2) AS S ON T.TagKey = S.TagKey
+                                                                              AND T.PartitionKey = @partitionKey
                                                                               AND T.StudyKey = @studyKey
                                                                               AND ISNULL(T.SeriesKey, @seriesKey) = @seriesKey
                                                                               AND ISNULL(T.InstanceKey, @instanceKey) = @instanceKey
@@ -2117,7 +1774,7 @@
             SET T.Watermark   = @watermark,
                 T.TagValue    = S.TagValue,
                 T.TagValueUtc = S.TagValueUtc
-            WHEN NOT MATCHED THEN INSERT (TagKey, TagValue, StudyKey, SeriesKey, InstanceKey, Watermark, TagValueUtc) VALUES (S.TagKey, S.TagValue, @studyKey, (CASE WHEN S.TagLevel <> 2 THEN @seriesKey ELSE NULL END), (CASE WHEN S.TagLevel = 0 THEN @instanceKey ELSE NULL END), @watermark, S.TagValueUtc);
+            WHEN NOT MATCHED THEN INSERT (TagKey, TagValue, PartitionKey, StudyKey, SeriesKey, InstanceKey, Watermark, TagValueUtc) VALUES (S.TagKey, S.TagValue, @partitionKey, @studyKey, (CASE WHEN S.TagLevel <> 2 THEN @seriesKey ELSE NULL END), (CASE WHEN S.TagLevel = 0 THEN @instanceKey ELSE NULL END), @watermark, S.TagValueUtc);
         END
     IF EXISTS (SELECT 1
                FROM   @personNameExtendedQueryTags)
@@ -2132,13 +1789,14 @@
                           dbo.ExtendedQueryTag WITH (REPEATABLEREAD)
                           ON dbo.ExtendedQueryTag.TagKey = input.TagKey
                              AND dbo.ExtendedQueryTag.TagStatus <> 2) AS S ON T.TagKey = S.TagKey
+                                                                              AND T.PartitionKey = @partitionKey
                                                                               AND T.StudyKey = @studyKey
                                                                               AND ISNULL(T.SeriesKey, @seriesKey) = @seriesKey
                                                                               AND ISNULL(T.InstanceKey, @instanceKey) = @instanceKey
             WHEN MATCHED AND @watermark > T.Watermark THEN UPDATE 
             SET T.Watermark = @watermark,
                 T.TagValue  = S.TagValue
-            WHEN NOT MATCHED THEN INSERT (TagKey, TagValue, StudyKey, SeriesKey, InstanceKey, Watermark) VALUES (S.TagKey, S.TagValue, @studyKey, (CASE WHEN S.TagLevel <> 2 THEN @seriesKey ELSE NULL END), (CASE WHEN S.TagLevel = 0 THEN @instanceKey ELSE NULL END), @watermark);
+            WHEN NOT MATCHED THEN INSERT (TagKey, TagValue, PartitionKey, StudyKey, SeriesKey, InstanceKey, Watermark) VALUES (S.TagKey, S.TagValue, @partitionKey, @studyKey, (CASE WHEN S.TagLevel <> 2 THEN @seriesKey ELSE NULL END), (CASE WHEN S.TagLevel = 0 THEN @instanceKey ELSE NULL END), @watermark);
         END
 END
 
@@ -2152,6 +1810,22 @@
 SET    @retryCount = RetryCount = RetryCount + 1,
        CleanupAfter             = @cleanupAfter
 WHERE  StudyInstanceUid = @studyInstanceUid
+       AND SeriesInstanceUid = @seriesInstanceUid
+       AND SopInstanceUid = @sopInstanceUid
+       AND Watermark = @watermark;
+SELECT @retryCount;
+
+GO
+CREATE OR ALTER PROCEDURE dbo.IncrementDeletedInstanceRetryV2
+@partitionKey INT, @studyInstanceUid VARCHAR (64), @seriesInstanceUid VARCHAR (64), @sopInstanceUid VARCHAR (64), @watermark BIGINT, @cleanupAfter DATETIMEOFFSET (0)
+AS
+SET NOCOUNT ON;
+DECLARE @retryCount AS INT;
+UPDATE dbo.DeletedInstance
+SET    @retryCount = RetryCount = RetryCount + 1,
+       CleanupAfter             = @cleanupAfter
+WHERE  PartitionKey = @partitionKey
+       AND StudyInstanceUid = @studyInstanceUid
        AND SeriesInstanceUid = @seriesInstanceUid
        AND SopInstanceUid = @sopInstanceUid
        AND Watermark = @watermark;
@@ -2288,31 +1962,18 @@
 END
 
 GO
-<<<<<<< HEAD
-CREATE OR ALTER PROCEDURE dbo.IndexInstanceV3
-=======
 CREATE OR ALTER PROCEDURE dbo.IndexInstanceV2
->>>>>>> 36aed022
 @watermark BIGINT, @stringExtendedQueryTags dbo.InsertStringExtendedQueryTagTableType_1 READONLY, @longExtendedQueryTags dbo.InsertLongExtendedQueryTagTableType_1 READONLY, @doubleExtendedQueryTags dbo.InsertDoubleExtendedQueryTagTableType_1 READONLY, @dateTimeExtendedQueryTags dbo.InsertDateTimeExtendedQueryTagTableType_2 READONLY, @personNameExtendedQueryTags dbo.InsertPersonNameExtendedQueryTagTableType_1 READONLY
 AS
 BEGIN
     SET NOCOUNT ON;
     SET XACT_ABORT ON;
     BEGIN TRANSACTION;
-<<<<<<< HEAD
-    DECLARE @partitionKey AS INT;
-=======
->>>>>>> 36aed022
     DECLARE @studyKey AS BIGINT;
     DECLARE @seriesKey AS BIGINT;
     DECLARE @instanceKey AS BIGINT;
     DECLARE @status AS TINYINT;
-<<<<<<< HEAD
-    SELECT @partitionKey = PartitionKey,
-           @studyKey = StudyKey,
-=======
     SELECT @studyKey = StudyKey,
->>>>>>> 36aed022
            @seriesKey = SeriesKey,
            @instanceKey = InstanceKey,
            @status = Status
@@ -2322,126 +1983,45 @@
         THROW 50404, 'Instance does not exists', 1;
     IF @status <> 1
         THROW 50409, 'Instance has not yet been stored succssfully', 1;
-<<<<<<< HEAD
-    IF EXISTS (SELECT 1
-               FROM   @stringExtendedQueryTags)
-        BEGIN
-            MERGE INTO dbo.ExtendedQueryTagString WITH (HOLDLOCK)
-             AS T
-            USING (SELECT input.TagKey,
-                          input.TagValue,
-                          input.TagLevel
-                   FROM   @stringExtendedQueryTags AS input
-                          INNER JOIN
-                          dbo.ExtendedQueryTag WITH (REPEATABLEREAD)
-                          ON dbo.ExtendedQueryTag.TagKey = input.TagKey
-                             AND dbo.ExtendedQueryTag.TagStatus <> 2) AS S ON T.TagKey = S.TagKey
-                                                                              AND T.PartitionKey = @partitionKey
-                                                                              AND T.StudyKey = @studyKey
-                                                                              AND ISNULL(T.SeriesKey, @seriesKey) = @seriesKey
-                                                                              AND ISNULL(T.InstanceKey, @instanceKey) = @instanceKey
-            WHEN MATCHED THEN UPDATE 
-            SET T.Watermark = IIF (@watermark > T.Watermark, @watermark, T.Watermark),
-                T.TagValue  = IIF (@watermark > T.Watermark, S.TagValue, T.TagValue)
-            WHEN NOT MATCHED THEN INSERT (TagKey, TagValue, PartitionKey, StudyKey, SeriesKey, InstanceKey, Watermark) VALUES (S.TagKey, S.TagValue, @partitionKey, @studyKey, (CASE WHEN S.TagLevel <> 2 THEN @seriesKey ELSE NULL END), (CASE WHEN S.TagLevel = 0 THEN @instanceKey ELSE NULL END), @watermark);
-        END
-    IF EXISTS (SELECT 1
-               FROM   @longExtendedQueryTags)
-        BEGIN
-            MERGE INTO dbo.ExtendedQueryTagLong WITH (HOLDLOCK)
-             AS T
-            USING (SELECT input.TagKey,
-                          input.TagValue,
-                          input.TagLevel
-                   FROM   @longExtendedQueryTags AS input
-                          INNER JOIN
-                          dbo.ExtendedQueryTag WITH (REPEATABLEREAD)
-                          ON dbo.ExtendedQueryTag.TagKey = input.TagKey
-                             AND dbo.ExtendedQueryTag.TagStatus <> 2) AS S ON T.TagKey = S.TagKey
-                                                                              AND T.PartitionKey = @partitionKey
-                                                                              AND T.StudyKey = @studyKey
-                                                                              AND ISNULL(T.SeriesKey, @seriesKey) = @seriesKey
-                                                                              AND ISNULL(T.InstanceKey, @instanceKey) = @instanceKey
-            WHEN MATCHED THEN UPDATE 
-            SET T.Watermark = IIF (@watermark > T.Watermark, @watermark, T.Watermark),
-                T.TagValue  = IIF (@watermark > T.Watermark, S.TagValue, T.TagValue)
-            WHEN NOT MATCHED THEN INSERT (TagKey, TagValue, PartitionKey, StudyKey, SeriesKey, InstanceKey, Watermark) VALUES (S.TagKey, S.TagValue, @partitionKey, @studyKey, (CASE WHEN S.TagLevel <> 2 THEN @seriesKey ELSE NULL END), (CASE WHEN S.TagLevel = 0 THEN @instanceKey ELSE NULL END), @watermark);
-        END
-    IF EXISTS (SELECT 1
-               FROM   @doubleExtendedQueryTags)
-        BEGIN
-            MERGE INTO dbo.ExtendedQueryTagDouble WITH (HOLDLOCK)
-             AS T
-            USING (SELECT input.TagKey,
-                          input.TagValue,
-                          input.TagLevel
-                   FROM   @doubleExtendedQueryTags AS input
-                          INNER JOIN
-                          dbo.ExtendedQueryTag WITH (REPEATABLEREAD)
-                          ON dbo.ExtendedQueryTag.TagKey = input.TagKey
-                             AND dbo.ExtendedQueryTag.TagStatus <> 2) AS S ON T.TagKey = S.TagKey
-                                                                              AND T.PartitionKey = @partitionKey
-                                                                              AND T.StudyKey = @studyKey
-                                                                              AND ISNULL(T.SeriesKey, @seriesKey) = @seriesKey
-                                                                              AND ISNULL(T.InstanceKey, @instanceKey) = @instanceKey
-            WHEN MATCHED THEN UPDATE 
-            SET T.Watermark = IIF (@watermark > T.Watermark, @watermark, T.Watermark),
-                T.TagValue  = IIF (@watermark > T.Watermark, S.TagValue, T.TagValue)
-            WHEN NOT MATCHED THEN INSERT (TagKey, TagValue, PartitionKey, StudyKey, SeriesKey, InstanceKey, Watermark) VALUES (S.TagKey, S.TagValue, @partitionKey, @studyKey, (CASE WHEN S.TagLevel <> 2 THEN @seriesKey ELSE NULL END), (CASE WHEN S.TagLevel = 0 THEN @instanceKey ELSE NULL END), @watermark);
-        END
-    IF EXISTS (SELECT 1
-               FROM   @dateTimeExtendedQueryTags)
-        BEGIN
-            MERGE INTO dbo.ExtendedQueryTagDateTime WITH (HOLDLOCK)
-             AS T
-            USING (SELECT input.TagKey,
-                          input.TagValue,
-                          input.TagValueUtc,
-                          input.TagLevel
-                   FROM   @dateTimeExtendedQueryTags AS input
-                          INNER JOIN
-                          dbo.ExtendedQueryTag WITH (REPEATABLEREAD)
-                          ON dbo.ExtendedQueryTag.TagKey = input.TagKey
-                             AND dbo.ExtendedQueryTag.TagStatus <> 2) AS S ON T.TagKey = S.TagKey
-                                                                              AND T.PartitionKey = @partitionKey
-                                                                              AND T.StudyKey = @studyKey
-                                                                              AND ISNULL(T.SeriesKey, @seriesKey) = @seriesKey
-                                                                              AND ISNULL(T.InstanceKey, @instanceKey) = @instanceKey
-            WHEN MATCHED THEN UPDATE 
-            SET T.Watermark = IIF (@watermark > T.Watermark, @watermark, T.Watermark),
-                T.TagValue  = IIF (@watermark > T.Watermark, S.TagValue, T.TagValue)
-            WHEN NOT MATCHED THEN INSERT (TagKey, TagValue, PartitionKey, StudyKey, SeriesKey, InstanceKey, Watermark, TagValueUtc) VALUES (S.TagKey, S.TagValue, @partitionKey, @studyKey, (CASE WHEN S.TagLevel <> 2 THEN @seriesKey ELSE NULL END), (CASE WHEN S.TagLevel = 0 THEN @instanceKey ELSE NULL END), @watermark, S.TagValueUtc);
-        END
-    IF EXISTS (SELECT 1
-               FROM   @personNameExtendedQueryTags)
-        BEGIN
-            MERGE INTO dbo.ExtendedQueryTagPersonName WITH (HOLDLOCK)
-             AS T
-            USING (SELECT input.TagKey,
-                          input.TagValue,
-                          input.TagLevel
-                   FROM   @personNameExtendedQueryTags AS input
-                          INNER JOIN
-                          dbo.ExtendedQueryTag WITH (REPEATABLEREAD)
-                          ON dbo.ExtendedQueryTag.TagKey = input.TagKey
-                             AND dbo.ExtendedQueryTag.TagStatus <> 2) AS S ON T.TagKey = S.TagKey
-                                                                              AND T.PartitionKey = @partitionKey
-                                                                              AND T.StudyKey = @studyKey
-                                                                              AND ISNULL(T.SeriesKey, @seriesKey) = @seriesKey
-                                                                              AND ISNULL(T.InstanceKey, @instanceKey) = @instanceKey
-            WHEN MATCHED THEN UPDATE 
-            SET T.Watermark = IIF (@watermark > T.Watermark, @watermark, T.Watermark),
-                T.TagValue  = IIF (@watermark > T.Watermark, S.TagValue, T.TagValue)
-            WHEN NOT MATCHED THEN INSERT (TagKey, TagValue, PartitionKey, StudyKey, SeriesKey, InstanceKey, Watermark) VALUES (S.TagKey, S.TagValue, @partitionKey, @studyKey, (CASE WHEN S.TagLevel <> 2 THEN @seriesKey ELSE NULL END), (CASE WHEN S.TagLevel = 0 THEN @instanceKey ELSE NULL END), @watermark);
-        END
-=======
     BEGIN TRY
         EXECUTE dbo.IIndexInstanceCore @studyKey, @seriesKey, @instanceKey, @watermark, @stringExtendedQueryTags, @longExtendedQueryTags, @doubleExtendedQueryTags, @dateTimeExtendedQueryTags, @personNameExtendedQueryTags;
     END TRY
     BEGIN CATCH
         THROW;
     END CATCH
->>>>>>> 36aed022
+    COMMIT TRANSACTION;
+END
+
+GO
+CREATE OR ALTER PROCEDURE dbo.IndexInstanceV3
+@watermark BIGINT, @stringExtendedQueryTags dbo.InsertStringExtendedQueryTagTableType_1 READONLY, @longExtendedQueryTags dbo.InsertLongExtendedQueryTagTableType_1 READONLY, @doubleExtendedQueryTags dbo.InsertDoubleExtendedQueryTagTableType_1 READONLY, @dateTimeExtendedQueryTags dbo.InsertDateTimeExtendedQueryTagTableType_2 READONLY, @personNameExtendedQueryTags dbo.InsertPersonNameExtendedQueryTagTableType_1 READONLY
+AS
+BEGIN
+    SET NOCOUNT ON;
+    SET XACT_ABORT ON;
+    BEGIN TRANSACTION;
+    DECLARE @partitionKey AS INT;
+    DECLARE @studyKey AS BIGINT;
+    DECLARE @seriesKey AS BIGINT;
+    DECLARE @instanceKey AS BIGINT;
+    DECLARE @status AS TINYINT;
+    SELECT @partitionKey = PartitionKey,
+           @studyKey = StudyKey,
+           @seriesKey = SeriesKey,
+           @instanceKey = InstanceKey,
+           @status = Status
+    FROM   dbo.Instance WITH (HOLDLOCK)
+    WHERE  Watermark = @watermark;
+    IF @@ROWCOUNT = 0
+        THROW 50404, 'Instance does not exists', 1;
+    IF @status <> 1
+        THROW 50409, 'Instance has not yet been stored succssfully', 1;
+    BEGIN TRY
+        EXECUTE dbo.IIndexInstanceCore @partitionKey, @studyKey, @seriesKey, @instanceKey, @watermark, @stringExtendedQueryTags, @longExtendedQueryTags, @doubleExtendedQueryTags, @dateTimeExtendedQueryTags, @personNameExtendedQueryTags;
+    END TRY
+    BEGIN CATCH
+        THROW;
+    END CATCH
     COMMIT TRANSACTION;
 END
 
@@ -2496,57 +2076,6 @@
 CREATE OR ALTER PROCEDURE dbo.UpdateInstanceStatus
 @studyInstanceUid VARCHAR (64), @seriesInstanceUid VARCHAR (64), @sopInstanceUid VARCHAR (64), @watermark BIGINT, @status TINYINT, @maxTagKey INT=NULL
 AS
-<<<<<<< HEAD
-SET NOCOUNT ON;
-SET XACT_ABORT ON;
-BEGIN TRANSACTION;
-DECLARE @currentDate AS DATETIME2 (7) = SYSUTCDATETIME();
-UPDATE dbo.Instance
-SET    Status                = @status,
-       LastStatusUpdatedDate = @currentDate
-WHERE  StudyInstanceUid = @studyInstanceUid
-       AND SeriesInstanceUid = @seriesInstanceUid
-       AND SopInstanceUid = @sopInstanceUid
-       AND Watermark = @watermark;
-IF @@ROWCOUNT = 0
-    THROW 50404, 'Instance does not exist', 1;
-INSERT  INTO dbo.ChangeFeed (Timestamp, Action, StudyInstanceUid, SeriesInstanceUid, SopInstanceUid, OriginalWatermark)
-VALUES                     (@currentDate, 0, @studyInstanceUid, @seriesInstanceUid, @sopInstanceUid, @watermark);
-UPDATE dbo.ChangeFeed
-SET    CurrentWatermark = @watermark
-WHERE  StudyInstanceUid = @studyInstanceUid
-       AND SeriesInstanceUid = @seriesInstanceUid
-       AND SopInstanceUid = @sopInstanceUid;
-COMMIT TRANSACTION;
-
-GO
-CREATE OR ALTER PROCEDURE dbo.UpdateInstanceStatusV2
-@partitionKey INT, @studyInstanceUid VARCHAR (64), @seriesInstanceUid VARCHAR (64), @sopInstanceUid VARCHAR (64), @watermark BIGINT, @status TINYINT
-AS
-SET NOCOUNT ON;
-SET XACT_ABORT ON;
-BEGIN TRANSACTION;
-DECLARE @currentDate AS DATETIME2 (7) = SYSUTCDATETIME();
-UPDATE dbo.Instance
-SET    Status                = @status,
-       LastStatusUpdatedDate = @currentDate
-WHERE  PartitionKey = @partitionKey
-       AND StudyInstanceUid = @studyInstanceUid
-       AND SeriesInstanceUid = @seriesInstanceUid
-       AND SopInstanceUid = @sopInstanceUid
-       AND Watermark = @watermark;
-IF @@ROWCOUNT = 0
-    THROW 50404, 'Instance does not exist', 1;
-INSERT  INTO dbo.ChangeFeed (Timestamp, Action, PartitionKey, StudyInstanceUid, SeriesInstanceUid, SopInstanceUid, OriginalWatermark)
-VALUES                     (@currentDate, 0, @partitionKey, @studyInstanceUid, @seriesInstanceUid, @sopInstanceUid, @watermark);
-UPDATE dbo.ChangeFeed
-SET    CurrentWatermark = @watermark
-WHERE  PartitionKey = @partitionKey
-       AND StudyInstanceUid = @studyInstanceUid
-       AND SeriesInstanceUid = @seriesInstanceUid
-       AND SopInstanceUid = @sopInstanceUid;
-COMMIT TRANSACTION;
-=======
 BEGIN
     SET NOCOUNT ON;
     SET XACT_ABORT ON;
@@ -2573,6 +2102,38 @@
            AND SopInstanceUid = @sopInstanceUid;
     COMMIT TRANSACTION;
 END
->>>>>>> 36aed022
+
+GO
+CREATE OR ALTER PROCEDURE dbo.UpdateInstanceStatusV2
+@partitionKey INT, @studyInstanceUid VARCHAR (64), @seriesInstanceUid VARCHAR (64), @sopInstanceUid VARCHAR (64), @watermark BIGINT, @status TINYINT, @maxTagKey INT=NULL
+AS
+BEGIN
+    SET NOCOUNT ON;
+    SET XACT_ABORT ON;
+    BEGIN TRANSACTION;
+    IF @maxTagKey < (SELECT ISNULL(MAX(TagKey), 0)
+                     FROM   dbo.ExtendedQueryTag WITH (HOLDLOCK))
+        THROW 50409, 'Max extended query tag key does not match', 10;
+    DECLARE @currentDate AS DATETIME2 (7) = SYSUTCDATETIME();
+    UPDATE dbo.Instance
+    SET    Status                = @status,
+           LastStatusUpdatedDate = @currentDate
+    WHERE  PartitionKey = @partitionKey
+           AND StudyInstanceUid = @studyInstanceUid
+           AND SeriesInstanceUid = @seriesInstanceUid
+           AND SopInstanceUid = @sopInstanceUid
+           AND Watermark = @watermark;
+    IF @@ROWCOUNT = 0
+        THROW 50404, 'Instance does not exist', 1;
+    INSERT  INTO dbo.ChangeFeed (Timestamp, Action, PartitionKey, StudyInstanceUid, SeriesInstanceUid, SopInstanceUid, OriginalWatermark)
+    VALUES                     (@currentDate, 0, @partitionKey, @studyInstanceUid, @seriesInstanceUid, @sopInstanceUid, @watermark);
+    UPDATE dbo.ChangeFeed
+    SET    CurrentWatermark = @watermark
+    WHERE  PartitionKey = @partitionKey
+           AND StudyInstanceUid = @studyInstanceUid
+           AND SeriesInstanceUid = @seriesInstanceUid
+           AND SopInstanceUid = @sopInstanceUid;
+    COMMIT TRANSACTION;
+END
 
 GO