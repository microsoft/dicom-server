﻿// -------------------------------------------------------------------------------------------------
// Copyright (c) Microsoft Corporation. All rights reserved.
// Licensed under the MIT License (MIT). See LICENSE in the repo root for license information.
// -------------------------------------------------------------------------------------------------

using System.Collections.Generic;
using System.Data;
using System.Globalization;
using System.Linq;
using System.Threading;
using System.Threading.Tasks;
using EnsureThat;
using Microsoft.Data.SqlClient;
using Microsoft.Extensions.Logging;
using Microsoft.Health.Dicom.Core.Exceptions;
using Microsoft.Health.Dicom.Core.Features.CustomTag;
using Microsoft.Health.Dicom.SqlServer.Features.Schema;
using Microsoft.Health.Dicom.SqlServer.Features.Schema.Model;
using Microsoft.Health.SqlServer.Features.Client;
using Microsoft.Health.SqlServer.Features.Schema;
using Microsoft.Health.SqlServer.Features.Storage;

namespace Microsoft.Health.Dicom.SqlServer.Features.CustomTag
{
    public class SqlCustomTagStore : ICustomTagStore
    {
        private readonly SqlConnectionWrapperFactory _sqlConnectionWrapperFactory;
        private readonly SchemaInformation _schemaInformation;
        private readonly ILogger<SqlCustomTagStore> _logger;

        public SqlCustomTagStore(
           SqlConnectionWrapperFactory sqlConnectionWrapperFactory,
           SchemaInformation schemaInformation,
           ILogger<SqlCustomTagStore> logger)
        {
            EnsureArg.IsNotNull(sqlConnectionWrapperFactory, nameof(sqlConnectionWrapperFactory));
            EnsureArg.IsNotNull(schemaInformation, nameof(schemaInformation));
            EnsureArg.IsNotNull(logger, nameof(logger));

            _sqlConnectionWrapperFactory = sqlConnectionWrapperFactory;
            _schemaInformation = schemaInformation;
            _logger = logger;
        }

        public async Task AddCustomTagsAsync(IEnumerable<CustomTagEntry> customTagEntries, CancellationToken cancellationToken = default)
        {
            if (_schemaInformation.Current < SchemaVersionConstants.SupportCustomTagSchemaVersion)
            {
                throw new BadRequestException(DicomSqlServerResource.SchemaVersionNeedsToBeUpgraded);
            }

            using (SqlConnectionWrapper sqlConnectionWrapper = await _sqlConnectionWrapperFactory.ObtainSqlConnectionWrapperAsync(cancellationToken))
            using (SqlCommandWrapper sqlCommandWrapper = sqlConnectionWrapper.CreateSqlCommand())
            {
                IEnumerable<AddCustomTagsInputTableTypeV1Row> rows = customTagEntries.Select(ToAddCustomTagsInputTableTypeV1Row);
                V2.AddCustomTags.PopulateCommand(sqlCommandWrapper, new V2.AddCustomTagsTableValuedParameters(rows));

                try
                {
                    await sqlCommandWrapper.ExecuteNonQueryAsync(cancellationToken);
                }
                catch (SqlException ex)
                {
                    switch (ex.Number)
                    {
                        case SqlErrorCodes.Conflict:
                            throw new CustomTagsAlreadyExistsException();

                        default:
                            throw new DataStoreException(ex);
                    }
                }
            }
        }

        public async Task<IEnumerable<CustomTagEntry>> GetCustomTagsAsync(string path, CancellationToken cancellationToken = default)
        {
            if (_schemaInformation.Current < SchemaVersionConstants.SupportCustomTagSchemaVersion)
            {
                throw new BadRequestException(DicomSqlServerResource.SchemaVersionNeedsToBeUpgraded);
            }

            List<CustomTagEntry> results = new List<CustomTagEntry>();

            using (SqlConnectionWrapper sqlConnectionWrapper = await _sqlConnectionWrapperFactory.ObtainSqlConnectionWrapperAsync(cancellationToken))
            using (SqlCommandWrapper sqlCommandWrapper = sqlConnectionWrapper.CreateSqlCommand())
            {
                V2.GetCustomTag.PopulateCommand(sqlCommandWrapper, path);

                using (var reader = await sqlCommandWrapper.ExecuteReaderAsync(CommandBehavior.SequentialAccess, cancellationToken))
                {
                    while (await reader.ReadAsync(cancellationToken))
                    {
                        (string tagPath, string tagVR, int tagLevel, int tagStatus) = reader.ReadRow(
                           V2.CustomTag.TagPath,
                           V2.CustomTag.TagVR,
                           V2.CustomTag.TagLevel,
                           V2.CustomTag.TagStatus);

                        results.Add(new CustomTagEntry { Path = tagPath, VR = tagVR, Level = (CustomTagLevel)tagLevel, Status = (CustomTagStatus)tagStatus });
                    }
                }
            }

            return results;
        }

<<<<<<< HEAD
        public Task DeleteCustomTagAsync(long key, CancellationToken cancellationToken = default)
        {
            throw new System.NotImplementedException();
        }

=======
>>>>>>> 5000cca0
        private static AddCustomTagsInputTableTypeV1Row ToAddCustomTagsInputTableTypeV1Row(CustomTagEntry entry)
        {
            return new AddCustomTagsInputTableTypeV1Row(entry.Path, entry.VR, (byte)entry.Level);
        }

        public async Task DeleteCustomTagAsync(string tagPath, string vr, CancellationToken cancellationToken = default)
        {
            if (_schemaInformation.Current < SchemaVersionConstants.SupportCustomTagSchemaVersion)
            {
                throw new BadRequestException(DicomSqlServerResource.SchemaVersionNeedsToBeUpgraded);
            }

            using (SqlConnectionWrapper sqlConnectionWrapper = await _sqlConnectionWrapperFactory.ObtainSqlConnectionWrapperAsync(cancellationToken))
            using (SqlCommandWrapper sqlCommandWrapper = sqlConnectionWrapper.CreateSqlCommand())
            {
                VLatest.DeleteCustomTag.PopulateCommand(sqlCommandWrapper, tagPath, (byte)CustomTagLimit.CustomTagVRAndDataTypeMapping[vr]);

                try
                {
                    await sqlCommandWrapper.ExecuteNonQueryAsync(cancellationToken);
                }
                catch (SqlException ex)
                {
                    switch (ex.Number)
                    {
                        case SqlErrorCodes.NotFound:
                            throw new CustomTagNotFoundException(
                                string.Format(CultureInfo.InvariantCulture, DicomSqlServerResource.CustomTagNotFound, tagPath));
                        case SqlErrorCodes.PreconditionFailed:
                            throw new CustomTagBusyException(
                                string.Format(CultureInfo.InvariantCulture, DicomSqlServerResource.CustomTagIsBusy, tagPath));
                        default:
                            throw new DataStoreException(ex);
                    }
                }
            }
        }
    }
}<|MERGE_RESOLUTION|>--- conflicted
+++ resolved
@@ -105,14 +105,43 @@
             return results;
         }
 
-<<<<<<< HEAD
+        public async Task<IEnumerable<CustomTagEntry>> GetCustomTagsAsync(string path, CancellationToken cancellationToken = default)
+        {
+            if (_schemaInformation.Current < SchemaVersionConstants.SupportCustomTagSchemaVersion)
+            {
+                throw new BadRequestException(DicomSqlServerResource.SchemaVersionNeedsToBeUpgraded);
+            }
+
+            List<CustomTagEntry> results = new List<CustomTagEntry>();
+
+            using (SqlConnectionWrapper sqlConnectionWrapper = await _sqlConnectionWrapperFactory.ObtainSqlConnectionWrapperAsync(cancellationToken))
+            using (SqlCommandWrapper sqlCommandWrapper = sqlConnectionWrapper.CreateSqlCommand())
+            {
+                V2.GetCustomTag.PopulateCommand(sqlCommandWrapper, path);
+
+                using (var reader = await sqlCommandWrapper.ExecuteReaderAsync(CommandBehavior.SequentialAccess, cancellationToken))
+                {
+                    while (await reader.ReadAsync(cancellationToken))
+                    {
+                        (string tagPath, string tagVR, int tagLevel, int tagStatus) = reader.ReadRow(
+                           V2.CustomTag.TagPath,
+                           V2.CustomTag.TagVR,
+                           V2.CustomTag.TagLevel,
+                           V2.CustomTag.TagStatus);
+
+                        results.Add(new CustomTagEntry { Path = tagPath, VR = tagVR, Level = (CustomTagLevel)tagLevel, Status = (CustomTagStatus)tagStatus });
+                    }
+                }
+            }
+
+            return results;
+        }
+
         public Task DeleteCustomTagAsync(long key, CancellationToken cancellationToken = default)
         {
             throw new System.NotImplementedException();
         }
 
-=======
->>>>>>> 5000cca0
         private static AddCustomTagsInputTableTypeV1Row ToAddCustomTagsInputTableTypeV1Row(CustomTagEntry entry)
         {
             return new AddCustomTagsInputTableTypeV1Row(entry.Path, entry.VR, (byte)entry.Level);
