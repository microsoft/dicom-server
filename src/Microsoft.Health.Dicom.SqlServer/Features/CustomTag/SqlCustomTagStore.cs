﻿// -------------------------------------------------------------------------------------------------
// Copyright (c) Microsoft Corporation. All rights reserved.
// Licensed under the MIT License (MIT). See LICENSE in the repo root for license information.
// -------------------------------------------------------------------------------------------------

using System.Collections.Generic;
using System.Data;
using System.Diagnostics;
using System.Globalization;
using System.Linq;
using System.Threading;
using System.Threading.Tasks;
using EnsureThat;
using Microsoft.Data.SqlClient;
using Microsoft.Health.Dicom.Core.Exceptions;
using Microsoft.Health.Dicom.Core.Features.CustomTag;
using Microsoft.Health.Dicom.SqlServer.Features.Schema;
using Microsoft.Health.Dicom.SqlServer.Features.Schema.Model;
using Microsoft.Health.SqlServer.Features.Client;
using Microsoft.Health.SqlServer.Features.Schema;
using Microsoft.Health.SqlServer.Features.Storage;

namespace Microsoft.Health.Dicom.SqlServer.Features.CustomTag
{
    public class SqlCustomTagStore : ICustomTagStore
    {
        private readonly SqlConnectionWrapperFactory _sqlConnectionWrapperFactory;
        private readonly SchemaInformation _schemaInformation;

        public SqlCustomTagStore(
           SqlConnectionWrapperFactory sqlConnectionWrapperFactory,
           SchemaInformation schemaInformation)
        {
            EnsureArg.IsNotNull(sqlConnectionWrapperFactory, nameof(sqlConnectionWrapperFactory));
            EnsureArg.IsNotNull(schemaInformation, nameof(schemaInformation));

            _sqlConnectionWrapperFactory = sqlConnectionWrapperFactory;
            _schemaInformation = schemaInformation;
        }

        public async Task AddCustomTagsAsync(IEnumerable<CustomTagEntry> customTagEntries, CancellationToken cancellationToken = default)
        {
            if (_schemaInformation.Current < SchemaVersionConstants.SupportCustomTagSchemaVersion)
            {
                throw new BadRequestException(DicomSqlServerResource.SchemaVersionNeedsToBeUpgraded);
            }

            using (SqlConnectionWrapper sqlConnectionWrapper = await _sqlConnectionWrapperFactory.ObtainSqlConnectionWrapperAsync(cancellationToken))
            using (SqlCommandWrapper sqlCommandWrapper = sqlConnectionWrapper.CreateSqlCommand())
            {
                IEnumerable<AddCustomTagsInputTableTypeV1Row> rows = customTagEntries.Select(ToAddCustomTagsInputTableTypeV1Row);

                VLatest.AddCustomTags.PopulateCommand(sqlCommandWrapper, new VLatest.AddCustomTagsTableValuedParameters(rows));

                try
                {
                    await sqlCommandWrapper.ExecuteNonQueryAsync(cancellationToken);
                }
                catch (SqlException ex)
                {
                    switch (ex.Number)
                    {
                        case SqlErrorCodes.Conflict:
                            throw new CustomTagsAlreadyExistsException();

                        default:
                            throw new DataStoreException(ex);
                    }
                }
            }
        }

<<<<<<< HEAD
        public async Task<IReadOnlyCollection<CustomTagEntry>> GetCustomTagsAsync(string path, CancellationToken cancellationToken)
=======
        public async Task<IReadOnlyList<CustomTagStoreEntry>> GetCustomTagsAsync(string path, CancellationToken cancellationToken = default)
>>>>>>> 79aa115d
        {
            if (_schemaInformation.Current < SchemaVersionConstants.SupportCustomTagSchemaVersion)
            {
                throw new BadRequestException(DicomSqlServerResource.SchemaVersionNeedsToBeUpgraded);
            }

            List<CustomTagStoreEntry> results = new List<CustomTagStoreEntry>();

            using (SqlConnectionWrapper sqlConnectionWrapper = await _sqlConnectionWrapperFactory.ObtainSqlConnectionWrapperAsync(cancellationToken))
            using (SqlCommandWrapper sqlCommandWrapper = sqlConnectionWrapper.CreateSqlCommand())
            {
                VLatest.GetCustomTag.PopulateCommand(sqlCommandWrapper, path);

                var executionTimeWatch = Stopwatch.StartNew();
                using (var reader = await sqlCommandWrapper.ExecuteReaderAsync(CommandBehavior.SequentialAccess, cancellationToken))
                {
                    while (await reader.ReadAsync(cancellationToken))
                    {
                        (long tagKey, string tagPath, string tagVR, int tagLevel, int tagStatus) = reader.ReadRow(
                            VLatest.CustomTag.TagKey,
                            VLatest.CustomTag.TagPath,
                            VLatest.CustomTag.TagVR,
                            VLatest.CustomTag.TagLevel,
                            VLatest.CustomTag.TagStatus);

                        results.Add(new CustomTagStoreEntry(tagKey, tagPath, tagVR, (CustomTagLevel)tagLevel, (CustomTagStatus)tagStatus));
                    }

                    executionTimeWatch.Stop();
                    _logger.LogInformation(executionTimeWatch.ElapsedMilliseconds.ToString());
                }
            }

            return results;
        }

        private static AddCustomTagsInputTableTypeV1Row ToAddCustomTagsInputTableTypeV1Row(CustomTagEntry entry)
        {
            return new AddCustomTagsInputTableTypeV1Row(entry.Path, entry.VR, (byte)entry.Level);
        }

        public async Task DeleteCustomTagAsync(string tagPath, string vr, CancellationToken cancellationToken = default)
        {
            if (_schemaInformation.Current < SchemaVersionConstants.SupportCustomTagSchemaVersion)
            {
                throw new BadRequestException(DicomSqlServerResource.SchemaVersionNeedsToBeUpgraded);
            }

            using (SqlConnectionWrapper sqlConnectionWrapper = await _sqlConnectionWrapperFactory.ObtainSqlConnectionWrapperAsync(cancellationToken))
            using (SqlCommandWrapper sqlCommandWrapper = sqlConnectionWrapper.CreateSqlCommand())
            {
                VLatest.DeleteCustomTag.PopulateCommand(sqlCommandWrapper, tagPath, (byte)CustomTagLimit.CustomTagVRAndDataTypeMapping[vr]);

                try
                {
                    await sqlCommandWrapper.ExecuteNonQueryAsync(cancellationToken);
                }
                catch (SqlException ex)
                {
                    switch (ex.Number)
                    {
                        case SqlErrorCodes.NotFound:
                            throw new CustomTagNotFoundException(
                                string.Format(CultureInfo.InvariantCulture, DicomSqlServerResource.CustomTagNotFound, tagPath));
                        case SqlErrorCodes.PreconditionFailed:
                            throw new CustomTagBusyException(
                                string.Format(CultureInfo.InvariantCulture, DicomSqlServerResource.CustomTagIsBusy, tagPath));
                        default:
                            throw new DataStoreException(ex);
                    }
                }
            }
        }
    }
}<|MERGE_RESOLUTION|>--- conflicted
+++ resolved
@@ -70,11 +70,7 @@
             }
         }
 
-<<<<<<< HEAD
-        public async Task<IReadOnlyCollection<CustomTagEntry>> GetCustomTagsAsync(string path, CancellationToken cancellationToken)
-=======
         public async Task<IReadOnlyList<CustomTagStoreEntry>> GetCustomTagsAsync(string path, CancellationToken cancellationToken = default)
->>>>>>> 79aa115d
         {
             if (_schemaInformation.Current < SchemaVersionConstants.SupportCustomTagSchemaVersion)
             {
