﻿// -------------------------------------------------------------------------------------------------
// Copyright (c) Microsoft Corporation. All rights reserved.
// Licensed under the MIT License (MIT). See LICENSE in the repo root for license information.
// -------------------------------------------------------------------------------------------------

using System.Collections.Generic;
using System.Data;
using System.Linq;
using System.Threading;
using System.Threading.Tasks;
using Microsoft.Data.SqlClient;
using Microsoft.Extensions.Logging;
using Microsoft.Health.Dicom.Core.Exceptions;
using Microsoft.Health.Dicom.Core.Features.ExtendedQueryTag;
using Microsoft.Health.Dicom.SqlServer.Features.Schema;
using Microsoft.Health.Dicom.SqlServer.Features.Schema.Model;
using Microsoft.Health.SqlServer.Features.Client;
using Microsoft.Health.SqlServer.Features.Storage;

namespace Microsoft.Health.Dicom.SqlServer.Features.ExtendedQueryTag
{
    internal class SqlExtendedQueryTagStoreV3 : SqlExtendedQueryTagStoreV2
    {
        public SqlExtendedQueryTagStoreV3(
           SqlConnectionWrapperFactory sqlConnectionWrapperFactory,
           ILogger<SqlExtendedQueryTagStoreV3> logger)
            : base(sqlConnectionWrapperFactory, logger)
        {
        }

        public override SchemaVersion Version => SchemaVersion.V3;

        public override async Task<IReadOnlyList<int>> AddExtendedQueryTagsAsync(
            IEnumerable<AddExtendedQueryTagEntry> extendedQueryTagEntries,
            int maxAllowedCount,
            bool ready = false,
            CancellationToken cancellationToken = default)
        {
            if (ready)
            {
                throw new BadRequestException(DicomSqlServerResource.SchemaVersionNeedsToBeUpgraded);
            }

            using (SqlConnectionWrapper sqlConnectionWrapper = await ConnectionWrapperFactory.ObtainSqlConnectionWrapperAsync(cancellationToken))
            using (SqlCommandWrapper sqlCommandWrapper = sqlConnectionWrapper.CreateSqlCommand())
            {
                IEnumerable<AddExtendedQueryTagsInputTableTypeV1Row> rows = extendedQueryTagEntries.Select(ToAddExtendedQueryTagsInputTableTypeV1Row);

<<<<<<< HEAD
                V3.AddExtendedQueryTags.PopulateCommand(sqlCommandWrapper, maxAllowedCount, new V3.AddExtendedQueryTagsTableValuedParameters(rows));
=======
                VLatest.AddExtendedQueryTags.PopulateCommand(sqlCommandWrapper, rows, maxAllowedCount);
>>>>>>> a6387cd8

                try
                {
                    await sqlCommandWrapper.ExecuteNonQueryAsync(cancellationToken);
                    var allTags = (await GetExtendedQueryTagsAsync(path: null, cancellationToken: cancellationToken))
                        .ToDictionary(x => x.Path, x => x.Key);

                    return extendedQueryTagEntries
                        .Select(x => allTags[x.Path])
                        .ToList();
                }
                catch (SqlException ex)
                {
                    switch (ex.Number)
                    {
                        case SqlErrorCodes.Conflict:
                        {
                            if (ex.State == 1)
                            {
                                throw new ExtendedQueryTagsExceedsMaxAllowedCountException(maxAllowedCount);
                            }
                            else
                            {
                                throw new ExtendedQueryTagsAlreadyExistsException();
                            }
                        }

                        default:
                            throw new DataStoreException(ex);
                    }
                }
            }
        }
    }
}<|MERGE_RESOLUTION|>--- conflicted
+++ resolved
@@ -46,11 +46,7 @@
             {
                 IEnumerable<AddExtendedQueryTagsInputTableTypeV1Row> rows = extendedQueryTagEntries.Select(ToAddExtendedQueryTagsInputTableTypeV1Row);
 
-<<<<<<< HEAD
-                V3.AddExtendedQueryTags.PopulateCommand(sqlCommandWrapper, maxAllowedCount, new V3.AddExtendedQueryTagsTableValuedParameters(rows));
-=======
-                VLatest.AddExtendedQueryTags.PopulateCommand(sqlCommandWrapper, rows, maxAllowedCount);
->>>>>>> a6387cd8
+                V3.AddExtendedQueryTags.PopulateCommand(sqlCommandWrapper, rows, maxAllowedCount);
 
                 try
                 {
