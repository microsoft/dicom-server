--- conflicted
+++ resolved
@@ -52,13 +52,8 @@
 
         public async Task<IReadOnlyList<ExtendedQueryTagStoreEntry>> GetExtendedQueryTagsAsync(IReadOnlyList<int> queryTagKeys, CancellationToken cancellationToken = default)
         {
-<<<<<<< HEAD
             ISqlExtendedQueryTagStore store = await _cache.GetAsync(cancellationToken: cancellationToken);
-            return await store.GetExtendedQueryTagsAsync(tagKeys, cancellationToken);
-=======
-            ISqlExtendedQueryTagStore store = await _cache.GetAsync(cancellationToken);
             return await store.GetExtendedQueryTagsAsync(queryTagKeys, cancellationToken);
->>>>>>> 1b7971ba
         }
 
         public async Task<IReadOnlyList<ExtendedQueryTagStoreEntry>> GetExtendedQueryTagsByOperationAsync(Guid operationId, CancellationToken cancellationToken = default)
