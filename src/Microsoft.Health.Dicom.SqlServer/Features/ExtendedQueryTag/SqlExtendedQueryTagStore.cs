﻿// -------------------------------------------------------------------------------------------------
// Copyright (c) Microsoft Corporation. All rights reserved.
// Licensed under the MIT License (MIT). See LICENSE in the repo root for license information.
// -------------------------------------------------------------------------------------------------

using System;
using System.Collections.Generic;
using System.Threading;
using System.Threading.Tasks;
using EnsureThat;
using Microsoft.Health.Dicom.Core.Features.ExtendedQueryTag;
using Microsoft.Health.Dicom.SqlServer.Features.Schema;

namespace Microsoft.Health.Dicom.SqlServer.Features.ExtendedQueryTag
{
    internal sealed class SqlExtendedQueryTagStore : IExtendedQueryTagStore
    {
        private readonly VersionedCache<ISqlExtendedQueryTagStore> _cache;

        public SqlExtendedQueryTagStore(VersionedCache<ISqlExtendedQueryTagStore> cache)
            => _cache = EnsureArg.IsNotNull(cache, nameof(cache));

        public async Task<IReadOnlyList<ExtendedQueryTagStoreEntry>> AddExtendedQueryTagsAsync(IEnumerable<AddExtendedQueryTagEntry> extendedQueryTagEntries, int maxAllowedCount, bool ready = false, CancellationToken cancellationToken = default)
        {
            ISqlExtendedQueryTagStore store = await _cache.GetAsync(cancellationToken: cancellationToken);
            return await store.AddExtendedQueryTagsAsync(extendedQueryTagEntries, maxAllowedCount, ready, cancellationToken);
        }

        public async Task<IReadOnlyList<ExtendedQueryTagStoreEntry>> AssignReindexingOperationAsync(IReadOnlyList<int> queryTagKeys, Guid operationId, bool returnIfCompleted = false, CancellationToken cancellationToken = default)
        {
            ISqlExtendedQueryTagStore store = await _cache.GetAsync(cancellationToken: cancellationToken);
            return await store.AssignReindexingOperationAsync(queryTagKeys, operationId, returnIfCompleted, cancellationToken);
        }

        public async Task<IReadOnlyList<int>> CompleteReindexingAsync(IReadOnlyList<int> queryTagKeys, CancellationToken cancellationToken = default)
        {
            ISqlExtendedQueryTagStore store = await _cache.GetAsync(cancellationToken: cancellationToken);
            return await store.CompleteReindexingAsync(queryTagKeys, cancellationToken);
        }

        public async Task DeleteExtendedQueryTagAsync(string tagPath, string vr, CancellationToken cancellationToken = default)
        {
            ISqlExtendedQueryTagStore store = await _cache.GetAsync(cancellationToken: cancellationToken);
            await store.DeleteExtendedQueryTagAsync(tagPath, vr, cancellationToken);
        }

        public async Task<ExtendedQueryTagStoreEntry> GetExtendedQueryTagAsync(string tagPath, CancellationToken cancellationToken = default)
        {
            ISqlExtendedQueryTagStore store = await _cache.GetAsync(cancellationToken: cancellationToken);
            return await store.GetExtendedQueryTagAsync(tagPath, cancellationToken);
        }

        public async Task<IReadOnlyList<ExtendedQueryTagStoreEntry>> GetExtendedQueryTagsAsync(int limit, int offset, CancellationToken cancellationToken = default)
        {
            ISqlExtendedQueryTagStore store = await _cache.GetAsync(cancellationToken: cancellationToken);
            return await store.GetExtendedQueryTagsAsync(limit, offset, cancellationToken);
        }

        public async Task<IReadOnlyList<ExtendedQueryTagStoreEntry>> GetExtendedQueryTagsAsync(IReadOnlyList<int> queryTagKeys, CancellationToken cancellationToken = default)
        {
            ISqlExtendedQueryTagStore store = await _cache.GetAsync(cancellationToken: cancellationToken);
            return await store.GetExtendedQueryTagsAsync(queryTagKeys, cancellationToken);
        }

        public async Task<IReadOnlyList<ExtendedQueryTagStoreEntry>> GetExtendedQueryTagsByOperationAsync(Guid operationId, CancellationToken cancellationToken = default)
        {
            ISqlExtendedQueryTagStore store = await _cache.GetAsync(cancellationToken: cancellationToken);
            return await store.GetExtendedQueryTagsByOperationAsync(operationId, cancellationToken);
        }

        ///<inheritdoc/>
<<<<<<< HEAD
        public async Task<ExtendedQueryTagStoreEntry> UpdateExtendedQueryTagQueryStatusAsync(string tagPath, QueryTagQueryStatus queryStatus, CancellationToken cancellationToken = default)
        {
            ISqlExtendedQueryTagStore store = await _cache.GetAsync(cancellationToken);
            return await store.UpdateExtendedQueryTagQueryStatusAsync(tagPath, queryStatus, cancellationToken);
=======
        public async Task<ExtendedQueryTagStoreEntry> UpdateQueryStatusAsync(string tagPath, QueryStatus queryStatus, CancellationToken cancellationToken = default)
        {
            ISqlExtendedQueryTagStore store = await _cache.GetAsync(cancellationToken);
            return await store.UpdateQueryStatusAsync(tagPath, queryStatus, cancellationToken);
>>>>>>> 5f250579
        }
    }
}<|MERGE_RESOLUTION|>--- conflicted
+++ resolved
@@ -69,17 +69,10 @@
         }
 
         ///<inheritdoc/>
-<<<<<<< HEAD
-        public async Task<ExtendedQueryTagStoreEntry> UpdateExtendedQueryTagQueryStatusAsync(string tagPath, QueryTagQueryStatus queryStatus, CancellationToken cancellationToken = default)
-        {
-            ISqlExtendedQueryTagStore store = await _cache.GetAsync(cancellationToken);
-            return await store.UpdateExtendedQueryTagQueryStatusAsync(tagPath, queryStatus, cancellationToken);
-=======
         public async Task<ExtendedQueryTagStoreEntry> UpdateQueryStatusAsync(string tagPath, QueryStatus queryStatus, CancellationToken cancellationToken = default)
         {
             ISqlExtendedQueryTagStore store = await _cache.GetAsync(cancellationToken);
             return await store.UpdateQueryStatusAsync(tagPath, queryStatus, cancellationToken);
->>>>>>> 5f250579
         }
     }
 }