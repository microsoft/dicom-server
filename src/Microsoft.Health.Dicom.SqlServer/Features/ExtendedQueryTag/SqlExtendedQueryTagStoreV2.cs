--- conflicted
+++ resolved
@@ -93,19 +93,7 @@
                 {
                     if (!await reader.ReadAsync(cancellationToken))
                     {
-<<<<<<< HEAD
-                        (int tagKey, string tagPath, string tagVR, string tagPrivateCreator, int tagLevel, int tagStatus) = reader.ReadRow(
-                            V2.ExtendedQueryTag.TagKey,
-                            V2.ExtendedQueryTag.TagPath,
-                            V2.ExtendedQueryTag.TagVR,
-                            V2.ExtendedQueryTag.TagPrivateCreator,
-                            V2.ExtendedQueryTag.TagLevel,
-                            V2.ExtendedQueryTag.TagStatus);
-
-                        results.Add(new ExtendedQueryTagStoreEntry(tagKey, tagPath, tagVR, tagPrivateCreator, (QueryTagLevel)tagLevel, (ExtendedQueryTagStatus)tagStatus, QueryStatus.Enabled));
-=======
                         throw new ExtendedQueryTagNotFoundException(string.Format(DicomCoreResource.ExtendedQueryTagNotFound, path));
->>>>>>> 56c589f1
                     }
 
                     (int tagKey, string tagPath, string tagVR, string tagPrivateCreator, int tagLevel, int tagStatus) = reader.ReadRow(
