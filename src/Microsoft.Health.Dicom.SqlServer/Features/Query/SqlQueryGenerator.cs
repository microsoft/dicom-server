--- conflicted
+++ resolved
@@ -4,11 +4,8 @@
 // -------------------------------------------------------------------------------------------------
 
 using System.Diagnostics;
-<<<<<<< HEAD
-=======
 using System.Linq;
 using Microsoft.Health.Dicom.Core.Features.ExtendedQueryTag;
->>>>>>> 0900d31e
 using Microsoft.Health.Dicom.Core.Features.Query;
 using Microsoft.Health.Dicom.Core.Features.Query.Model;
 using Microsoft.Health.Dicom.Core.Models;
@@ -382,19 +379,12 @@
 
         public override void Visit(PersonNameFuzzyMatchCondition fuzzyMatchCondition)
         {
-<<<<<<< HEAD
-            var dicomTagSqlEntry = DicomTagSqlEntry.GetDicomTagSqlEntry(fuzzyMatchCondition.DicomTag);
-
-            var fuzzyMatchString = $"\"{fuzzyMatchCondition.Value}*\"";
-            var tableAlias = GetTableAlias(dicomTagSqlEntry);
-=======
             var dicomTagSqlEntry = DicomTagSqlEntry.GetDicomTagSqlEntry(fuzzyMatchCondition.DicomTag, fuzzyMatchCondition.ExtendedQueryTagFilterDetails?.VR);
             char[] delimiterChars = { ' ' };
             string[] words = fuzzyMatchCondition.Value.Split(delimiterChars, System.StringSplitOptions.RemoveEmptyEntries);
 
             var fuzzyMatchString = string.Join(" AND ", words.Select(w => $"\"{w}*\""));
             var tableAlias = GetTableAlias(dicomTagSqlEntry, fuzzyMatchCondition.ExtendedQueryTagFilterDetails?.Key);
->>>>>>> 0900d31e
             _stringBuilder
                 .Append("AND ");
 
