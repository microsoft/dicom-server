--- conflicted
+++ resolved
@@ -351,7 +351,11 @@
         throw new BadRequestException(DicomSqlServerResource.SchemaVersionNeedsToBeUpgraded);
     }
 
-<<<<<<< HEAD
+    public virtual Task<IReadOnlyList<InstanceMetadata>> RetrieveDeletedInstancesWithPropertiesAsync(int batchSize, int maxRetries, CancellationToken cancellationToken = default)
+    {
+        throw new BadRequestException(DicomSqlServerResource.SchemaVersionNeedsToBeUpgraded);
+    }
+
     public virtual Task EndCreateInstanceIndexAsync(
         int partitionKey,
         DicomDataset dicomDataset,
@@ -361,9 +365,6 @@
         bool hasFrameMetadata = false,
         InstanceProperties instanceProperties = null,
         CancellationToken cancellationToken = default)
-=======
-    public virtual Task<IReadOnlyList<InstanceMetadata>> RetrieveDeletedInstancesWithPropertiesAsync(int batchSize, int maxRetries, CancellationToken cancellationToken = default)
->>>>>>> ab7fb7e0
     {
         throw new BadRequestException(DicomSqlServerResource.SchemaVersionNeedsToBeUpgraded);
     }
