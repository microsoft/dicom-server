--- conflicted
+++ resolved
@@ -17,12 +17,9 @@
 using Microsoft.Health.Dicom.Core.Features.ExtendedQueryTag;
 using Microsoft.Health.Dicom.Core.Features.Query.Model;
 using Microsoft.Health.Dicom.Core.Features.Workitem;
-<<<<<<< HEAD
 using Microsoft.Health.Dicom.Core.Features.Workitem.Model;
-=======
+using Microsoft.Health.Dicom.Core.Models;
 using Microsoft.Health.Dicom.SqlServer.Extensions;
->>>>>>> 761ddba9
-using Microsoft.Health.Dicom.Core.Models;
 using Microsoft.Health.Dicom.SqlServer.Features.ExtendedQueryTag;
 using Microsoft.Health.Dicom.SqlServer.Features.Schema;
 using Microsoft.Health.Dicom.SqlServer.Features.Schema.Model;
@@ -295,8 +292,6 @@
             }
         }
 
-<<<<<<< HEAD
-=======
         public virtual async Task<WorkitemQueryResult> QueryAsync(
             int partitionKey,
             BaseQueryExpression query,
@@ -330,6 +325,5 @@
 
             return new WorkitemQueryResult(results);
         }
->>>>>>> 761ddba9
     }
 }