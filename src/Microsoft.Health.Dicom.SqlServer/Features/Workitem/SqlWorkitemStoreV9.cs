--- conflicted
+++ resolved
@@ -106,31 +106,6 @@
             }
         }
 
-<<<<<<< HEAD
-        public virtual async Task EndAddWorkitemAsync(int partitionKey, long workitemKey, CancellationToken cancellationToken = default)
-        {
-            using (SqlConnectionWrapper sqlConnectionWrapper = await SqlConnectionWrapperFactory.ObtainSqlConnectionWrapperAsync(cancellationToken))
-            using (SqlCommandWrapper sqlCommandWrapper = sqlConnectionWrapper.CreateRetrySqlCommand())
-            {
-                VLatest.UpdateWorkitemStatus.PopulateCommand(
-                    sqlCommandWrapper,
-                    partitionKey,
-                    workitemKey,
-                    (byte)IndexStatus.Created); ;
-
-                try
-                {
-                    await sqlCommandWrapper.ExecuteScalarAsync(cancellationToken);
-                }
-                catch (SqlException ex)
-                {
-                    throw new DataStoreException(ex);
-                }
-            }
-        }
-
-=======
->>>>>>> 048d4641
         public virtual async Task<IReadOnlyList<WorkitemQueryTagStoreEntry>> GetWorkitemQueryTagsAsync(CancellationToken cancellationToken = default)
         {
             var results = new List<WorkitemQueryTagStoreEntry>();
