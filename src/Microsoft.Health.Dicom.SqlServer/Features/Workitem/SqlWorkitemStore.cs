﻿// -------------------------------------------------------------------------------------------------
// Copyright (c) Microsoft Corporation. All rights reserved.
// Licensed under the MIT License (MIT). See LICENSE in the repo root for license information.
// -------------------------------------------------------------------------------------------------

using System.Collections.Generic;
using System.Threading;
using System.Threading.Tasks;
using FellowOakDicom;
using EnsureThat;
using Microsoft.Health.Dicom.Core.Features.ExtendedQueryTag;
using Microsoft.Health.Dicom.Core.Features.Workitem;
using Microsoft.Health.Dicom.SqlServer.Features.Schema;
using Microsoft.Health.Dicom.Core.Features.Workitem.Model;
using Microsoft.Health.Dicom.Core.Features.Query.Model;

namespace Microsoft.Health.Dicom.SqlServer.Features.Workitem
{
    internal sealed class SqlWorkitemStore : IIndexWorkitemStore
    {
        private readonly VersionedCache<ISqlWorkitemStore> _cache;

        public SqlWorkitemStore(VersionedCache<ISqlWorkitemStore> cache)
            => _cache = EnsureArg.IsNotNull(cache, nameof(cache));

        public async Task<WorkitemInstanceIdentifier> BeginAddWorkitemAsync(int partitionKey, DicomDataset dataset, IEnumerable<QueryTag> queryTags, CancellationToken cancellationToken = default)
        {
            ISqlWorkitemStore store = await _cache.GetAsync(cancellationToken: cancellationToken);

            return await store.BeginAddWorkitemAsync(partitionKey, dataset, queryTags, cancellationToken);
        }

<<<<<<< HEAD
        public async Task EndAddWorkitemAsync(int partitionKey, long workitemKey, CancellationToken cancellationToken = default)
        {
            ISqlWorkitemStore store = await _cache.GetAsync(cancellationToken: cancellationToken);

            await store.EndAddWorkitemAsync(partitionKey, workitemKey, cancellationToken);
        }
        public async Task UpdateWorkitemStatusAsync(int partitionKey, long workitemKey, WorkitemStoreStatus status, CancellationToken cancellationToken = default)
        {
            var store = await _cache.GetAsync(cancellationToken: cancellationToken);

            await store.UpdateWorkitemStatusAsync(partitionKey, workitemKey, status, cancellationToken);
=======
        public async Task DeleteWorkitemAsync(WorkitemInstanceIdentifier identifier, CancellationToken cancellationToken = default)
        {
            ISqlWorkitemStore store = await _cache.GetAsync(cancellationToken: cancellationToken);
            await store.DeleteWorkitemAsync(identifier, cancellationToken);
>>>>>>> fec06479
        }

        public async Task UpdateWorkitemProcedureStepStateAsync(
            WorkitemMetadataStoreEntry workitemMetadata,
            long proposedWatermark,
            string procedureStepState,
            CancellationToken cancellationToken = default)
        {
            var store = await _cache.GetAsync(cancellationToken: cancellationToken);

            await store.UpdateWorkitemProcedureStepStateAsync(workitemMetadata, proposedWatermark, procedureStepState, cancellationToken);
        }

        public async Task DeleteWorkitemAsync(int partitionKey, string workitemUid, CancellationToken cancellationToken = default)
        {
            ISqlWorkitemStore store = await _cache.GetAsync(cancellationToken: cancellationToken);

            await store.DeleteWorkitemAsync(partitionKey, workitemUid, cancellationToken);
        }

        public async Task<IReadOnlyList<WorkitemQueryTagStoreEntry>> GetWorkitemQueryTagsAsync(CancellationToken cancellationToken = default)
        {
            ISqlWorkitemStore store = await _cache.GetAsync(cancellationToken: cancellationToken);
            return await store.GetWorkitemQueryTagsAsync(cancellationToken);
        }

        public async Task<WorkitemMetadataStoreEntry> GetWorkitemMetadataAsync(
            int partitionKey,
            string workitemUid,
            CancellationToken cancellationToken = default)
        {
            ISqlWorkitemStore store = await _cache.GetAsync(cancellationToken: cancellationToken);

            return await store.GetWorkitemMetadataAsync(partitionKey, workitemUid, cancellationToken);
        }

        public async Task<(long CurrentWatermark, long NextWatermark)?> GetCurrentAndNextWorkitemWatermarkAsync(long workitemKey, CancellationToken cancellationToken = default)
        {
            ISqlWorkitemStore store = await _cache.GetAsync(cancellationToken: cancellationToken);

            return await store.GetCurrentAndNextWorkitemWatermarkAsync(workitemKey, cancellationToken);
        }

        public async Task<WorkitemQueryResult> QueryAsync(int partitionKey, BaseQueryExpression query, CancellationToken cancellationToken = default)
        {
            ISqlWorkitemStore store = await _cache.GetAsync(cancellationToken: cancellationToken);
            return await store.QueryAsync(partitionKey, query, cancellationToken);
        }
    }
}<|MERGE_RESOLUTION|>--- conflicted
+++ resolved
@@ -30,7 +30,6 @@
             return await store.BeginAddWorkitemAsync(partitionKey, dataset, queryTags, cancellationToken);
         }
 
-<<<<<<< HEAD
         public async Task EndAddWorkitemAsync(int partitionKey, long workitemKey, CancellationToken cancellationToken = default)
         {
             ISqlWorkitemStore store = await _cache.GetAsync(cancellationToken: cancellationToken);
@@ -42,12 +41,6 @@
             var store = await _cache.GetAsync(cancellationToken: cancellationToken);
 
             await store.UpdateWorkitemStatusAsync(partitionKey, workitemKey, status, cancellationToken);
-=======
-        public async Task DeleteWorkitemAsync(WorkitemInstanceIdentifier identifier, CancellationToken cancellationToken = default)
-        {
-            ISqlWorkitemStore store = await _cache.GetAsync(cancellationToken: cancellationToken);
-            await store.DeleteWorkitemAsync(identifier, cancellationToken);
->>>>>>> fec06479
         }
 
         public async Task UpdateWorkitemProcedureStepStateAsync(
@@ -61,11 +54,10 @@
             await store.UpdateWorkitemProcedureStepStateAsync(workitemMetadata, proposedWatermark, procedureStepState, cancellationToken);
         }
 
-        public async Task DeleteWorkitemAsync(int partitionKey, string workitemUid, CancellationToken cancellationToken = default)
+        public async Task DeleteWorkitemAsync(WorkitemInstanceIdentifier identifier, CancellationToken cancellationToken = default)
         {
             ISqlWorkitemStore store = await _cache.GetAsync(cancellationToken: cancellationToken);
-
-            await store.DeleteWorkitemAsync(partitionKey, workitemUid, cancellationToken);
+            await store.DeleteWorkitemAsync(identifier, cancellationToken);
         }
 
         public async Task<IReadOnlyList<WorkitemQueryTagStoreEntry>> GetWorkitemQueryTagsAsync(CancellationToken cancellationToken = default)
