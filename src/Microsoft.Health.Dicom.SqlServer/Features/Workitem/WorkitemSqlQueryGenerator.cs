﻿// -------------------------------------------------------------------------------------------------
// Copyright (c) Microsoft Corporation. All rights reserved.
// Licensed under the MIT License (MIT). See LICENSE in the repo root for license information.
// -------------------------------------------------------------------------------------------------

using System.Linq;
using Microsoft.Health.Dicom.Core.Exceptions;
using Microsoft.Health.Dicom.Core.Features.ExtendedQueryTag;
using Microsoft.Health.Dicom.Core.Features.Query;
using Microsoft.Health.Dicom.Core.Features.Query.Model;
using Microsoft.Health.Dicom.Core.Models;
using Microsoft.Health.Dicom.SqlServer.Features.Query;
using Microsoft.Health.Dicom.SqlServer.Features.Schema;
using Microsoft.Health.Dicom.SqlServer.Features.Schema.Model;
using Microsoft.Health.SqlServer;
using Microsoft.Health.SqlServer.Features.Schema.Model;
using Microsoft.Health.SqlServer.Features.Storage;

namespace Microsoft.Health.Dicom.SqlServer.Features.Workitem
{
    internal class WorkitemSqlQueryGenerator : BaseSqlQueryGenerator
    {
        private readonly BaseQueryExpression _queryExpression;
        private const string WorkitemTableAlias = "w";

        public WorkitemSqlQueryGenerator(
            IndentedStringBuilder stringBuilder,
            BaseQueryExpression queryExpression,
            SqlQueryParameterManager sqlQueryParameterManager,
            SchemaVersion schemaVersion,
            int partitionKey)
            : base(stringBuilder, queryExpression, sqlQueryParameterManager, schemaVersion, partitionKey)
        {
            _queryExpression = queryExpression;

            if ((int)schemaVersion < SchemaVersionConstants.SupportUpsRsSchemaVersion)
            {
                throw new BadRequestException(DicomSqlServerResource.SchemaVersionNeedsToBeUpgraded);
            }

            Build();
        }

        protected override int? GetKeyFromQueryTag(QueryTag queryTag)
        {
            return queryTag.IsWorkitemQueryTag ? queryTag.WorkitemQueryTagStoreEntry.Key : null;
        }

        protected override bool IsIndexedQueryTag(QueryTag queryTag)
        {
            return queryTag.IsWorkitemQueryTag;
        }

        private void Build()
        {
            string projectionTableAlias = "f";

            AppendSelect(projectionTableAlias);

            AppendFilterTable(projectionTableAlias);

            AppendOptionRecompile();
        }

        private void AppendFilterTable(string filterAlias)
        {
            StringBuilder
                .AppendLine("( SELECT ")
                .Append(VLatest.Workitem.WorkitemUid, WorkitemTableAlias).AppendLine(",")
                .Append(VLatest.Workitem.WorkitemKey, WorkitemTableAlias).AppendLine();

<<<<<<< HEAD
            // Watermark support
            if ((int)SchemaVersion >= SchemaVersionConstants.SupportUpsRsWatermarkSchemaVersion)
            {
                StringBuilder
                    .AppendLine(",")
                    .Append(VLatest.Workitem.Watermark, WorkitemTableAlias).AppendLine();
=======
            if ((int)SchemaVersion >= SchemaVersionConstants.SupportUpsRsWatermarkSchemaVersion)
            {
                StringBuilder
                    .Append(",")
                    .Append(VLatest.Workitem.Watermark, WorkitemTableAlias)
                    .AppendLine();
>>>>>>> fec06479
            }

            StringBuilder.AppendLine($"FROM {VLatest.Workitem.TableName} {WorkitemTableAlias}");

            AppendLongSchemaQueryTables();

            StringBuilder.AppendLine("WHERE 1 = 1");

            AppendStatusClause(WorkitemTableAlias);

            AppendPartitionWhereClause(WorkitemTableAlias);

            using (IndentedStringBuilder.DelimitedScope delimited = StringBuilder.BeginDelimitedWhereClause())
            {
                AppendFilterClause();
            }

            AppendFilterPaging();

            StringBuilder.AppendLine($") {filterAlias}");
        }

        private void AppendLongSchemaQueryTables()
        {
            foreach (QueryFilterCondition condition in _queryExpression.FilterConditions.Where(x => x.QueryTag.IsWorkitemQueryTag))
            {
                AppendLongSchemaQueryTables(condition, out string extendedQueryTagTableAlias);

                StringBuilder
                    .Append("ON ")
                    .Append($"{extendedQueryTagTableAlias}.PartitionKey")
                    .Append(" = ")
                    .AppendLine(VLatest.Workitem.PartitionKey, WorkitemTableAlias);

                StringBuilder
                    .Append("AND ")
                    .Append($"{extendedQueryTagTableAlias}.ResourceType")
                    .Append(" = ")
                    .AppendLine($"{(int)QueryTagResourceType.Workitem}");

                StringBuilder
                    .Append("AND ")
                    .Append($"{extendedQueryTagTableAlias}.SopInstanceKey1")
                    .Append(" = ")
                    .AppendLine(VLatest.Workitem.WorkitemKey, WorkitemTableAlias);
            }
        }

        private void AppendSelect(string tableAlias)
        {
            StringBuilder
                .AppendLine("SELECT ")
                .Append(VLatest.Workitem.WorkitemKey, tableAlias).AppendLine(",")
<<<<<<< HEAD
                .Append(VLatest.Workitem.WorkitemUid, tableAlias);

            // Watermark support
            if ((int)SchemaVersion >= SchemaVersionConstants.SupportUpsRsWatermarkSchemaVersion)
            {
                StringBuilder
                    .AppendLine(",")
                    .Append(VLatest.Workitem.Watermark, tableAlias).AppendLine();
=======
                .Append(VLatest.Workitem.WorkitemUid, tableAlias).AppendLine();

            if ((int)SchemaVersion >= SchemaVersionConstants.SupportUpsRsWatermarkSchemaVersion)
            {
                StringBuilder
                    .Append(",")
                    .Append(VLatest.Workitem.Watermark, tableAlias)
                    .AppendLine();
>>>>>>> fec06479
            }

            StringBuilder.AppendLine("FROM");
        }

        private void AppendStatusClause(string tableAlias)
        {
            byte validStatus = (byte)IndexStatus.Created;
            StringBuilder
                .Append("AND ")
                .Append(VLatest.Workitem.Status, tableAlias)
                .AppendLine($" = {validStatus} ");
        }

        private void AppendFilterPaging()
        {
            BigIntColumn orderColumn = VLatest.Workitem.WorkitemKey;
            string tableAlias = WorkitemTableAlias;

            StringBuilder.Append($"ORDER BY ")
                .Append(orderColumn, tableAlias)
                .Append(" DESC")
                .AppendLine();
            StringBuilder.AppendLine($"OFFSET {_queryExpression.Offset} ROWS");
            StringBuilder.AppendLine($"FETCH NEXT {_queryExpression.EvaluatedLimit} ROWS ONLY");
        }
    }
}<|MERGE_RESOLUTION|>--- conflicted
+++ resolved
@@ -69,21 +69,12 @@
                 .Append(VLatest.Workitem.WorkitemUid, WorkitemTableAlias).AppendLine(",")
                 .Append(VLatest.Workitem.WorkitemKey, WorkitemTableAlias).AppendLine();
 
-<<<<<<< HEAD
-            // Watermark support
-            if ((int)SchemaVersion >= SchemaVersionConstants.SupportUpsRsWatermarkSchemaVersion)
-            {
-                StringBuilder
-                    .AppendLine(",")
-                    .Append(VLatest.Workitem.Watermark, WorkitemTableAlias).AppendLine();
-=======
             if ((int)SchemaVersion >= SchemaVersionConstants.SupportUpsRsWatermarkSchemaVersion)
             {
                 StringBuilder
                     .Append(",")
                     .Append(VLatest.Workitem.Watermark, WorkitemTableAlias)
                     .AppendLine();
->>>>>>> fec06479
             }
 
             StringBuilder.AppendLine($"FROM {VLatest.Workitem.TableName} {WorkitemTableAlias}");
@@ -137,16 +128,6 @@
             StringBuilder
                 .AppendLine("SELECT ")
                 .Append(VLatest.Workitem.WorkitemKey, tableAlias).AppendLine(",")
-<<<<<<< HEAD
-                .Append(VLatest.Workitem.WorkitemUid, tableAlias);
-
-            // Watermark support
-            if ((int)SchemaVersion >= SchemaVersionConstants.SupportUpsRsWatermarkSchemaVersion)
-            {
-                StringBuilder
-                    .AppendLine(",")
-                    .Append(VLatest.Workitem.Watermark, tableAlias).AppendLine();
-=======
                 .Append(VLatest.Workitem.WorkitemUid, tableAlias).AppendLine();
 
             if ((int)SchemaVersion >= SchemaVersionConstants.SupportUpsRsWatermarkSchemaVersion)
@@ -155,7 +136,6 @@
                     .Append(",")
                     .Append(VLatest.Workitem.Watermark, tableAlias)
                     .AppendLine();
->>>>>>> fec06479
             }
 
             StringBuilder.AppendLine("FROM");
