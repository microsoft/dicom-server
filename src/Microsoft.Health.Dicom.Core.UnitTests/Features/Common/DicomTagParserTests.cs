--- conflicted
+++ resolved
@@ -22,17 +22,10 @@
 
         [MemberData(nameof(GetValidTags))]
         [Theory]
-<<<<<<< HEAD
-        public void GivenValidTag_WhenParse_ThenShouldReturnCorrectValue(string dicomTagPath, DicomTag[] expectedTags)
-        {
-            DicomTag[] tags;
-            bool succeed = _dicomTagParser.TryParse(dicomTagPath, out tags);
-=======
         public void GivenValidTag_WhenParse_ThenShouldReturnCorrectValue(string dicomTagPath, DicomTag[] expectedTags, bool supportMultiple = false)
         {
             DicomTag[] tags;
             bool succeed = _dicomTagParser.TryParse(dicomTagPath, out tags, supportMultiple);
->>>>>>> a233d026
             Assert.True(succeed);
             for (int i = 0; i < expectedTags.Length; i++)
             {
@@ -45,11 +38,7 @@
         public void GivenInvalidTag_WhenParse_ThenShouldReturnFalse(string dicomTagPath, bool supportMultiple = false)
         {
             DicomTag[] tags;
-<<<<<<< HEAD
-            bool succeed = _dicomTagParser.TryParse(dicomTagPath, out tags);
-=======
             bool succeed = _dicomTagParser.TryParse(dicomTagPath, out tags, supportMultiple);
->>>>>>> a233d026
             Assert.False(succeed);
         }
 
@@ -60,15 +49,9 @@
             yield return new object[] { DicomTag.AcquisitionDateTime.DictionaryEntry.Keyword, new DicomTag[] { DicomTag.AcquisitionDateTime } }; // keyword
             yield return new object[] { "12051003", new DicomTag[] { DicomTag.Parse("12051003") } }; // private tag
             yield return new object[] { "24010010", new DicomTag[] { DicomTag.Parse("24010010") } }; // Private Identification code
-<<<<<<< HEAD
-            yield return new object[] { "0040A370.00080050", new DicomTag[] { DicomTag.ReferencedRequestSequence, DicomTag.AccessionNumber } }; // ReferencedRequestSequence.Accesionnumber
-            yield return new object[] { "0040A370.00401001", new DicomTag[] { DicomTag.ReferencedRequestSequence, DicomTag.Requested​Procedure​ID } }; // ReferencedRequestSequence.Requested​Procedure​ID
-            yield return new object[] { "24010010.12051003", new DicomTag[] { DicomTag.Parse("24010010"), DicomTag.Parse("12051003") } }; // Private
-=======
             yield return new object[] { "0040A370.00080050", new DicomTag[] { DicomTag.ReferencedRequestSequence, DicomTag.AccessionNumber }, true }; // ReferencedRequestSequence.Accesionnumber
             yield return new object[] { "0040A370.00401001", new DicomTag[] { DicomTag.ReferencedRequestSequence, DicomTag.Requested​Procedure​ID }, true }; // ReferencedRequestSequence.Requested​Procedure​ID
             yield return new object[] { "24010010.12051003", new DicomTag[] { DicomTag.Parse("24010010"), DicomTag.Parse("12051003") }, true }; // Private
->>>>>>> a233d026
         }
 
         public static IEnumerable<object[]> GetInvalidTags()
@@ -80,15 +63,9 @@
             yield return new object[] { "0018B001A1" }; // longer than 8.
             yield return new object[] { "Unknown" }; // bug https://microsofthealth.visualstudio.com/Health/_workitems/edit/80766
             yield return new object[] { "PrivateCreator" }; // Key word to Private Identification code.
-<<<<<<< HEAD
-            yield return new object[] { "." }; // delimiter only
-            yield return new object[] { "asdasdas.asdasdasd" }; // invalid multiple tags
-            yield return new object[] { "0040A370.asdasdasd" }; // valid first level tag and invalid second level tag
-=======
             yield return new object[] { ".", true }; // delimiter only
             yield return new object[] { "asdasdas.asdasdasd", true }; // invalid multiple tags
             yield return new object[] { "0040A370.asdasdasd", true }; // valid first level tag and invalid second level tag
->>>>>>> a233d026
         }
     }
 }