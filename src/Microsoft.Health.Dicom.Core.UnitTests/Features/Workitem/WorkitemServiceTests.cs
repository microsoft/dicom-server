--- conflicted
+++ resolved
@@ -92,9 +92,7 @@
         }
 
         [Fact]
-<<<<<<< HEAD
-=======
-        public async Task GivenValidateThrowsDicomValidationException_WhenProcessed_ThenWorkitemOrchestratorAddWorkitemIsNotCalled()
+        public async Task GivenValidateThrowsDatasetValidationException_WhenProcessed_ThenWorkitemOrchestratorAddWorkitemIsNotCalled()
         {
             var workitemInstanceUid = DicomUID.Generate().UID;
 
@@ -102,7 +100,7 @@
 
             _addDatasetValidator
                 .When(dv => dv.Validate(Arg.Any<DicomDataset>()))
-                .Throw(new DicomValidationException(string.Empty, DicomVR.UN, string.Empty));
+                .Throw(new DatasetValidationException(ushort.MinValue, string.Empty));
 
             await _target.ProcessAddAsync(_dataset, string.Empty, CancellationToken.None).ConfigureAwait(false);
 
@@ -112,25 +110,6 @@
         }
 
         [Fact]
->>>>>>> 5ce9fe57
-        public async Task GivenValidateThrowsDatasetValidationException_WhenProcessed_ThenWorkitemOrchestratorAddWorkitemIsNotCalled()
-        {
-            var workitemInstanceUid = DicomUID.Generate().UID;
-
-            _dataset.Add(DicomTag.SOPInstanceUID, workitemInstanceUid);
-
-            _addDatasetValidator
-                .When(dv => dv.Validate(Arg.Any<DicomDataset>()))
-                .Throw(new DatasetValidationException(ushort.MinValue, string.Empty));
-
-            await _target.ProcessAddAsync(_dataset, string.Empty, CancellationToken.None).ConfigureAwait(false);
-
-            await _orchestrator
-                .DidNotReceive()
-                .AddWorkitemAsync(Arg.Any<DicomDataset>(), Arg.Any<CancellationToken>());
-        }
-
-        [Fact]
         public async Task GivenValidateThrowsDatasetValidationException_WhenProcessed_ThenResponseBuilderAddFailureIsCalled()
         {
             var failureCode = FailureReasonCodes.ValidationFailure;
@@ -154,30 +133,6 @@
         }
 
         [Fact]
-<<<<<<< HEAD
-=======
-        public async Task GivenValidateThrowsDicomValidationException_WhenProcessed_ThenResponseBuilderAddFailureIsCalled()
-        {
-            var workitemInstanceUid = DicomUID.Generate().UID;
-
-            _dataset.Add(DicomTag.SOPInstanceUID, workitemInstanceUid);
-
-            _addDatasetValidator
-                .When(dv => dv.Validate(Arg.Any<DicomDataset>()))
-                .Throw(new DicomValidationException(string.Empty, DicomVR.UN, string.Empty));
-
-            await _target.ProcessAddAsync(_dataset, string.Empty, CancellationToken.None).ConfigureAwait(false);
-
-            _responseBuilder
-                .Received()
-                .AddFailure(
-                    Arg.Is<ushort>(fc => fc == FailureReasonCodes.ValidationFailure),
-                    Arg.Any<string>(),
-                    Arg.Is<DicomDataset>(ds => ReferenceEquals(ds, _dataset)));
-        }
-
-        [Fact]
->>>>>>> 5ce9fe57
         public async Task GivenValidateThrowsException_WhenProcessed_ThenResponseBuilderAddFailureIsCalledWithProcessingFailureError()
         {
             var workitemInstanceUid = DicomUID.Generate().UID;
