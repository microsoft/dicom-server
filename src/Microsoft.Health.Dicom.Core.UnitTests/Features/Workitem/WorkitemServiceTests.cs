--- conflicted
+++ resolved
@@ -31,16 +31,7 @@
         {
             _datasetValidator.Name.Returns(typeof(AddWorkitemDatasetValidator).Name);
 
-<<<<<<< HEAD
-            _target = new WorkitemService(
-                _responseBuilder,
-                new[] { _datasetValidator },
-                _storeOrchestrator,
-                _minimumValidator,
-                _logger);
-=======
             _target = new WorkitemService(_responseBuilder, new[] { _datasetValidator }, _storeOrchestrator, _minimumValidator, _logger);
->>>>>>> a2d0af33
         }
 
         [Fact]
