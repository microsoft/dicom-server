--- conflicted
+++ resolved
@@ -34,11 +34,7 @@
         [Fact]
         public async Task GivenNullStream_WhenDeserialized_ThrowsArgumentNullException()
         {
-<<<<<<< HEAD
-            await Assert.ThrowsAsync<ArgumentNullException>(() => _target.DeserializeAsync<DicomDataset>(null, KnownContentTypes.ApplicationJson));
-=======
-            await Assert.ThrowsAsync<ArgumentNullException>(() => _target.DeserializeAsync(null, KnownContentTypes.ApplicationDicomJson));
->>>>>>> c3097b0b
+            await Assert.ThrowsAsync<ArgumentNullException>(() => _target.DeserializeAsync<DicomDataset>(null, KnownContentTypes.ApplicationDicomJson));
         }
 
         [Fact]
@@ -46,11 +42,7 @@
         {
             using (var stream = new MemoryStream(await GetWorkitemBytesAsync()))
             {
-<<<<<<< HEAD
-                var datasets = await _target.DeserializeAsync<IEnumerable<DicomDataset>>(stream, KnownContentTypes.ApplicationJson);
-=======
-                var datasets = await _target.DeserializeAsync(stream, KnownContentTypes.ApplicationDicomJson);
->>>>>>> c3097b0b
+                var datasets = await _target.DeserializeAsync<IEnumerable<DicomDataset>>(stream, KnownContentTypes.ApplicationDicomJson);
 
                 Assert.NotNull(datasets);
                 Assert.True(datasets.Any());
