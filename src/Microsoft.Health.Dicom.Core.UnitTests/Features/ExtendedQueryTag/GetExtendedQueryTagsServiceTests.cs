﻿// -------------------------------------------------------------------------------------------------
// Copyright (c) Microsoft Corporation. All rights reserved.
// Licensed under the MIT License (MIT). See LICENSE in the repo root for license information.
// -------------------------------------------------------------------------------------------------

using System;
using System.Collections.Generic;
using System.Threading.Tasks;
using Dicom;
using Microsoft.Health.Dicom.Core.Exceptions;
using Microsoft.Health.Dicom.Core.Extensions;
using Microsoft.Health.Dicom.Core.Features.Common;
using Microsoft.Health.Dicom.Core.Features.ExtendedQueryTag;
using Microsoft.Health.Dicom.Core.Messages.ExtendedQueryTag;
using Microsoft.Health.Dicom.Tests.Common.Comparers;
using NSubstitute;
using Xunit;

namespace Microsoft.Health.Dicom.Core.UnitTests.Features.ExtendedQueryTag
{
    public class GetExtendedQueryTagsServiceTests
    {
        private readonly IExtendedQueryTagStore _extendedQueryTagStore;
        private readonly IDicomTagParser _dicomTagParser;
        private readonly IGetExtendedQueryTagsService _getExtendedQueryTagsService;

        public GetExtendedQueryTagsServiceTests()
        {
            _extendedQueryTagStore = Substitute.For<IExtendedQueryTagStore>();
            _dicomTagParser = Substitute.For<IDicomTagParser>();
            _getExtendedQueryTagsService = new GetExtendedQueryTagsService(_extendedQueryTagStore, _dicomTagParser);
        }

        [Fact]
        public async Task GivenRequestForMultipleTags_WhenNoTagsAreStored_ThenReturnEmptyResult()
        {
            _extendedQueryTagStore.GetExtendedQueryTagsAsync(7, 0).Returns(Array.Empty<ExtendedQueryTagStoreEntry>());
            GetExtendedQueryTagsResponse response = await _getExtendedQueryTagsService.GetExtendedQueryTagsAsync(7, 0);
            await _extendedQueryTagStore.Received(1).GetExtendedQueryTagsAsync(7, 0);

            Assert.Empty(response.ExtendedQueryTags);
        }

        [Fact]
        public async Task GivenRequestForMultipleTags_WhenMultipleTagsAreStored_ThenExtendedQueryTagEntryListShouldBeReturned()
        {
            ExtendedQueryTagStoreEntry tag1 = CreateExtendedQueryTagEntry(1, "45456767", DicomVRCode.AE.ToString(), null, QueryTagLevel.Instance, ExtendedQueryTagStatus.Ready);
            ExtendedQueryTagStoreEntry tag2 = CreateExtendedQueryTagEntry(2, "04051001", DicomVRCode.FL.ToString(), "PrivateCreator1", QueryTagLevel.Series, ExtendedQueryTagStatus.Adding);

            List<ExtendedQueryTagStoreEntry> storedEntries = new List<ExtendedQueryTagStoreEntry>() { tag1, tag2 };

            _extendedQueryTagStore.GetExtendedQueryTagsAsync(101, 303).Returns(storedEntries);
            GetExtendedQueryTagsResponse response = await _getExtendedQueryTagsService.GetExtendedQueryTagsAsync(101, 303);
            await _extendedQueryTagStore.Received(1).GetExtendedQueryTagsAsync(101, 303);

            var expected = new GetExtendedQueryTagEntry[] { tag1.ToExtendedQueryTagEntry(), tag2.ToExtendedQueryTagEntry() };
            Assert.Equal(expected, response.ExtendedQueryTags, ExtendedQueryTagEntryEqualityComparer.Default);
        }

        [Theory]
        [InlineData("00181003")]
        [InlineData("DeviceID")]
        public async Task GivenRequestForExtendedQueryTag_WhenTagDoesntExist_ThenExceptionShouldBeThrown(string tagPath)
        {
            DicomTag[] parsedTags = new DicomTag[] { DicomTag.DeviceID };

            _dicomTagParser.TryParse(tagPath, out Arg.Any<DicomTag[]>()).Returns(x =>
            {
                x[1] = parsedTags;
                return true;
            });

            string actualTagPath = parsedTags[0].GetPath();
            _extendedQueryTagStore
                .GetExtendedQueryTagAsync(actualTagPath, default)
                .Returns(Task.FromException<ExtendedQueryTagStoreEntry>(new ExtendedQueryTagNotFoundException("Tag doesn't exist")));
            await Assert.ThrowsAsync<ExtendedQueryTagNotFoundException>(() => _getExtendedQueryTagsService.GetExtendedQueryTagAsync(tagPath));
            await _extendedQueryTagStore.Received(1).GetExtendedQueryTagAsync(actualTagPath, default);
        }

        [Fact]
        public async Task GivenRequestForExtendedQueryTag_WhenTagExists_ThenExtendedQueryTagEntryShouldBeReturned()
        {
            string tagPath = DicomTag.DeviceID.GetPath();
            ExtendedQueryTagStoreEntry stored = CreateExtendedQueryTagEntry(5, tagPath, DicomVRCode.AE.ToString());
            DicomTag[] parsedTags = new DicomTag[] { DicomTag.DeviceID };

            _dicomTagParser.TryParse(tagPath, out Arg.Any<DicomTag[]>()).Returns(x =>
            {
                x[1] = parsedTags;
                return true;
            });

            _extendedQueryTagStore.GetExtendedQueryTagAsync(tagPath, default).Returns(stored);
            GetExtendedQueryTagResponse response = await _getExtendedQueryTagsService.GetExtendedQueryTagAsync(tagPath);
            await _extendedQueryTagStore.Received(1).GetExtendedQueryTagAsync(tagPath, default);

            Assert.Equal(stored.ToExtendedQueryTagEntry(), response.ExtendedQueryTag, ExtendedQueryTagEntryEqualityComparer.Default);
        }

        private static ExtendedQueryTagStoreEntry CreateExtendedQueryTagEntry(int key, string path, string vr, string privateCreator = null, QueryTagLevel level = QueryTagLevel.Instance, ExtendedQueryTagStatus status = ExtendedQueryTagStatus.Ready)
        {
<<<<<<< HEAD
            return new ExtendedQueryTagStoreEntry(key, path, vr, privateCreator, level, status, QueryTagQueryStatus.Enabled, 0);
=======
            return new ExtendedQueryTagStoreEntry(key, path, vr, privateCreator, level, status, QueryStatus.Enabled);
>>>>>>> 5f250579
        }
    }
}<|MERGE_RESOLUTION|>--- conflicted
+++ resolved
@@ -100,11 +100,7 @@
 
         private static ExtendedQueryTagStoreEntry CreateExtendedQueryTagEntry(int key, string path, string vr, string privateCreator = null, QueryTagLevel level = QueryTagLevel.Instance, ExtendedQueryTagStatus status = ExtendedQueryTagStatus.Ready)
         {
-<<<<<<< HEAD
-            return new ExtendedQueryTagStoreEntry(key, path, vr, privateCreator, level, status, QueryTagQueryStatus.Enabled, 0);
-=======
-            return new ExtendedQueryTagStoreEntry(key, path, vr, privateCreator, level, status, QueryStatus.Enabled);
->>>>>>> 5f250579
+            return new ExtendedQueryTagStoreEntry(key, path, vr, privateCreator, level, status, QueryStatus.Enabled, 0);
         }
     }
 }