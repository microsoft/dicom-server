--- conflicted
+++ resolved
@@ -12,8 +12,10 @@
 using Microsoft.Extensions.Options;
 using Microsoft.Health.Dicom.Core.Configs;
 using Microsoft.Health.Dicom.Core.Exceptions;
+using Microsoft.Health.Dicom.Core.Features.Common;
 using Microsoft.Health.Dicom.Core.Features.ExtendedQueryTag;
 using Microsoft.Health.Dicom.Core.Features.Operations;
+using Microsoft.Health.Dicom.Core.Messages.ExtendedQueryTag;
 using Microsoft.Health.Dicom.Tests.Common.Extensions;
 using NSubstitute;
 using Xunit;
@@ -26,24 +28,23 @@
         private readonly IDicomOperationsClient _client;
         private readonly IExtendedQueryTagEntryValidator _extendedQueryTagEntryValidator;
         private readonly AddExtendedQueryTagService _extendedQueryTagService;
+        private readonly CancellationTokenSource _tokenSource;
 
         public AddExtendedQueryTagServiceTests()
         {
-            _extendedQueryTagStore = Substitute.For<IExtendedQueryTagStore>();
-<<<<<<< HEAD
+            var storeFactory = Substitute.For<IStoreFactory<IExtendedQueryTagStore>>();
+
             _client = Substitute.For<IDicomOperationsClient>();
             _extendedQueryTagEntryValidator = Substitute.For<IExtendedQueryTagEntryValidator>();
             _extendedQueryTagService = new AddExtendedQueryTagService(
-                _extendedQueryTagStore,
+                storeFactory,
                 _client,
                 _extendedQueryTagEntryValidator,
                 Options.Create(new ExtendedQueryTagConfiguration { MaxAllowedCount = 128 }));
-=======
-            var storeFactory = Substitute.For<IStoreFactory<IExtendedQueryTagStore>>();
-            storeFactory.GetInstanceAsync(default).Returns(_extendedQueryTagStore);
-            var config = new Configs.ExtendedQueryTagConfiguration();
-            _extendedQueryTagService = new AddExtendedQueryTagService(storeFactory, _extendedQueryTagEntryValidator, Options.Create(config));
->>>>>>> 7570701b
+
+            _extendedQueryTagStore = Substitute.For<IExtendedQueryTagStore>();
+            _tokenSource = new CancellationTokenSource();
+            storeFactory.GetInstanceAsync(_tokenSource.Token).Returns(_extendedQueryTagStore);
         }
 
         [Fact]
@@ -52,12 +53,11 @@
             DicomTag tag = DicomTag.DeviceSerialNumber;
             AddExtendedQueryTagEntry entry = tag.BuildAddExtendedQueryTagEntry();
             var exception = new ExtendedQueryTagEntryValidationException(string.Empty);
-            using var tokenSource = new CancellationTokenSource();
 
             var input = new AddExtendedQueryTagEntry[] { entry };
             _extendedQueryTagEntryValidator.WhenForAnyArgs(v => v.ValidateExtendedQueryTags(input)).Throw(exception);
 
-            await Assert.ThrowsAsync<ExtendedQueryTagEntryValidationException>(() => _extendedQueryTagService.AddExtendedQueryTagsAsync(input, tokenSource.Token));
+            await Assert.ThrowsAsync<ExtendedQueryTagEntryValidationException>(() => _extendedQueryTagService.AddExtendedQueryTagsAsync(input, _tokenSource.Token));
 
             _extendedQueryTagEntryValidator.Received(1).ValidateExtendedQueryTags(input);
             await _client.DidNotReceiveWithAnyArgs().StartQueryTagIndex(default, default);
@@ -68,7 +68,6 @@
         {
             DicomTag tag = DicomTag.DeviceSerialNumber;
             AddExtendedQueryTagEntry entry = tag.BuildAddExtendedQueryTagEntry();
-            using var tokenSource = new CancellationTokenSource();
 
             var input = new AddExtendedQueryTagEntry[] { entry };
             string expectedOperationId = Guid.NewGuid().ToString();
@@ -76,15 +75,16 @@
                 .UpsertExtendedQueryTagsAsync(
                     Arg.Is<IReadOnlyCollection<AddExtendedQueryTagEntry>>(x => x.Single().Path == entry.Path),
                     Arg.Is(128),
-                    Arg.Is(tokenSource.Token))
+                    Arg.Is(_tokenSource.Token))
                 .Returns(new List<int> { 7 });
             _client
                 .StartQueryTagIndex(
                     Arg.Is<IReadOnlyCollection<int>>(x => x.Single() == 7),
-                    Arg.Is(tokenSource.Token))
+                    Arg.Is(_tokenSource.Token))
                 .Returns(expectedOperationId);
 
-            Assert.Equal(expectedOperationId, (await _extendedQueryTagService.AddExtendedQueryTagsAsync(input, tokenSource.Token)).OperationId);
+            AddExtendedQueryTagResponse actual = await _extendedQueryTagService.AddExtendedQueryTagsAsync(input, _tokenSource.Token);
+            Assert.Equal(expectedOperationId, actual.OperationId);
 
             _extendedQueryTagEntryValidator.Received(1).ValidateExtendedQueryTags(input);
             await _extendedQueryTagStore
@@ -92,12 +92,12 @@
                 .UpsertExtendedQueryTagsAsync(
                     Arg.Is<IReadOnlyCollection<AddExtendedQueryTagEntry>>(x => x.Single().Path == entry.Path),
                     Arg.Is(128),
-                    Arg.Is(tokenSource.Token));
+                    Arg.Is(_tokenSource.Token));
             await _client
                 .Received(1)
                 .StartQueryTagIndex(
                     Arg.Is<IReadOnlyCollection<int>>(x => x.Single() == 7),
-                    Arg.Is(tokenSource.Token));
+                    Arg.Is(_tokenSource.Token));
         }
     }
 }