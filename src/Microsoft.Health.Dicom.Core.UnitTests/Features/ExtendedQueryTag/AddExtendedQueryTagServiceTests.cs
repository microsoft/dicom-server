--- conflicted
+++ resolved
@@ -33,12 +33,7 @@
 
         public AddExtendedQueryTagServiceTests()
         {
-<<<<<<< HEAD
-            IStoreFactory<IExtendedQueryTagStore> storeFactory = Substitute.For<IStoreFactory<IExtendedQueryTagStore>>();
-
-=======
             _extendedQueryTagStore = Substitute.For<IExtendedQueryTagStore>();
->>>>>>> 5ec5c4bc
             _client = Substitute.For<IDicomOperationsClient>();
             _extendedQueryTagEntryValidator = Substitute.For<IExtendedQueryTagEntryValidator>();
             _urlResolver = Substitute.For<IUrlResolver>();
