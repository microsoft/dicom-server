﻿// -------------------------------------------------------------------------------------------------
// Copyright (c) Microsoft Corporation. All rights reserved.
// Licensed under the MIT License (MIT). See LICENSE in the repo root for license information.
// -------------------------------------------------------------------------------------------------

using System;
using System.Threading;
using System.Threading.Tasks;
using Microsoft.Extensions.Caching.Memory;
using Microsoft.Health.Dicom.Core.Features.HealthCheck;
using Xunit;

namespace Microsoft.Health.Dicom.Core.UnitTests.Features.HealthCheck
{
    public class BackgroundServiceHealthCheckCacheTests
    {
<<<<<<< HEAD
        private BackgroundServiceHealthCheckCache _backgroundServiceHealthCheckCache;
        private MemoryCache _cache;
=======
        private readonly BackgroundServiceHealthCheckCache _backgroundServiceHealthCheckCache;
        private readonly IMemoryCache _cache;
>>>>>>> f0bbb158
        private DateTimeOffset _testDateTimeOffset = new DateTimeOffset();
        private int _testNumRetries = 0;

        public BackgroundServiceHealthCheckCacheTests()
        {
            _cache = new MemoryCache(new MemoryCacheOptions());
            _backgroundServiceHealthCheckCache = new BackgroundServiceHealthCheckCache(_cache);
        }

        [Fact]
        public async Task IfNoChachedValueNumRetries_ReturnNewValue()
        {
            _testNumRetries = 5;
            int result = await _backgroundServiceHealthCheckCache.GetOrAddNumExhaustedDeletionAttemptsAsync(GetNumRetriesTest, CancellationToken.None);
            Assert.Equal(5, result);
            _cache.Remove("_numMaxRetries");
        }

        [Fact]
        public async Task IfChachedValueNumRetries_ReturCachedValue()
        {
            _testNumRetries = 10;
            int addFrist = await _backgroundServiceHealthCheckCache.GetOrAddNumExhaustedDeletionAttemptsAsync(GetNumRetriesTest, CancellationToken.None);
            _testNumRetries = 5;
            int result = await _backgroundServiceHealthCheckCache.GetOrAddNumExhaustedDeletionAttemptsAsync(GetNumRetriesTest, CancellationToken.None);

            Assert.Equal(10, result);
            _cache.Remove("_numMaxRetries");
        }

        [Fact]
        public async Task IfNoChachedValueOldestDate_ReturnNewValue()
        {
            _testDateTimeOffset = new DateTimeOffset(1000000, new TimeSpan(0));
            DateTimeOffset result = await _backgroundServiceHealthCheckCache.GetOrAddOldestTimeAsync(GetOldestTimeTest, CancellationToken.None);
            Assert.Equal(new DateTimeOffset(1000000, new TimeSpan(0)), result);
            _cache.Remove("_oldestDeleted");
        }

        [Fact]
        public async Task IfChachedValueOldestDate_ReturCachedValue()
        {
            _testDateTimeOffset = new DateTimeOffset(1000000, new TimeSpan(0));
            DateTimeOffset addFrist = await _backgroundServiceHealthCheckCache.GetOrAddOldestTimeAsync(GetOldestTimeTest, CancellationToken.None);
            _testDateTimeOffset = new DateTimeOffset(10000, new TimeSpan(0));
            DateTimeOffset result = await _backgroundServiceHealthCheckCache.GetOrAddOldestTimeAsync(GetOldestTimeTest, CancellationToken.None);

            Assert.Equal(new DateTimeOffset(1000000, new TimeSpan(0)), result);
            _cache.Remove("_oldestDeleted");
        }

        private Task<int> GetNumRetriesTest(CancellationToken token)
        {
            return Task.FromResult(_testNumRetries);
        }

        private Task<DateTimeOffset> GetOldestTimeTest(CancellationToken token)
        {
            return Task.FromResult(_testDateTimeOffset);
        }
    }
}<|MERGE_RESOLUTION|>--- conflicted
+++ resolved
@@ -14,13 +14,8 @@
 {
     public class BackgroundServiceHealthCheckCacheTests
     {
-<<<<<<< HEAD
-        private BackgroundServiceHealthCheckCache _backgroundServiceHealthCheckCache;
-        private MemoryCache _cache;
-=======
         private readonly BackgroundServiceHealthCheckCache _backgroundServiceHealthCheckCache;
-        private readonly IMemoryCache _cache;
->>>>>>> f0bbb158
+        private readonly MemoryCache _cache;
         private DateTimeOffset _testDateTimeOffset = new DateTimeOffset();
         private int _testNumRetries = 0;
 
