--- conflicted
+++ resolved
@@ -80,15 +80,9 @@
 
             List<ExtendedQueryTagStoreEntry> storeEntries = new List<ExtendedQueryTagStoreEntry>()
             {
-<<<<<<< HEAD
-                new ExtendedQueryTagStoreEntry(1, "00741000", "CS", null, QueryTagLevel.Instance, ExtendedQueryTagStatus.Ready, null, QueryTagQueryStatus.Enabled),
-                new ExtendedQueryTagStoreEntry(2, "0040A121", "DA", null, QueryTagLevel.Series, ExtendedQueryTagStatus.Ready, null, QueryTagQueryStatus.Enabled),
-                new ExtendedQueryTagStoreEntry(3, "00101005", "PN", null, QueryTagLevel.Study, ExtendedQueryTagStatus.Ready, null, QueryTagQueryStatus.Enabled),
-=======
-                new ExtendedQueryTagStoreEntry(1, "00741000", "CS", null, QueryTagLevel.Instance, ExtendedQueryTagStatus.Ready),
-                new ExtendedQueryTagStoreEntry(2, "0040A121", "DA", null, QueryTagLevel.Series, ExtendedQueryTagStatus.Ready),
-                new ExtendedQueryTagStoreEntry(3, "00101005", "PN", null, QueryTagLevel.Study, ExtendedQueryTagStatus.Ready),
->>>>>>> 493979a7
+                new ExtendedQueryTagStoreEntry(1, "00741000", "CS", null, QueryTagLevel.Instance, ExtendedQueryTagStatus.Ready, QueryTagQueryStatus.Enabled),
+                new ExtendedQueryTagStoreEntry(2, "0040A121", "DA", null, QueryTagLevel.Series, ExtendedQueryTagStatus.Ready, QueryTagQueryStatus.Enabled),
+                new ExtendedQueryTagStoreEntry(3, "00101005", "PN", null, QueryTagLevel.Study, ExtendedQueryTagStatus.Ready, QueryTagQueryStatus.Enabled),
             };
 
             var list = QueryTagService.CoreQueryTags.Concat(storeEntries.Select(item => new QueryTag(item))).ToList();
@@ -112,15 +106,9 @@
 
             List<ExtendedQueryTagStoreEntry> storeEntries = new List<ExtendedQueryTagStoreEntry>()
             {
-<<<<<<< HEAD
-                new ExtendedQueryTagStoreEntry(1, "00741000", "CS", null, QueryTagLevel.Instance, ExtendedQueryTagStatus.Ready, null, QueryTagQueryStatus.Enabled),
-                new ExtendedQueryTagStoreEntry(2, "0040A121", "DA", null, QueryTagLevel.Series, ExtendedQueryTagStatus.Ready, null, QueryTagQueryStatus.Enabled),
-                new ExtendedQueryTagStoreEntry(3, "00101005", "PN", null, QueryTagLevel.Study, ExtendedQueryTagStatus.Ready, null, QueryTagQueryStatus.Enabled),
-=======
-                new ExtendedQueryTagStoreEntry(1, "00741000", "CS", null, QueryTagLevel.Instance, ExtendedQueryTagStatus.Ready),
-                new ExtendedQueryTagStoreEntry(2, "0040A121", "DA", null, QueryTagLevel.Series, ExtendedQueryTagStatus.Ready),
-                new ExtendedQueryTagStoreEntry(3, "00101005", "PN", null, QueryTagLevel.Study, ExtendedQueryTagStatus.Ready),
->>>>>>> 493979a7
+                new ExtendedQueryTagStoreEntry(1, "00741000", "CS", null, QueryTagLevel.Instance, ExtendedQueryTagStatus.Ready, QueryTagQueryStatus.Enabled),
+                new ExtendedQueryTagStoreEntry(2, "0040A121", "DA", null, QueryTagLevel.Series, ExtendedQueryTagStatus.Ready, QueryTagQueryStatus.Enabled),
+                new ExtendedQueryTagStoreEntry(3, "00101005", "PN", null, QueryTagLevel.Study, ExtendedQueryTagStatus.Ready, QueryTagQueryStatus.Enabled),
             };
 
             var list = QueryTagService.CoreQueryTags.Concat(storeEntries.Select(item => new QueryTag(item))).ToList();
@@ -142,15 +130,9 @@
 
             List<ExtendedQueryTagStoreEntry> storeEntries = new List<ExtendedQueryTagStoreEntry>()
             {
-<<<<<<< HEAD
-                new ExtendedQueryTagStoreEntry(1, "00741000", "CS", null, QueryTagLevel.Instance, ExtendedQueryTagStatus.Ready, null, QueryTagQueryStatus.Enabled),
-                new ExtendedQueryTagStoreEntry(2, "0040A121", "DA", null, QueryTagLevel.Series, ExtendedQueryTagStatus.Ready, null, QueryTagQueryStatus.Enabled),
-                new ExtendedQueryTagStoreEntry(3, "00101005", "PN", null, QueryTagLevel.Study, ExtendedQueryTagStatus.Ready, null, QueryTagQueryStatus.Enabled),
-=======
-                new ExtendedQueryTagStoreEntry(1, "00741000", "CS", null, QueryTagLevel.Instance, ExtendedQueryTagStatus.Ready),
-                new ExtendedQueryTagStoreEntry(2, "0040A121", "DA", null, QueryTagLevel.Series, ExtendedQueryTagStatus.Ready),
-                new ExtendedQueryTagStoreEntry(3, "00101005", "PN", null, QueryTagLevel.Study, ExtendedQueryTagStatus.Ready),
->>>>>>> 493979a7
+                new ExtendedQueryTagStoreEntry(1, "00741000", "CS", null, QueryTagLevel.Instance, ExtendedQueryTagStatus.Ready, QueryTagQueryStatus.Enabled),
+                new ExtendedQueryTagStoreEntry(2, "0040A121", "DA", null, QueryTagLevel.Series, ExtendedQueryTagStatus.Ready, QueryTagQueryStatus.Enabled),
+                new ExtendedQueryTagStoreEntry(3, "00101005", "PN", null, QueryTagLevel.Study, ExtendedQueryTagStatus.Ready, QueryTagQueryStatus.Enabled),
             };
 
             var list = QueryTagService.CoreQueryTags.Concat(storeEntries.Select(item => new QueryTag(item))).ToList();
