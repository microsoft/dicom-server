--- conflicted
+++ resolved
@@ -42,13 +42,8 @@
         [Fact]
         public async Task GivenRequestForAllTags_WhenMultipleTagsAreStored_ThenCustomTagEntryListShouldBeReturned()
         {
-<<<<<<< HEAD
             CustomTagStoreEntry tag1 = CreateCustomTagEntry(1, "45456767", DicomVRCode.AE.ToString(), null, CustomTagLevel.Instance, CustomTagStatus.Added);
             CustomTagStoreEntry tag2 = CreateCustomTagEntry(2, "04051001", DicomVRCode.FL.ToString(), "PrivateCreator1", CustomTagLevel.Series, CustomTagStatus.Reindexing);
-=======
-            CustomTagStoreEntry tag1 = CreateCustomTagEntry(1, "45456767", DicomVRCode.AE.ToString(), null, CustomTagLevel.Instance, CustomTagStatus.Ready);
-            CustomTagStoreEntry tag2 = CreateCustomTagEntry(2, "01012323", DicomVRCode.FL.ToString(), null, CustomTagLevel.Series, CustomTagStatus.Deleting);
->>>>>>> 1addc3c0
 
             List<CustomTagStoreEntry> storedEntries = new List<CustomTagStoreEntry>() { tag1, tag2 };
 
