--- conflicted
+++ resolved
@@ -42,13 +42,8 @@
         [Fact]
         public async Task GivenRequestForAllTags_WhenMultipleTagsAreStored_ThenCustomTagEntryListShouldBeReturned()
         {
-<<<<<<< HEAD
-            CustomTagStoreEntry tag1 = CreateCustomTagEntry(1, "45456767", DicomVRCode.AE.ToString(), CustomTagLevel.Instance, CustomTagStatus.Added);
-            CustomTagStoreEntry tag2 = CreateCustomTagEntry(2, "01012323", DicomVRCode.FL.ToString(), CustomTagLevel.Series, CustomTagStatus.Adding);
-=======
-            CustomTagStoreEntry tag1 = CreateCustomTagEntry(1, "45456767", DicomVRCode.AE.ToString(), null, CustomTagLevel.Instance, CustomTagStatus.Added);
-            CustomTagStoreEntry tag2 = CreateCustomTagEntry(2, "01012323", DicomVRCode.FL.ToString(), null, CustomTagLevel.Series, CustomTagStatus.Reindexing);
->>>>>>> ba49645e
+            CustomTagStoreEntry tag1 = CreateCustomTagEntry(1, "45456767", DicomVRCode.AE.ToString(), null, CustomTagLevel.Instance, CustomTagStatus.Ready);
+            CustomTagStoreEntry tag2 = CreateCustomTagEntry(2, "01012323", DicomVRCode.FL.ToString(), null, CustomTagLevel.Series, CustomTagStatus.Deleting);
 
             List<CustomTagStoreEntry> storedEntries = new List<CustomTagStoreEntry>() { tag1, tag2 };
 
