--- conflicted
+++ resolved
@@ -24,11 +24,7 @@
     {
         var factory = new ExportSourceFactory(Substitute.For<IServiceProvider>(), Array.Empty<IExportSourceProvider>());
         await Assert.ThrowsAsync<KeyNotFoundException>(
-<<<<<<< HEAD
-            () => factory.CreateSourceAsync(new TypedConfiguration<ExportSourceType> { Type = ExportSourceType.Identifiers }, PartitionEntry.Default));
-=======
             () => factory.CreateAsync(new TypedConfiguration<ExportSourceType> { Type = ExportSourceType.Identifiers }, PartitionEntry.Default));
->>>>>>> ba3a2424
     }
 
     [Fact]
@@ -44,21 +40,12 @@
 
         IExportSourceProvider provider = Substitute.For<IExportSourceProvider>();
         provider.Type.Returns(ExportSourceType.Identifiers);
-<<<<<<< HEAD
-        provider.CreateSourceAsync(serviceProvider, config, partition, tokenSource.Token).Returns(expected);
-
-        var factory = new ExportSourceFactory(serviceProvider, new IExportSourceProvider[] { provider });
-        Assert.Same(expected, await factory.CreateSourceAsync(source, partition, tokenSource.Token));
-
-        await provider.Received(1).CreateSourceAsync(serviceProvider, config, partition, tokenSource.Token);
-=======
         provider.CreateAsync(serviceProvider, config, partition, tokenSource.Token).Returns(expected);
 
         var factory = new ExportSourceFactory(serviceProvider, new IExportSourceProvider[] { provider });
         Assert.Same(expected, await factory.CreateAsync(source, partition, tokenSource.Token));
 
         await provider.Received(1).CreateAsync(serviceProvider, config, partition, tokenSource.Token);
->>>>>>> ba3a2424
     }
 
     [Fact]
