﻿// -------------------------------------------------------------------------------------------------
// Copyright (c) Microsoft Corporation. All rights reserved.
// Licensed under the MIT License (MIT). See LICENSE in the repo root for license information.
// -------------------------------------------------------------------------------------------------

using System;
using System.Linq;
using FellowOakDicom;
using Microsoft.Extensions.Options;
using Microsoft.Health.Dicom.Core.Configs;
using Microsoft.Health.Dicom.Core.Extensions;
using Microsoft.Health.Dicom.Core.Features.Routing;
using Microsoft.Health.Dicom.Core.Features.Store;
using Microsoft.Health.Dicom.Core.Messages.Store;
using Microsoft.Health.Dicom.Tests.Common;
using Xunit;

namespace Microsoft.Health.Dicom.Core.UnitTests.Features.Store;

public class StoreResponseBuilderTests
{
    private readonly IUrlResolver _urlResolver = new MockUrlResolver();
    private readonly StoreResponseBuilder _storeResponseBuilder;
<<<<<<< HEAD
    private readonly StoreResponseBuilder _storeResponseBuilderDropData;
=======
>>>>>>> d2009371
    private static readonly StoreValidationResult DefaultStoreValidationResult = new StoreValidationResultBuilder().Build();

    private readonly DicomDataset _dicomDataset1 = Samples.CreateRandomInstanceDataset(
        studyInstanceUid: "1",
        seriesInstanceUid: "2",
        sopInstanceUid: "3",
        sopClassUid: "4");

    private readonly DicomDataset _dicomDataset2 = Samples.CreateRandomInstanceDataset(
        studyInstanceUid: "10",
        seriesInstanceUid: "11",
        sopInstanceUid: "12",
        sopClassUid: "13");


    public StoreResponseBuilderTests()
    {
        _storeResponseBuilder = new StoreResponseBuilder(
<<<<<<< HEAD
            _urlResolver,
            Options.Create(new FeatureConfiguration { EnableDropInvalidDicomJsonMetadata = false }));

        _storeResponseBuilderDropData = new StoreResponseBuilder(
            _urlResolver,
            Options.Create(new FeatureConfiguration { EnableDropInvalidDicomJsonMetadata = true }));
=======
            _urlResolver);
>>>>>>> d2009371
    }

    [Theory]
    [InlineData(null)]
    [InlineData("1.2.3")]
    public void GivenNoEntries_WhenResponseIsBuilt_ThenCorrectResponseShouldBeReturned(string studyInstanceUid)
    {
        StoreResponse response = _storeResponseBuilder.BuildResponse(studyInstanceUid);

        Assert.NotNull(response);
        Assert.Equal(StoreResponseStatus.None, response.Status);
        Assert.Null(response.Dataset);
    }

    [Fact]
    public void GivenOnlySuccessEntry_WhenResponseIsBuilt_ThenCorrectResponseShouldBeReturned()
    {
        _storeResponseBuilder.AddSuccess(_dicomDataset1, DefaultStoreValidationResult);

        StoreResponse response = _storeResponseBuilder.BuildResponse(null);

        Assert.NotNull(response);
        Assert.Equal(StoreResponseStatus.Success, response.Status);
        Assert.NotNull(response.Dataset);
        Assert.Single(response.Dataset);

        ValidationHelpers.ValidateReferencedSopSequence(
            response.Dataset,
            ("3", "/1/2/3", "4"));
    }

    [Fact]
<<<<<<< HEAD
    public void GivenBuilderHadNoErrors_WhenDropMetadataEnabled_ThenResponseHasEmptyCommentSequence()
    {
        _storeResponseBuilderDropData.AddSuccess(_dicomDataset1, DefaultStoreValidationResult);

        StoreResponse response = _storeResponseBuilderDropData.BuildResponse(null);
=======
    public void GivenBuilderHadNoErrors_WhenDropMetadataEnabled_ThenResponseHasEmptyFailedSequence()
    {
        _storeResponseBuilder.AddSuccess(_dicomDataset1, DefaultStoreValidationResult, enableDropInvalidDicomJsonMetadata: true);

        StoreResponse response = _storeResponseBuilder.BuildResponse(null);
>>>>>>> d2009371

        Assert.Equal(StoreResponseStatus.Success, response.Status);
        Assert.Single(response.Dataset);

        DicomSequence refSopSequence = response.Dataset.GetSequence(DicomTag.ReferencedSOPSequence);
        Assert.Single(refSopSequence);
        DicomDataset ds = refSopSequence.Items[0];

<<<<<<< HEAD
        DicomSequence commentSequence = ds.GetSequence(DicomTag.CalculationCommentSequence);
        Assert.Empty(commentSequence);
=======
        DicomSequence failedSequence = ds.GetSequence(DicomTag.FailedAttributesSequence);
        Assert.Empty(failedSequence);
>>>>>>> d2009371
    }

    [Fact]
    public void GivenOnlyFailedEntry_WhenResponseIsBuilt_ThenCorrectResponseShouldBeReturned()
    {
        const ushort failureReasonCode = 100;

        _storeResponseBuilder.AddFailure(_dicomDataset2, failureReasonCode);

        StoreResponse response = _storeResponseBuilder.BuildResponse(null);

        Assert.NotNull(response);
        Assert.Equal(StoreResponseStatus.Failure, response.Status);
        Assert.NotNull(response.Dataset);
        Assert.Single(response.Dataset);

        ValidationHelpers.ValidateFailedSopSequence(
            response.Dataset,
            ("12", "13", failureReasonCode));
    }

    [Fact]
<<<<<<< HEAD
    public void GivenBuilderHasErrors_WhenDropMetadataEnabled_ThenResponseHasNonEmptyCommentSequence()
=======
    public void GivenBuilderHasErrors_WhenDropMetadataEnabled_ThenResponseHasNonEmptyFailedSequence()
>>>>>>> d2009371
    {
        StoreValidationResultBuilder builder = new StoreValidationResultBuilder();
        builder.Add(new Exception("There was an issue with an attribute"));
        StoreValidationResult storeValidationResult = builder.Build();
<<<<<<< HEAD
        _storeResponseBuilderDropData.AddSuccess(_dicomDataset1, storeValidationResult);

        StoreResponse response = _storeResponseBuilderDropData.BuildResponse(null);
=======
        _storeResponseBuilder.AddSuccess(_dicomDataset1, storeValidationResult, enableDropInvalidDicomJsonMetadata: true);

        StoreResponse response = _storeResponseBuilder.BuildResponse(null);
>>>>>>> d2009371

        Assert.Equal(StoreResponseStatus.Success, response.Status);
        Assert.Single(response.Dataset);

        DicomSequence refSopSequence = response.Dataset.GetSequence(DicomTag.ReferencedSOPSequence);
        Assert.Single(refSopSequence);
        DicomDataset ds = refSopSequence.Items[0];

<<<<<<< HEAD
        DicomSequence commentSequence = ds.GetSequence(DicomTag.CalculationCommentSequence);
        Assert.Single(commentSequence);
        // expect comment sequence has single warning about single invalid attribute
        Assert.Equal(
            storeValidationResult.Errors.ToArray()[0],
            commentSequence.Items[0].GetString(DicomTag.ErrorComment)
=======
        DicomSequence failedSequence = ds.GetSequence(DicomTag.FailedAttributesSequence);
        Assert.Single(failedSequence);
        // expect comment sequence has single warning about single invalid attribute
        Assert.Equal(
            storeValidationResult.Errors.ToArray()[0],
            failedSequence.Items[0].GetString(DicomTag.ErrorComment)
>>>>>>> d2009371
        );
    }

    [Fact]
<<<<<<< HEAD
    public void GivenBuildWithAndWithoutErrors_WhenDropMetadataEnabled_ThenResponseHasNonEmptyCommentSequenceAndEmptyCommentSequence()
=======
    public void GivenBuildWithAndWithoutErrors_WhenDropMetadataEnabled_ThenResponseHasNonEmptyFailedSequenceAndEmptyFailedSequence()
>>>>>>> d2009371
    {
        // This represents multiple instance being processed where one had a validation failure and the other did not

        // simulate validation failure
        StoreValidationResultBuilder builder = new StoreValidationResultBuilder();
        builder.Add(new Exception("There was an issue with an attribute"));
        StoreValidationResult storeValidationResult = builder.Build();
<<<<<<< HEAD
        _storeResponseBuilderDropData.AddSuccess(_dicomDataset1, storeValidationResult);

        //simulate validation pass
        _storeResponseBuilderDropData.AddSuccess(_dicomDataset1, DefaultStoreValidationResult);

        StoreResponse response = _storeResponseBuilderDropData.BuildResponse(null);
=======
        _storeResponseBuilder.AddSuccess(_dicomDataset1, storeValidationResult, enableDropInvalidDicomJsonMetadata: true);

        //simulate validation pass
        _storeResponseBuilder.AddSuccess(_dicomDataset1, DefaultStoreValidationResult, enableDropInvalidDicomJsonMetadata: true);

        StoreResponse response = _storeResponseBuilder.BuildResponse(null);
>>>>>>> d2009371

        Assert.Equal(StoreResponseStatus.Success, response.Status);
        Assert.NotNull(response.Dataset);

        DicomSequence refSopSequence = response.Dataset.GetSequence(DicomTag.ReferencedSOPSequence);
        Assert.Equal(2, refSopSequence.Items.Count);

<<<<<<< HEAD
        // invalid instance section has error in CalculationCommentSequence
        DicomDataset invalidInstanceResponse = refSopSequence.Items[0];
        DicomSequence commentSequence = invalidInstanceResponse.GetSequence(DicomTag.CalculationCommentSequence);
        Assert.Single(commentSequence);
        // expect comment sequence has single warning about single invalid attribute
        Assert.Equal(
            storeValidationResult.Errors.ToArray()[0],
            commentSequence.Items[0].GetString(DicomTag.ErrorComment)
        );

        // valid instance section has an empty CalculationCommentSequence as there were no errors
        DicomDataset validInstanceResponse = refSopSequence.Items[1];
        Assert.Empty(validInstanceResponse.GetSequence(DicomTag.CalculationCommentSequence));
=======
        // invalid instance section has error in FailedSOPSequence
        DicomDataset invalidInstanceResponse = refSopSequence.Items[0];
        DicomSequence failedSequence = invalidInstanceResponse.GetSequence(DicomTag.FailedAttributesSequence);
        Assert.Single(failedSequence);
        // expect comment sequence has single warning about single invalid attribute
        Assert.Equal(
            storeValidationResult.Errors.ToArray()[0],
            failedSequence.Items[0].GetString(DicomTag.ErrorComment)
        );

        // valid instance section has an empty FailedSOPSequence as there were no errors
        DicomDataset validInstanceResponse = refSopSequence.Items[1];
        Assert.Empty(validInstanceResponse.GetSequence(DicomTag.FailedAttributesSequence));
>>>>>>> d2009371
    }

    [Fact]
    public void GivenBothSuccessAndFailedEntires_WhenResponseIsBuilt_ThenCorrectResponseShouldBeReturned()
    {
        _storeResponseBuilder.AddFailure(_dicomDataset1, TestConstants.ProcessingFailureReasonCode);
        _storeResponseBuilder.AddSuccess(_dicomDataset2, DefaultStoreValidationResult);

        StoreResponse response = _storeResponseBuilder.BuildResponse(null);

        Assert.NotNull(response);
        Assert.Equal(StoreResponseStatus.PartialSuccess, response.Status);
        Assert.NotNull(response.Dataset);
        Assert.Equal(2, response.Dataset.Count());

        ValidationHelpers.ValidateFailedSopSequence(
            response.Dataset,
            ("3", "4", TestConstants.ProcessingFailureReasonCode));

        ValidationHelpers.ValidateReferencedSopSequence(
            response.Dataset,
            ("12", "/10/11/12", "13"));
    }

    [Fact]
    public void GivenMultipleSuccessAndFailedEntries_WhenResponseIsBuilt_ThenCorrectResponseShouldBeReturned()
    {
        ushort failureReasonCode1 = TestConstants.ProcessingFailureReasonCode;
        ushort failureReasonCode2 = 100;

        _storeResponseBuilder.AddFailure(_dicomDataset1, failureReasonCode1);
        _storeResponseBuilder.AddFailure(_dicomDataset2, failureReasonCode2);

        _storeResponseBuilder.AddSuccess(_dicomDataset2, DefaultStoreValidationResult);
        _storeResponseBuilder.AddSuccess(_dicomDataset1, DefaultStoreValidationResult);

        StoreResponse response = _storeResponseBuilder.BuildResponse(null);

        Assert.NotNull(response);
        Assert.Equal(StoreResponseStatus.PartialSuccess, response.Status);
        Assert.NotNull(response.Dataset);
        Assert.Equal(2, response.Dataset.Count());

        ValidationHelpers.ValidateFailedSopSequence(
            response.Dataset,
            ("3", "4", failureReasonCode1),
            ("12", "13", failureReasonCode2));

        ValidationHelpers.ValidateReferencedSopSequence(
            response.Dataset,
            ("12", "/10/11/12", "13"),
            ("3", "/1/2/3", "4"));
    }

    [Fact]
    public void GivenNullDicomDatasetWhenAddingFailure_WhenResponseIsBuilt_ThenCorrectResponseShouldBeReturned()
    {
        const ushort failureReasonCode = 300;

        _storeResponseBuilder.AddFailure(dicomDataset: null, failureReasonCode: failureReasonCode);

        StoreResponse response = _storeResponseBuilder.BuildResponse(null);

        Assert.NotNull(response);
        Assert.Equal(StoreResponseStatus.Failure, response.Status);
        Assert.NotNull(response.Dataset);
        Assert.Single(response.Dataset);

        ValidationHelpers.ValidateFailedSopSequence(
            response.Dataset,
            (null, null, failureReasonCode));
    }

    [Fact]
    public void GivenStudyInstanceUidAndThereIsOnlySuccessEntries_WhenResponseIsBuilt_ThenCorrectResponseShouldBeReturned()
    {
        _storeResponseBuilder.AddSuccess(_dicomDataset1, DefaultStoreValidationResult);

        StoreResponse response = _storeResponseBuilder.BuildResponse("1");

        Assert.NotNull(response);
        Assert.NotNull(response.Dataset);

        // We have 2 items: RetrieveURL and ReferencedSOPSequence.
        Assert.Equal(2, response.Dataset.Count());
        Assert.Equal("1", response.Dataset.GetFirstValueOrDefault<string>(DicomTag.RetrieveURL));
    }

    [Fact]
    public void GivenStudyInstanceUidAndThereIsOnlyFailedEntries_WhenResponseIsBuilt_ThenCorrectResponseShouldBeReturned()
    {
        _storeResponseBuilder.AddFailure(dicomDataset: null, failureReasonCode: 500);

        StoreResponse response = _storeResponseBuilder.BuildResponse("1");

        Assert.NotNull(response);
        Assert.NotNull(response.Dataset);

        // We have 1 item: FailedSOPSequence.
        Assert.Single(response.Dataset);
    }

    [Fact]
    public void GivenStudyInstanceUidAndThereAreSuccessAndFailureEntries_WhenResponseIsBuilt_ThenCorrectResponseShouldBeReturned()
    {
        _storeResponseBuilder.AddSuccess(_dicomDataset1, DefaultStoreValidationResult);
        _storeResponseBuilder.AddFailure(_dicomDataset2, failureReasonCode: 200);

        StoreResponse response = _storeResponseBuilder.BuildResponse("1");

        Assert.NotNull(response);
        Assert.NotNull(response.Dataset);

        // We have 3 items: RetrieveURL, FailedSOPSequence, and ReferencedSOPSequence.
        Assert.Equal(3, response.Dataset.Count());
        Assert.Equal("1", response.Dataset.GetFirstValueOrDefault<string>(DicomTag.RetrieveURL));
    }

    [Fact]
    public void GivenInvalidUidValue_WhenResponseIsBuilt_ThenItShouldNotThrowException()
    {
        // Create a DICOM dataset with invalid UID value.
        var dicomDataset = new DicomDataset().NotValidated();

        dicomDataset.Add(DicomTag.SOPClassUID, "invalid");

        _storeResponseBuilder.AddFailure(dicomDataset, failureReasonCode: 500);

        StoreResponse response = _storeResponseBuilder.BuildResponse(studyInstanceUid: null);

        Assert.NotNull(response);
        Assert.NotNull(response.Dataset);

        ValidationHelpers.ValidateFailedSopSequence(
            response.Dataset,
            (null, "invalid", 500));
    }

    [Fact]
    public void GivenWarning_WhenResponseIsBuilt_ThenItShouldHaveExpectedWarning()
    {
        string warning = "WarningMessage";
        _storeResponseBuilder.SetWarningMessage(warning);
        var response = _storeResponseBuilder.BuildResponse(studyInstanceUid: null);
        Assert.Equal(warning, response.Warning);
    }
}<|MERGE_RESOLUTION|>--- conflicted
+++ resolved
@@ -21,10 +21,6 @@
 {
     private readonly IUrlResolver _urlResolver = new MockUrlResolver();
     private readonly StoreResponseBuilder _storeResponseBuilder;
-<<<<<<< HEAD
-    private readonly StoreResponseBuilder _storeResponseBuilderDropData;
-=======
->>>>>>> d2009371
     private static readonly StoreValidationResult DefaultStoreValidationResult = new StoreValidationResultBuilder().Build();
 
     private readonly DicomDataset _dicomDataset1 = Samples.CreateRandomInstanceDataset(
@@ -43,16 +39,7 @@
     public StoreResponseBuilderTests()
     {
         _storeResponseBuilder = new StoreResponseBuilder(
-<<<<<<< HEAD
-            _urlResolver,
-            Options.Create(new FeatureConfiguration { EnableDropInvalidDicomJsonMetadata = false }));
-
-        _storeResponseBuilderDropData = new StoreResponseBuilder(
-            _urlResolver,
-            Options.Create(new FeatureConfiguration { EnableDropInvalidDicomJsonMetadata = true }));
-=======
             _urlResolver);
->>>>>>> d2009371
     }
 
     [Theory]
@@ -85,19 +72,11 @@
     }
 
     [Fact]
-<<<<<<< HEAD
-    public void GivenBuilderHadNoErrors_WhenDropMetadataEnabled_ThenResponseHasEmptyCommentSequence()
-    {
-        _storeResponseBuilderDropData.AddSuccess(_dicomDataset1, DefaultStoreValidationResult);
-
-        StoreResponse response = _storeResponseBuilderDropData.BuildResponse(null);
-=======
     public void GivenBuilderHadNoErrors_WhenDropMetadataEnabled_ThenResponseHasEmptyFailedSequence()
     {
         _storeResponseBuilder.AddSuccess(_dicomDataset1, DefaultStoreValidationResult, enableDropInvalidDicomJsonMetadata: true);
 
         StoreResponse response = _storeResponseBuilder.BuildResponse(null);
->>>>>>> d2009371
 
         Assert.Equal(StoreResponseStatus.Success, response.Status);
         Assert.Single(response.Dataset);
@@ -106,13 +85,8 @@
         Assert.Single(refSopSequence);
         DicomDataset ds = refSopSequence.Items[0];
 
-<<<<<<< HEAD
-        DicomSequence commentSequence = ds.GetSequence(DicomTag.CalculationCommentSequence);
-        Assert.Empty(commentSequence);
-=======
         DicomSequence failedSequence = ds.GetSequence(DicomTag.FailedAttributesSequence);
         Assert.Empty(failedSequence);
->>>>>>> d2009371
     }
 
     [Fact]
@@ -135,24 +109,14 @@
     }
 
     [Fact]
-<<<<<<< HEAD
-    public void GivenBuilderHasErrors_WhenDropMetadataEnabled_ThenResponseHasNonEmptyCommentSequence()
-=======
     public void GivenBuilderHasErrors_WhenDropMetadataEnabled_ThenResponseHasNonEmptyFailedSequence()
->>>>>>> d2009371
     {
         StoreValidationResultBuilder builder = new StoreValidationResultBuilder();
         builder.Add(new Exception("There was an issue with an attribute"));
         StoreValidationResult storeValidationResult = builder.Build();
-<<<<<<< HEAD
-        _storeResponseBuilderDropData.AddSuccess(_dicomDataset1, storeValidationResult);
-
-        StoreResponse response = _storeResponseBuilderDropData.BuildResponse(null);
-=======
         _storeResponseBuilder.AddSuccess(_dicomDataset1, storeValidationResult, enableDropInvalidDicomJsonMetadata: true);
 
         StoreResponse response = _storeResponseBuilder.BuildResponse(null);
->>>>>>> d2009371
 
         Assert.Equal(StoreResponseStatus.Success, response.Status);
         Assert.Single(response.Dataset);
@@ -161,30 +125,17 @@
         Assert.Single(refSopSequence);
         DicomDataset ds = refSopSequence.Items[0];
 
-<<<<<<< HEAD
-        DicomSequence commentSequence = ds.GetSequence(DicomTag.CalculationCommentSequence);
-        Assert.Single(commentSequence);
-        // expect comment sequence has single warning about single invalid attribute
-        Assert.Equal(
-            storeValidationResult.Errors.ToArray()[0],
-            commentSequence.Items[0].GetString(DicomTag.ErrorComment)
-=======
         DicomSequence failedSequence = ds.GetSequence(DicomTag.FailedAttributesSequence);
         Assert.Single(failedSequence);
         // expect comment sequence has single warning about single invalid attribute
         Assert.Equal(
             storeValidationResult.Errors.ToArray()[0],
             failedSequence.Items[0].GetString(DicomTag.ErrorComment)
->>>>>>> d2009371
         );
     }
 
     [Fact]
-<<<<<<< HEAD
-    public void GivenBuildWithAndWithoutErrors_WhenDropMetadataEnabled_ThenResponseHasNonEmptyCommentSequenceAndEmptyCommentSequence()
-=======
     public void GivenBuildWithAndWithoutErrors_WhenDropMetadataEnabled_ThenResponseHasNonEmptyFailedSequenceAndEmptyFailedSequence()
->>>>>>> d2009371
     {
         // This represents multiple instance being processed where one had a validation failure and the other did not
 
@@ -192,21 +143,12 @@
         StoreValidationResultBuilder builder = new StoreValidationResultBuilder();
         builder.Add(new Exception("There was an issue with an attribute"));
         StoreValidationResult storeValidationResult = builder.Build();
-<<<<<<< HEAD
-        _storeResponseBuilderDropData.AddSuccess(_dicomDataset1, storeValidationResult);
-
-        //simulate validation pass
-        _storeResponseBuilderDropData.AddSuccess(_dicomDataset1, DefaultStoreValidationResult);
-
-        StoreResponse response = _storeResponseBuilderDropData.BuildResponse(null);
-=======
         _storeResponseBuilder.AddSuccess(_dicomDataset1, storeValidationResult, enableDropInvalidDicomJsonMetadata: true);
 
         //simulate validation pass
         _storeResponseBuilder.AddSuccess(_dicomDataset1, DefaultStoreValidationResult, enableDropInvalidDicomJsonMetadata: true);
 
         StoreResponse response = _storeResponseBuilder.BuildResponse(null);
->>>>>>> d2009371
 
         Assert.Equal(StoreResponseStatus.Success, response.Status);
         Assert.NotNull(response.Dataset);
@@ -214,21 +156,6 @@
         DicomSequence refSopSequence = response.Dataset.GetSequence(DicomTag.ReferencedSOPSequence);
         Assert.Equal(2, refSopSequence.Items.Count);
 
-<<<<<<< HEAD
-        // invalid instance section has error in CalculationCommentSequence
-        DicomDataset invalidInstanceResponse = refSopSequence.Items[0];
-        DicomSequence commentSequence = invalidInstanceResponse.GetSequence(DicomTag.CalculationCommentSequence);
-        Assert.Single(commentSequence);
-        // expect comment sequence has single warning about single invalid attribute
-        Assert.Equal(
-            storeValidationResult.Errors.ToArray()[0],
-            commentSequence.Items[0].GetString(DicomTag.ErrorComment)
-        );
-
-        // valid instance section has an empty CalculationCommentSequence as there were no errors
-        DicomDataset validInstanceResponse = refSopSequence.Items[1];
-        Assert.Empty(validInstanceResponse.GetSequence(DicomTag.CalculationCommentSequence));
-=======
         // invalid instance section has error in FailedSOPSequence
         DicomDataset invalidInstanceResponse = refSopSequence.Items[0];
         DicomSequence failedSequence = invalidInstanceResponse.GetSequence(DicomTag.FailedAttributesSequence);
@@ -242,7 +169,6 @@
         // valid instance section has an empty FailedSOPSequence as there were no errors
         DicomDataset validInstanceResponse = refSopSequence.Items[1];
         Assert.Empty(validInstanceResponse.GetSequence(DicomTag.FailedAttributesSequence));
->>>>>>> d2009371
     }
 
     [Fact]
