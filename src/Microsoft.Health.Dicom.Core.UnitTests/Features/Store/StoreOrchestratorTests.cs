﻿// -------------------------------------------------------------------------------------------------
// Copyright (c) Microsoft Corporation. All rights reserved.
// Licensed under the MIT License (MIT). See LICENSE in the repo root for license information.
// -------------------------------------------------------------------------------------------------

using System;
using System.Collections.Generic;
using System.IO;
using System.Linq;
using System.Threading;
using System.Threading.Tasks;
using Dicom;
using Microsoft.Extensions.Options;
using Microsoft.Health.Dicom.Core.Configs;
using Microsoft.Health.Dicom.Core.Exceptions;
using Microsoft.Health.Dicom.Core.Extensions;
using Microsoft.Health.Dicom.Core.Features.Common;
using Microsoft.Health.Dicom.Core.Features.Delete;
using Microsoft.Health.Dicom.Core.Features.ExtendedQueryTag;
using Microsoft.Health.Dicom.Core.Features.Model;
using Microsoft.Health.Dicom.Core.Features.Store;
using Microsoft.Health.Dicom.Core.Features.Store.Entries;
using NSubstitute;
using NSubstitute.Core;
using NSubstitute.ExceptionExtensions;
using Xunit;

namespace Microsoft.Health.Dicom.Core.UnitTests.Features.Store
{
    public class StoreOrchestratorTests
    {
        private const string DefaultStudyInstanceUid = "1";
        private const string DefaultSeriesInstanceUid = "2";
        private const string DefaultSopInstanceUid = "3";
        private const long DefaultVersion = 1;
        private static readonly VersionedInstanceIdentifier DefaultVersionedInstanceIdentifier = new VersionedInstanceIdentifier(
            DefaultStudyInstanceUid,
            DefaultSeriesInstanceUid,
            DefaultSopInstanceUid,
            DefaultVersion);

        private static readonly CancellationToken DefaultCancellationToken = new CancellationTokenSource().Token;

        private readonly IFileStore _fileStore = Substitute.For<IFileStore>();
        private readonly IMetadataStore _metadataStore = Substitute.For<IMetadataStore>();
        private readonly IIndexDataStore _indexDataStore = Substitute.For<IIndexDataStore>();
        private readonly IDeleteService _deleteService = Substitute.For<IDeleteService>();
        private readonly IQueryTagService _queryTagService = Substitute.For<IQueryTagService>();
        private readonly StoreOrchestrator _storeOrchestrator;

        private readonly DicomDataset _dicomDataset;
        private readonly Stream _stream = new MemoryStream();
        private readonly IDicomInstanceEntry _dicomInstanceEntry = Substitute.For<IDicomInstanceEntry>();
        private readonly List<QueryTagsExpiredEventArgs> _eventInvocations = new List<QueryTagsExpiredEventArgs>();
        private readonly List<QueryTag> _queryTags = new List<QueryTag>
        {
<<<<<<< HEAD
            new QueryTag(new ExtendedQueryTagStoreEntry(1, "00101010", "AS", null, QueryTagLevel.Study, ExtendedQueryTagStatus.Ready, QueryTagQueryStatus.Enabled, 0))
=======
            new QueryTag(new ExtendedQueryTagStoreEntry(1, "00101010", "AS", null, QueryTagLevel.Study, ExtendedQueryTagStatus.Ready, QueryStatus.Enabled))
>>>>>>> 5f250579
        };

        public StoreOrchestratorTests()
        {
            _dicomDataset = new DicomDataset()
            {
                { DicomTag.StudyInstanceUID, DefaultStudyInstanceUid },
                { DicomTag.SeriesInstanceUID, DefaultSeriesInstanceUid },
                { DicomTag.SOPInstanceUID, DefaultSopInstanceUid },
            };

            _dicomInstanceEntry.GetDicomDatasetAsync(DefaultCancellationToken).Returns(_dicomDataset);
            _dicomInstanceEntry.GetStreamAsync(DefaultCancellationToken).Returns(_stream);

            _indexDataStore
                .BeginCreateInstanceIndexAsync(_dicomDataset, Arg.Any<IEnumerable<QueryTag>>(), DefaultCancellationToken)
                .Returns(DefaultVersion);

            _queryTagService
                .GetQueryTagsAsync(false, Arg.Any<CancellationToken>())
                .Returns(_queryTags);

            _storeOrchestrator = new StoreOrchestrator(
                _fileStore,
                _metadataStore,
                _indexDataStore,
                _deleteService,
                _queryTagService,
                Options.Create(new StoreConfiguration()));

            _storeOrchestrator.QueryTagsExpired += (e, args) => _eventInvocations.Add(args);
        }

        [Fact]
        public async Task GivenFilesAreSuccessfullyStored_WhenStoringFile_ThenStatusShouldBeUpdatedToCreated()
        {
            await _storeOrchestrator.StoreDicomInstanceEntryAsync(_dicomInstanceEntry, DefaultCancellationToken);

            await ValidateStatusUpdateAsync();
        }

        [Fact]
        public async Task GivenFailedToStoreFile_WhenStoringFile_ThenCleanupShouldBeAttempted()
        {
            _fileStore.StoreFileAsync(
                Arg.Is<VersionedInstanceIdentifier>(identifier => DefaultVersionedInstanceIdentifier.Equals(identifier)),
                _stream,
                cancellationToken: DefaultCancellationToken)
                .Throws(new Exception());

            _indexDataStore.ClearReceivedCalls();

            await Assert.ThrowsAsync<Exception>(() => _storeOrchestrator.StoreDicomInstanceEntryAsync(_dicomInstanceEntry, DefaultCancellationToken));

            await ValidateCleanupAsync();

            await _indexDataStore.DidNotReceiveWithAnyArgs().EndCreateInstanceIndexAsync(default, default, default, default, default);
        }

        [Fact]
        public async Task GivenFailedToStoreMetadataFile_WhenStoringMetadata_ThenCleanupShouldBeAttempted()
        {
            _metadataStore.StoreInstanceMetadataAsync(
                _dicomDataset,
                DefaultVersion,
                DefaultCancellationToken)
                .Throws(new Exception());

            _indexDataStore.ClearReceivedCalls();

            await Assert.ThrowsAsync<Exception>(() => _storeOrchestrator.StoreDicomInstanceEntryAsync(_dicomInstanceEntry, DefaultCancellationToken));

            await ValidateCleanupAsync();

            await _indexDataStore.DidNotReceiveWithAnyArgs().EndCreateInstanceIndexAsync(default, default, default, default, default);
        }

        [Fact]
        public async Task GivenExceptionDuringCleanup_WhenStoreDicomInstanceEntryIsCalled_ThenItShouldNotInterfere()
        {
            _metadataStore.StoreInstanceMetadataAsync(
                _dicomDataset,
                DefaultVersion,
                DefaultCancellationToken)
                .Throws(new ArgumentException());

            _indexDataStore.DeleteInstanceIndexAsync(default, default, default, default, default).ThrowsForAnyArgs(new InvalidOperationException());

            await Assert.ThrowsAsync<ArgumentException>(() => _storeOrchestrator.StoreDicomInstanceEntryAsync(_dicomInstanceEntry, DefaultCancellationToken));
        }

        [Fact]
        public async Task GivenVersionMismatchExceptionWhenStore_WhenRetryNotExceedMax_ThenShouldSucceed()
        {
            List<QueryTag> newTags1 = _queryTags
<<<<<<< HEAD
                .Concat(new QueryTag[] { new QueryTag(new ExtendedQueryTagStoreEntry(2, "00202020", "DT", null, QueryTagLevel.Series, ExtendedQueryTagStatus.Ready, QueryTagQueryStatus.Enabled, 0)) })
                .ToList();
            List<QueryTag> newTags2 = newTags1
                .Concat(new QueryTag[] { new QueryTag(new ExtendedQueryTagStoreEntry(3, "00303030", "DA", null, QueryTagLevel.Instance, ExtendedQueryTagStatus.Ready, QueryTagQueryStatus.Enabled, 0)) })
=======
                .Concat(new QueryTag[] { new QueryTag(new ExtendedQueryTagStoreEntry(2, "00202020", "DT", null, QueryTagLevel.Series, ExtendedQueryTagStatus.Ready, QueryStatus.Enabled)) })
                .ToList();
            List<QueryTag> newTags2 = newTags1
                .Concat(new QueryTag[] { new QueryTag(new ExtendedQueryTagStoreEntry(3, "00303030", "DA", null, QueryTagLevel.Instance, ExtendedQueryTagStatus.Ready, QueryStatus.Enabled)) })
>>>>>>> 5f250579
                .ToList();

            _queryTagService
                .GetQueryTagsAsync(false, Arg.Any<CancellationToken>())
                .Returns(_queryTags, _queryTags, newTags1, newTags2);
            _queryTagService
                .GetQueryTagsAsync(true, Arg.Any<CancellationToken>())
                .Returns(newTags1, newTags2); // Return different tags
            _indexDataStore.EndCreateInstanceIndexAsync(default, default, default, default, default)
                .ReturnsForAnyArgs(
                    Task.FromException(new ExtendedQueryTagsOutOfDateException()),
                    Task.FromException(new ExtendedQueryTagsOutOfDateException()),
                    Task.CompletedTask);

            await _storeOrchestrator.StoreDicomInstanceEntryAsync(_dicomInstanceEntry, DefaultCancellationToken);

            await _queryTagService.Received(4).GetQueryTagsAsync(false, DefaultCancellationToken);
            await _queryTagService.Received(2).GetQueryTagsAsync(true, DefaultCancellationToken);
            await _indexDataStore.Received(1).EndCreateInstanceIndexAsync(_dicomDataset, DefaultVersion, _queryTags, false, DefaultCancellationToken);
            await _indexDataStore.Received(1).EndCreateInstanceIndexAsync(_dicomDataset, DefaultVersion, newTags1, false, DefaultCancellationToken);
            await _indexDataStore.Received(1).EndCreateInstanceIndexAsync(_dicomDataset, DefaultVersion, newTags2, false, DefaultCancellationToken);

            Assert.Equal(2, _eventInvocations.Count);
            Assert.Equal("00202020", _eventInvocations[0].NewQueryTags.Single().Tag.GetPath());
            Assert.Equal("00303030", _eventInvocations[1].NewQueryTags.Single().Tag.GetPath());
        }

        [Fact]
        public async Task GivenVersionMismatchExceptionWhenStore_WhenRetryExceedMax_ThenShouldFail()
        {
            Func<CallInfo, long> exceptionFunc = new Func<CallInfo, long>(x => throw new ExtendedQueryTagsOutOfDateException());
            _indexDataStore.BeginCreateInstanceIndexAsync(default, default, default)
                .ReturnsForAnyArgs(exceptionFunc, exceptionFunc, exceptionFunc);

            await Assert.ThrowsAsync<ExtendedQueryTagsOutOfDateException>(
                () => _storeOrchestrator.StoreDicomInstanceEntryAsync(_dicomInstanceEntry, DefaultCancellationToken));
        }

        private Task ValidateStatusUpdateAsync()
            => ValidateStatusUpdateAsync(_queryTags);

        private Task ValidateStatusUpdateAsync(IEnumerable<QueryTag> expectedTags)
            => _indexDataStore
                .Received(1)
                .EndCreateInstanceIndexAsync(
                    _dicomDataset,
                    DefaultVersionedInstanceIdentifier.Version,
                    expectedTags,
                    false,
                    DefaultCancellationToken);

        private Task ValidateCleanupAsync()
            => _deleteService
                .Received(1)
                .DeleteInstanceNowAsync(
                    DefaultStudyInstanceUid,
                    DefaultSeriesInstanceUid,
                    DefaultSopInstanceUid,
                    CancellationToken.None);
    }
}<|MERGE_RESOLUTION|>--- conflicted
+++ resolved
@@ -54,11 +54,7 @@
         private readonly List<QueryTagsExpiredEventArgs> _eventInvocations = new List<QueryTagsExpiredEventArgs>();
         private readonly List<QueryTag> _queryTags = new List<QueryTag>
         {
-<<<<<<< HEAD
-            new QueryTag(new ExtendedQueryTagStoreEntry(1, "00101010", "AS", null, QueryTagLevel.Study, ExtendedQueryTagStatus.Ready, QueryTagQueryStatus.Enabled, 0))
-=======
-            new QueryTag(new ExtendedQueryTagStoreEntry(1, "00101010", "AS", null, QueryTagLevel.Study, ExtendedQueryTagStatus.Ready, QueryStatus.Enabled))
->>>>>>> 5f250579
+            new QueryTag(new ExtendedQueryTagStoreEntry(1, "00101010", "AS", null, QueryTagLevel.Study, ExtendedQueryTagStatus.Ready, QueryStatus.Enabled, 0))
         };
 
         public StoreOrchestratorTests()
@@ -154,17 +150,10 @@
         public async Task GivenVersionMismatchExceptionWhenStore_WhenRetryNotExceedMax_ThenShouldSucceed()
         {
             List<QueryTag> newTags1 = _queryTags
-<<<<<<< HEAD
-                .Concat(new QueryTag[] { new QueryTag(new ExtendedQueryTagStoreEntry(2, "00202020", "DT", null, QueryTagLevel.Series, ExtendedQueryTagStatus.Ready, QueryTagQueryStatus.Enabled, 0)) })
+                .Concat(new QueryTag[] { new QueryTag(new ExtendedQueryTagStoreEntry(2, "00202020", "DT", null, QueryTagLevel.Series, ExtendedQueryTagStatus.Ready, QueryStatus.Enabled, 0)) })
                 .ToList();
             List<QueryTag> newTags2 = newTags1
-                .Concat(new QueryTag[] { new QueryTag(new ExtendedQueryTagStoreEntry(3, "00303030", "DA", null, QueryTagLevel.Instance, ExtendedQueryTagStatus.Ready, QueryTagQueryStatus.Enabled, 0)) })
-=======
-                .Concat(new QueryTag[] { new QueryTag(new ExtendedQueryTagStoreEntry(2, "00202020", "DT", null, QueryTagLevel.Series, ExtendedQueryTagStatus.Ready, QueryStatus.Enabled)) })
-                .ToList();
-            List<QueryTag> newTags2 = newTags1
-                .Concat(new QueryTag[] { new QueryTag(new ExtendedQueryTagStoreEntry(3, "00303030", "DA", null, QueryTagLevel.Instance, ExtendedQueryTagStatus.Ready, QueryStatus.Enabled)) })
->>>>>>> 5f250579
+                .Concat(new QueryTag[] { new QueryTag(new ExtendedQueryTagStoreEntry(3, "00303030", "DA", null, QueryTagLevel.Instance, ExtendedQueryTagStatus.Ready, QueryStatus.Enabled, 0)) })
                 .ToList();
 
             _queryTagService
