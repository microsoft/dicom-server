// -------------------------------------------------------------------------------------------------
// Copyright (c) Microsoft Corporation. All rights reserved.
// Licensed under the MIT License (MIT). See LICENSE in the repo root for license information.
// -------------------------------------------------------------------------------------------------

using System;
using System.Collections.Generic;
using System.Linq;
using System.Threading;
using System.Threading.Tasks;
using FellowOakDicom;
using Microsoft.Extensions.Logging.Abstractions;
using Microsoft.Extensions.Options;
using Microsoft.Health.Dicom.Core.Configs;
using Microsoft.Health.Dicom.Core.Exceptions;
using Microsoft.Health.Dicom.Core.Features.Context;
using Microsoft.Health.Dicom.Core.Features.ExtendedQueryTag;
using Microsoft.Health.Dicom.Core.Features.Store;
using Microsoft.Health.Dicom.Core.Features.Store.Entries;
using Microsoft.Health.Dicom.Core.Features.Telemetry;
using Microsoft.Health.Dicom.Core.Features.Validation;
using Microsoft.Health.Dicom.Core.Messages.Store;
using Microsoft.Health.Dicom.Tests.Common;
using NSubstitute;
using Xunit;
using DicomValidationException = FellowOakDicom.DicomValidationException;

namespace Microsoft.Health.Dicom.Core.UnitTests.Features.Store;

public class DicomStoreServiceTests
{
    private static readonly CancellationToken DefaultCancellationToken = new CancellationTokenSource().Token;
    private static readonly StoreResponse DefaultResponse = new StoreResponse(StoreResponseStatus.Success, new DicomDataset(), null);
    private static readonly StoreValidationResult DefaultStoreValidationResult = new StoreValidationResultBuilder().Build();

    private readonly DicomDataset _dicomDataset1 = Samples.CreateRandomInstanceDataset(
        studyInstanceUid: "1",
        seriesInstanceUid: "2",
        sopInstanceUid: "3",
        sopClassUid: "4");

    private readonly DicomDataset _dicomDataset2 = Samples.CreateRandomInstanceDataset(
        studyInstanceUid: "10",
        seriesInstanceUid: "11",
        sopInstanceUid: "12",
        sopClassUid: "13");

    private readonly IStoreResponseBuilder _storeResponseBuilder = Substitute.For<IStoreResponseBuilder>();
    private readonly IStoreDatasetValidator _dicomDatasetValidator = Substitute.For<IStoreDatasetValidator>();
    private readonly IStoreOrchestrator _storeOrchestrator = Substitute.For<IStoreOrchestrator>();
    private readonly IElementMinimumValidator _minimumValidator = Substitute.For<IElementMinimumValidator>();
    private readonly IDicomRequestContextAccessor _dicomRequestContextAccessor = Substitute.For<IDicomRequestContextAccessor>();
    private readonly IDicomRequestContext _dicomRequestContext = Substitute.For<IDicomRequestContext>();
<<<<<<< HEAD
    private readonly StoreMeter _storeMeter = new StoreMeter();
=======
    private readonly IDicomTelemetryClient _dicomTelemetryClient = Substitute.For<IDicomTelemetryClient>();
    private readonly TelemetryClient _telemetryClient = new TelemetryClient(new TelemetryConfiguration()
    {
        TelemetryChannel = Substitute.For<ITelemetryChannel>(),
    });
>>>>>>> 254610ff

    private readonly StoreService _storeService;
    private readonly StoreService _storeServiceDropData;

    public DicomStoreServiceTests()
    {
        _storeResponseBuilder.BuildResponse(Arg.Any<string>()).Returns(DefaultResponse);
        _dicomRequestContextAccessor.RequestContext.Returns(_dicomRequestContext);

        _dicomDatasetValidator
            .ValidateAsync(Arg.Any<DicomDataset>(), Arg.Any<string>(), Arg.Any<CancellationToken>())
            .Returns(Task.FromResult(DefaultStoreValidationResult));

        _storeService = new StoreService(
            _storeResponseBuilder,
            _dicomDatasetValidator,
            _storeOrchestrator,
            _dicomRequestContextAccessor,
<<<<<<< HEAD
            _storeMeter,
=======
            _dicomTelemetryClient,
>>>>>>> 254610ff
            NullLogger<StoreService>.Instance,
            Options.Create(new FeatureConfiguration { EnableDropInvalidDicomJsonMetadata = false }),
            _telemetryClient);

        IOptions<FeatureConfiguration> featureConfiguration = Options.Create(
            new FeatureConfiguration { EnableDropInvalidDicomJsonMetadata = true });

        _storeServiceDropData = new StoreService(
            new StoreResponseBuilder(new MockUrlResolver()),
            CreateStoreDatasetValidatorWithDropDataEnabled(),
            _storeOrchestrator,
            _dicomRequestContextAccessor,
<<<<<<< HEAD
            _storeMeter,
=======
            _dicomTelemetryClient,
>>>>>>> 254610ff
            NullLogger<StoreService>.Instance,
            featureConfiguration,
            _telemetryClient);

        DicomValidationBuilderExtension.SkipValidation(null);
    }

    private static IStoreDatasetValidator CreateStoreDatasetValidatorWithDropDataEnabled()
    {
        IQueryTagService queryTagService = Substitute.For<IQueryTagService>();
        List<QueryTag> queryTags = new List<QueryTag>(QueryTagService.CoreQueryTags);
        queryTagService
            .GetQueryTagsAsync(Arg.Any<CancellationToken>())
            .Returns(new List<QueryTag>(QueryTagService.CoreQueryTags));
        StoreMeter storeMeter = new StoreMeter();

        IStoreDatasetValidator validator = new StoreDatasetValidator(
            Options.Create(new FeatureConfiguration()
            {
                EnableFullDicomItemValidation = true,
                EnableDropInvalidDicomJsonMetadata = true
            }),
            new ElementMinimumValidator(),
            queryTagService,
            storeMeter);
        return validator;
    }

    [Fact]
    public async Task GivenNullDicomInstanceEntries_WhenProcessed_ThenNoContentShouldBeReturned()
    {
        await ExecuteAndValidateAsync(dicomInstanceEntries: null);

        _storeResponseBuilder.DidNotReceiveWithAnyArgs().AddSuccess(default, DefaultStoreValidationResult);
        _storeResponseBuilder.DidNotReceiveWithAnyArgs().AddFailure(default);
    }

    [Fact]
    public async Task GivenEmptyDicomInstanceEntries_WhenProcessed_ThenNoContentShouldBeReturned()
    {
        await ExecuteAndValidateAsync(new IDicomInstanceEntry[0]);

        _storeResponseBuilder.DidNotReceiveWithAnyArgs().AddSuccess(default, DefaultStoreValidationResult);
        _storeResponseBuilder.DidNotReceiveWithAnyArgs().AddFailure(default);
    }

    [Fact]
    public async Task GivenAValidDicomInstanceEntry_WhenProcessed_ThenSuccessfulEntryShouldBeAdded()
    {
        IDicomInstanceEntry dicomInstanceEntry = Substitute.For<IDicomInstanceEntry>();

        dicomInstanceEntry.GetDicomDatasetAsync(DefaultCancellationToken).Returns(_dicomDataset1);

        await ExecuteAndValidateAsync(dicomInstanceEntry);

        _storeResponseBuilder.Received(1).AddSuccess(_dicomDataset1, DefaultStoreValidationResult, null);
        _storeResponseBuilder.DidNotReceiveWithAnyArgs().AddFailure(default);
        Assert.Equal(1, _dicomRequestContextAccessor.RequestContext.PartCount);
    }

    [Fact]
    public async Task GiveAnInvalidDicomDataset_WhenProcessed_ThenFailedEntryShouldBeAddedWithProcessingFailure()
    {
        IDicomInstanceEntry dicomInstanceEntry = Substitute.For<IDicomInstanceEntry>();

        dicomInstanceEntry.GetDicomDatasetAsync(DefaultCancellationToken).Returns<DicomDataset>(_ => throw new Exception());

        await ExecuteAndValidateAsync(dicomInstanceEntry);

        _storeResponseBuilder.DidNotReceiveWithAnyArgs().AddSuccess(default, DefaultStoreValidationResult);
        _storeResponseBuilder.Received(1).AddFailure(null, TestConstants.ProcessingFailureReasonCode);
    }

    [Fact]
    public async Task GivenADicomDatasetFailsToOpenDueToDicomValidationException_WhenProcessed_ThenFailedEntryShouldBeAddedWithValidationFailure()
    {
        IDicomInstanceEntry dicomInstanceEntry = Substitute.For<IDicomInstanceEntry>();

        dicomInstanceEntry.GetDicomDatasetAsync(DefaultCancellationToken).Returns<DicomDataset>(_ => throw new DicomValidationException("value", DicomVR.UI, string.Empty));

        await ExecuteAndValidateAsync(dicomInstanceEntry);

        _storeResponseBuilder.DidNotReceiveWithAnyArgs().AddSuccess(default, DefaultStoreValidationResult);
        _storeResponseBuilder.Received(1).AddFailure(null, TestConstants.ValidationFailureReasonCode);
    }

    [Fact]
    public async Task GivenAValidationError_WhenDropDataEnabled_ThenSucceedsWithErrorsInFailedAttributesSequence()
    {
        // setup
        IDicomInstanceEntry dicomInstanceEntry = Substitute.For<IDicomInstanceEntry>();

        DicomDataset dicomDataset = Samples.CreateRandomInstanceDataset(validateItems: false);
        dicomDataset.Add(DicomTag.StudyDate, "NotAValidStudyDate");

        dicomInstanceEntry.GetDicomDatasetAsync(DefaultCancellationToken).Returns(dicomDataset);

        // call
        StoreResponse response = await _storeServiceDropData.ProcessAsync(
            new[] { dicomInstanceEntry },
            null,
            cancellationToken: DefaultCancellationToken);

        // assert response was successful
        Assert.Equal(StoreResponseStatus.Success, response.Status);
        Assert.Null(response.Warning);

        // expect a single refSop sequence
        DicomSequence refSopSequence = response.Dataset.GetSequence(DicomTag.ReferencedSOPSequence);
        Assert.Single(refSopSequence);

        DicomDataset firstInstance = refSopSequence.Items[0];

        // expect a comment sequence present
        DicomSequence failedAttributesSequence = firstInstance.GetSequence(DicomTag.FailedAttributesSequence);
        Assert.Single(failedAttributesSequence);

        // expect comment sequence has single warning about single invalid attribute
        Assert.Equal(
            """DICOM100: (0008,0020) - Content "NotAValidStudyDate" does not validate VR DA: one of the date values does not match the pattern YYYYMMDD""",
            failedAttributesSequence.Items[0].GetString(DicomTag.ErrorComment)
        );

        // expect that what we attempt to store has invalid attrs dropped
        Assert.Throws<DicomDataException>(() => dicomDataset.GetString(DicomTag.StudyDate));

        await _storeOrchestrator
            .Received(1)
            .StoreDicomInstanceEntryAsync(
                dicomInstanceEntry,
                DefaultCancellationToken
            );
    }

    [Fact]
    public async Task GivenAValidationErrorOnNonCoreTag_WhenDropDataEnabledAndFullDicomItemValidationEnabled_ThenSucceedsWithErrorsInFailedAttributesSequence()
    {
        // setup
        IDicomInstanceEntry dicomInstanceEntry = Substitute.For<IDicomInstanceEntry>();

        DicomDataset dicomDataset = Samples.CreateRandomInstanceDataset(validateItems: false);
        dicomDataset.Add(DicomTag.ReviewDate, "NotAValidReviewDate");

        dicomInstanceEntry.GetDicomDatasetAsync(DefaultCancellationToken).Returns(dicomDataset);

        // call
        StoreResponse response = await _storeServiceDropData.ProcessAsync(
            new[] { dicomInstanceEntry },
            null,
            cancellationToken: DefaultCancellationToken);

        // assert response was successful
        Assert.Equal(StoreResponseStatus.Success, response.Status);
        Assert.Null(response.Warning);

        // expect a single refSop sequence
        DicomSequence refSopSequence = response.Dataset.GetSequence(DicomTag.ReferencedSOPSequence);
        Assert.Single(refSopSequence);

        DicomDataset firstInstance = refSopSequence.Items[0];

        // expect a comment sequence present
        DicomSequence failedAttributesSequence = firstInstance.GetSequence(DicomTag.FailedAttributesSequence);
        Assert.Single(failedAttributesSequence);

        // expect comment sequence has single warning about single invalid attribute
        Assert.Equal(
            """DICOM100: (300e,0004) - Content "NotAValidReviewDate" does not validate VR DA: one of the date values does not match the pattern YYYYMMDD""",
            failedAttributesSequence.Items[0].GetString(DicomTag.ErrorComment)
        );

        // expect that what we attempt to store has invalid attrs dropped
        Assert.Throws<DicomDataException>(() => dicomDataset.GetString(DicomTag.StudyDate));

        await _storeOrchestrator
            .Received(1)
            .StoreDicomInstanceEntryAsync(
                dicomInstanceEntry,
                DefaultCancellationToken
            );
    }

    [Fact]
    public async Task GivenASequenceWithOnlyInvalidAttributes_WhenDropDataEnabled_ThenSequenceDropped()
    {
        // setup
        IDicomInstanceEntry dicomInstanceEntry = Substitute.For<IDicomInstanceEntry>();
        DicomDataset dicomDataset = Samples.CreateRandomInstanceDataset(validateItems: false);

        dicomDataset.Add(
            new DicomSequence(
                DicomTag.IssuerOfAccessionNumberSequence,
                new DicomDataset
                {
                    { DicomTag.ReviewDate, "NotAValidReviewDate" },
                    { DicomTag.StudyDate, "NotAValidStudyDate" }
                })
            );

        dicomInstanceEntry.GetDicomDatasetAsync(DefaultCancellationToken).Returns(dicomDataset);

        // call
        StoreResponse response = await _storeServiceDropData.ProcessAsync(
            new[] { dicomInstanceEntry },
            null,
            cancellationToken: DefaultCancellationToken);

        // assert response was successful
        Assert.Equal(StoreResponseStatus.Success, response.Status);
        Assert.Null(response.Warning);

        // expect a single refSop sequence
        DicomSequence refSopSequence = response.Dataset.GetSequence(DicomTag.ReferencedSOPSequence);
        Assert.Single(refSopSequence);

        DicomDataset firstInstance = refSopSequence.Items[0];

        // expect a failed attr sequence present
        DicomSequence failedAttributesSequence = firstInstance.GetSequence(DicomTag.FailedAttributesSequence);

        // even though the sequence has multiple attributes, we exist validation on the first error and only provide the
        // first error
        Assert.Single(failedAttributesSequence);

        // expect failed attr sequence has single warning about single invalid attribute, in this case the first we encounter
        // which is last in the sequence
        Assert.Equal(
            """DICOM100: (0008,0051) - Content "NotAValidStudyDate" does not validate VR DA: one of the date values does not match the pattern YYYYMMDD""",
            failedAttributesSequence.Items[0].GetString(DicomTag.ErrorComment)
        );

        // expect that what we attempt to store has invalid attrs dropped
        Assert.Throws<DicomDataException>(() => dicomDataset.GetString(DicomTag.IssuerOfAccessionNumberSequence));

        await _storeOrchestrator
            .Received(1)
            .StoreDicomInstanceEntryAsync(
                dicomInstanceEntry,
                DefaultCancellationToken
            );
    }

    [Fact]
    public async Task GivenASequenceWithOneValidAndOneInvalidAttribute_WhenDropDataEnabled_ThenSequenceDropped()
    {
        // setup
        IDicomInstanceEntry dicomInstanceEntry = Substitute.For<IDicomInstanceEntry>();
        DicomDataset dicomDataset = Samples.CreateRandomInstanceDataset(validateItems: false);

        dicomDataset.Add(
            new DicomSequence(
                DicomTag.IssuerOfAccessionNumberSequence,
                new DicomDataset
                {
                    { DicomTag.ReviewDate, "NotAValidReviewDate" },
                    { DicomTag.StudyDate, "20220119" }
                })
            );

        dicomInstanceEntry.GetDicomDatasetAsync(DefaultCancellationToken).Returns(dicomDataset);

        // call
        StoreResponse response = await _storeServiceDropData.ProcessAsync(
            new[] { dicomInstanceEntry },
            null,
            cancellationToken: DefaultCancellationToken);

        // assert response was successful
        Assert.Equal(StoreResponseStatus.Success, response.Status);
        Assert.Null(response.Warning);

        // expect a single refSop sequence
        DicomSequence refSopSequence = response.Dataset.GetSequence(DicomTag.ReferencedSOPSequence);
        Assert.Single(refSopSequence);

        DicomDataset firstInstance = refSopSequence.Items[0];

        // expect a failed attr sequence present
        DicomSequence failedAttributesSequence = firstInstance.GetSequence(DicomTag.FailedAttributesSequence);
        Assert.Single(failedAttributesSequence);

        // expect failed attr sequence has single warning about single invalid attribute
        Assert.Equal(
            """DICOM100: (0008,0051) - Content "NotAValidReviewDate" does not validate VR DA: one of the date values does not match the pattern YYYYMMDD""",
            failedAttributesSequence.Items[0].GetString(DicomTag.ErrorComment)
        );

        // expect that what we attempt to store has invalid attrs dropped
        Assert.Throws<DicomDataException>(() => dicomDataset.GetString(DicomTag.IssuerOfAccessionNumberSequence));

        await _storeOrchestrator
            .Received(1)
            .StoreDicomInstanceEntryAsync(
                dicomInstanceEntry,
                DefaultCancellationToken
            );
    }

    [Fact]
    public async Task GivenMultipleInstancesAndOneHasInvalidAttr_WhenDropDataEnabled_ThenSucceedsWithErrorsInFailedAttributesSequenceForOneButNotTheOther()
    {
        // setup
        IDicomInstanceEntry dicomInstanceEntryValid = Substitute.For<IDicomInstanceEntry>();
        DicomDataset validDicomDataset = Samples.CreateRandomInstanceDataset(validateItems: false);
        dicomInstanceEntryValid.GetDicomDatasetAsync(DefaultCancellationToken).Returns(validDicomDataset);

        IDicomInstanceEntry dicomInstanceEntryInvalid = Substitute.For<IDicomInstanceEntry>();
        DicomDataset invalidDicomDataset = Samples.CreateRandomInstanceDataset(validateItems: false);
        invalidDicomDataset.Add(DicomTag.StudyDate, "NotAValidStudyDate");
        dicomInstanceEntryInvalid.GetDicomDatasetAsync(DefaultCancellationToken).Returns(invalidDicomDataset);

        // call
        StoreResponse response = await _storeServiceDropData.ProcessAsync(
            new[] { dicomInstanceEntryValid, dicomInstanceEntryInvalid },
            null,
            cancellationToken: DefaultCancellationToken);

        // assert response was successful
        Assert.Equal(StoreResponseStatus.Success, response.Status);
        Assert.Null(response.Warning);

        // expect a two refSop sequences, one for each instance
        DicomSequence refSopSequence = response.Dataset.GetSequence(DicomTag.ReferencedSOPSequence);
        Assert.Equal(2, refSopSequence.Items.Count);

        // first was valid, expect a comment sequence present, but empty value
        DicomDataset validInstanceResponse = refSopSequence.Items[0];
        Assert.Empty(validInstanceResponse.GetSequence(DicomTag.FailedAttributesSequence));

        // second was invalid, expect a comment sequence present, and not empty value
        DicomDataset invalidInstanceResponse = refSopSequence.Items[1];
        DicomSequence invalidFailedAttributesSequence = invalidInstanceResponse.GetSequence(DicomTag.FailedAttributesSequence);
        // expect comment sequence has single warning about single invalid attribute
        Assert.Equal(
            """DICOM100: (0008,0020) - Content "NotAValidStudyDate" does not validate VR DA: one of the date values does not match the pattern YYYYMMDD""",
            invalidFailedAttributesSequence.Items[0].GetString(DicomTag.ErrorComment)
        );

        //expect that we stored both instances
        await _storeOrchestrator
            .Received()
            .StoreDicomInstanceEntryAsync(
                dicomInstanceEntryValid,
                DefaultCancellationToken
            );

        // expect that what we attempt to store has invalid attrs dropped for invalid instance
        Assert.Throws<DicomDataException>(() => invalidDicomDataset.GetString(DicomTag.StudyDate));
        await _storeOrchestrator
            .Received()
            .StoreDicomInstanceEntryAsync(
                dicomInstanceEntryInvalid,
                DefaultCancellationToken
            );
    }

    [Fact]
    public async Task GivenADicomInstanceAlreadyExistsExceptionWithConflictWhenStoring_WhenProcessed_ThenFailedEntryShouldBeAddedWithSopInstanceAlreadyExists()
    {
        IDicomInstanceEntry dicomInstanceEntry = Substitute.For<IDicomInstanceEntry>();

        dicomInstanceEntry.GetDicomDatasetAsync(DefaultCancellationToken).Returns(_dicomDataset2);

        _storeOrchestrator
            .When(dicomStoreService => dicomStoreService.StoreDicomInstanceEntryAsync(dicomInstanceEntry, DefaultCancellationToken))
            .Do(_ => throw new InstanceAlreadyExistsException());

        await ExecuteAndValidateAsync(dicomInstanceEntry);

        _storeResponseBuilder.DidNotReceiveWithAnyArgs().AddSuccess(default, DefaultStoreValidationResult);
        _storeResponseBuilder.Received(1).AddFailure(_dicomDataset2, TestConstants.SopInstanceAlreadyExistsReasonCode, null);
    }

    [Fact]
    public async Task GivenAnExceptionWhenStoring_WhenProcessed_ThenFailedEntryShouldBeAddedWithProcessingFailure()
    {
        IDicomInstanceEntry dicomInstanceEntry = Substitute.For<IDicomInstanceEntry>();

        dicomInstanceEntry.GetDicomDatasetAsync(DefaultCancellationToken).Returns(_dicomDataset2);

        _storeOrchestrator
            .When(dicomStoreService => dicomStoreService.StoreDicomInstanceEntryAsync(dicomInstanceEntry, DefaultCancellationToken))
            .Do(_ => throw new DataStoreException("Simulated failure."));

        await ExecuteAndValidateAsync(dicomInstanceEntry);

        _storeResponseBuilder.DidNotReceiveWithAnyArgs().AddSuccess(default, DefaultStoreValidationResult);
        _storeResponseBuilder.Received(1).AddFailure(_dicomDataset2, TestConstants.ProcessingFailureReasonCode);
    }

    [Fact]
    public async Task GivenMultipleDicomInstanceEntries_WhenProcessed_ThenCorrespondingEntryShouldBeAdded()
    {
        IDicomInstanceEntry dicomInstanceEntryToSucceed = Substitute.For<IDicomInstanceEntry>();
        IDicomInstanceEntry dicomInstanceEntryToFail = Substitute.For<IDicomInstanceEntry>();

        dicomInstanceEntryToSucceed.GetDicomDatasetAsync(DefaultCancellationToken).Returns(_dicomDataset1);
        dicomInstanceEntryToFail.GetDicomDatasetAsync(DefaultCancellationToken).Returns(_dicomDataset2);

        _dicomDatasetValidator
            .When(datasetVaidator => datasetVaidator.ValidateAsync(_dicomDataset2, null, Arg.Any<CancellationToken>()))
            .Do(_ =>
            {
                throw new Exception();
            });

        await ExecuteAndValidateAsync(dicomInstanceEntryToSucceed, dicomInstanceEntryToFail);

        _storeResponseBuilder.Received(1).AddSuccess(_dicomDataset1, DefaultStoreValidationResult, null);
        _storeResponseBuilder.Received(1).AddFailure(_dicomDataset2, TestConstants.ProcessingFailureReasonCode);
        Assert.Equal(2, _dicomRequestContextAccessor.RequestContext.PartCount);
    }

    [Fact]
    public async Task GivenRequiredStudyInstanceUid_WhenProcessed_ThenItShouldBePassed()
    {
        IDicomInstanceEntry dicomInstanceEntry = Substitute.For<IDicomInstanceEntry>();

        dicomInstanceEntry.GetDicomDatasetAsync(DefaultCancellationToken).Returns(_dicomDataset2);

        await ExecuteAndValidateAsync(dicomInstanceEntry);
    }

    private Task ExecuteAndValidateAsync(params IDicomInstanceEntry[] dicomInstanceEntries)
        => ExecuteAndValidateAsync(requiredStudyInstanceUid: null, dicomInstanceEntries);

    private async Task ExecuteAndValidateAsync(
        string requiredStudyInstanceUid,
        params IDicomInstanceEntry[] dicomInstanceEntries)
    {
        StoreResponse response = await _storeService.ProcessAsync(
            dicomInstanceEntries,
            requiredStudyInstanceUid,
            cancellationToken: DefaultCancellationToken);

        Assert.Equal(DefaultResponse, response);

        _storeResponseBuilder.Received(1).BuildResponse(requiredStudyInstanceUid);

        if (dicomInstanceEntries != null)
        {
            foreach (IDicomInstanceEntry dicomInstanceEntry in dicomInstanceEntries)
            {
                await ValidateDisposeAsync(dicomInstanceEntry);
            }
        }
    }

    private static async Task ValidateDisposeAsync(IDicomInstanceEntry dicomInstanceEntry)
    {
        var timeout = DateTime.Now.AddSeconds(5);

        while (timeout < DateTime.Now)
        {
            if (dicomInstanceEntry.ReceivedCalls().Any())
            {
                await dicomInstanceEntry.Received(1).DisposeAsync();
                break;
            }

            await Task.Delay(100);
        }
    }
}<|MERGE_RESOLUTION|>--- conflicted
+++ resolved
@@ -51,15 +51,7 @@
     private readonly IElementMinimumValidator _minimumValidator = Substitute.For<IElementMinimumValidator>();
     private readonly IDicomRequestContextAccessor _dicomRequestContextAccessor = Substitute.For<IDicomRequestContextAccessor>();
     private readonly IDicomRequestContext _dicomRequestContext = Substitute.For<IDicomRequestContext>();
-<<<<<<< HEAD
     private readonly StoreMeter _storeMeter = new StoreMeter();
-=======
-    private readonly IDicomTelemetryClient _dicomTelemetryClient = Substitute.For<IDicomTelemetryClient>();
-    private readonly TelemetryClient _telemetryClient = new TelemetryClient(new TelemetryConfiguration()
-    {
-        TelemetryChannel = Substitute.For<ITelemetryChannel>(),
-    });
->>>>>>> 254610ff
 
     private readonly StoreService _storeService;
     private readonly StoreService _storeServiceDropData;
@@ -78,11 +70,7 @@
             _dicomDatasetValidator,
             _storeOrchestrator,
             _dicomRequestContextAccessor,
-<<<<<<< HEAD
             _storeMeter,
-=======
-            _dicomTelemetryClient,
->>>>>>> 254610ff
             NullLogger<StoreService>.Instance,
             Options.Create(new FeatureConfiguration { EnableDropInvalidDicomJsonMetadata = false }),
             _telemetryClient);
@@ -95,11 +83,7 @@
             CreateStoreDatasetValidatorWithDropDataEnabled(),
             _storeOrchestrator,
             _dicomRequestContextAccessor,
-<<<<<<< HEAD
             _storeMeter,
-=======
-            _dicomTelemetryClient,
->>>>>>> 254610ff
             NullLogger<StoreService>.Instance,
             featureConfiguration,
             _telemetryClient);
