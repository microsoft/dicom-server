// -------------------------------------------------------------------------------------------------
// Copyright (c) Microsoft Corporation. All rights reserved.
// Licensed under the MIT License (MIT). See LICENSE in the repo root for license information.
// -------------------------------------------------------------------------------------------------

using System;
using System.Collections.Generic;
using System.Threading;
using System.Threading.Tasks;
using FellowOakDicom;
using Microsoft.Health.Core.Features.Security.Authorization;
using Microsoft.Health.Dicom.Core.Exceptions;
using Microsoft.Health.Dicom.Core.Features.Routing;
using Microsoft.Health.Dicom.Core.Features.Security;
using Microsoft.Health.Dicom.Core.Features.Update;
using Microsoft.Health.Dicom.Core.Messages.Update;
using Microsoft.Health.Dicom.Core.Models.Update;
using Microsoft.Health.Dicom.Tests.Common;
using Microsoft.Health.Operations;
using NSubstitute;
using Xunit;

namespace Microsoft.Health.Dicom.Core.UnitTests.Features.Update;

public class UpdateInstanceHandlerTests
{
    private const string DefaultContentType = "application/json";
    private readonly UpdateInstanceHandler _handler;
<<<<<<< HEAD
    private readonly IUpdateInstanceOperationService _updateOperationInstanceService;
=======
    private readonly IUpdateInstanceOperationService _updateInstanceOperationService;
>>>>>>> f9cb0987
    private readonly IAuthorizationService<DataActions> _auth;

    public UpdateInstanceHandlerTests()
    {
<<<<<<< HEAD
        _updateOperationInstanceService = Substitute.For<IUpdateInstanceOperationService>();
=======
        _updateInstanceOperationService = Substitute.For<IUpdateInstanceOperationService>();
>>>>>>> f9cb0987
        _auth = Substitute.For<IAuthorizationService<DataActions>>();
        _handler = new UpdateInstanceHandler(_auth, _updateInstanceOperationService);
    }

    [Fact]
    public async Task GivenNullRequestBody_WhenHandled_ThenArgumentNullExceptionShouldBeThrown()
    {
        var updateInstanceRequest = new UpdateInstanceRequest(null);
        _auth.CheckAccess(DataActions.Write, CancellationToken.None).Returns(DataActions.Write);
        await Assert.ThrowsAsync<ArgumentNullException>(() => _handler.Handle(updateInstanceRequest, CancellationToken.None));
    }

    [Fact]
    public async Task GivenNoAccess_WhenHandlingRequest_ThenThrowUnauthorizedDicomActionException()
    {
        IReadOnlyList<string> studyInstanceUids = new List<string>() { "1.2.3.4" };
        DicomDataset changeDataset = new DicomDataset();
        var updateInstanceRequest = new UpdateInstanceRequest(new UpdateSpecification(studyInstanceUids, changeDataset));
        _auth.CheckAccess(DataActions.Write, CancellationToken.None).Returns(DataActions.None);
        await Assert.ThrowsAsync<UnauthorizedDicomActionException>(() => _handler.Handle(updateInstanceRequest, CancellationToken.None));

        await _auth.Received(1).CheckAccess(DataActions.Write, CancellationToken.None);
        await _updateInstanceOperationService.DidNotReceiveWithAnyArgs().QueueUpdateOperationAsync(default, default);
    }

    [Fact]
    public async Task GivenSupportedContentType_WhenHandled_ThenCorrectUpdateInstanceResponseShouldBeReturned()
    {
        var id = Guid.NewGuid();
        IUrlResolver urlResolver = new MockUrlResolver();
        IReadOnlyList<string> studyInstanceUids = new List<string>() { "1.2.3.4" };
        DicomDataset changeDataset = new DicomDataset();
        var updateSpec = new UpdateSpecification(studyInstanceUids, changeDataset);
        var operation = new OperationReference(id, urlResolver.ResolveOperationStatusUri(id));
        var updateInstanceRequest = new UpdateInstanceRequest(updateSpec);
        var updateInstanceResponse = new UpdateInstanceResponse(operation);
        _auth.CheckAccess(DataActions.Write, CancellationToken.None).Returns(DataActions.Write);

        _updateInstanceOperationService.QueueUpdateOperationAsync(updateSpec, CancellationToken.None).Returns(updateInstanceResponse);

        var response = await _handler.Handle(updateInstanceRequest, CancellationToken.None);

        await _auth.Received(1).CheckAccess(DataActions.Write, CancellationToken.None);
        Assert.Equal(operation, response.Operation);
    }
}<|MERGE_RESOLUTION|>--- conflicted
+++ resolved
@@ -26,20 +26,12 @@
 {
     private const string DefaultContentType = "application/json";
     private readonly UpdateInstanceHandler _handler;
-<<<<<<< HEAD
-    private readonly IUpdateInstanceOperationService _updateOperationInstanceService;
-=======
     private readonly IUpdateInstanceOperationService _updateInstanceOperationService;
->>>>>>> f9cb0987
     private readonly IAuthorizationService<DataActions> _auth;
 
     public UpdateInstanceHandlerTests()
     {
-<<<<<<< HEAD
-        _updateOperationInstanceService = Substitute.For<IUpdateInstanceOperationService>();
-=======
         _updateInstanceOperationService = Substitute.For<IUpdateInstanceOperationService>();
->>>>>>> f9cb0987
         _auth = Substitute.For<IAuthorizationService<DataActions>>();
         _handler = new UpdateInstanceHandler(_auth, _updateInstanceOperationService);
     }
