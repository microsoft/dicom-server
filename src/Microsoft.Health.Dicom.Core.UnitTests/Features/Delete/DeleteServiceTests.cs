--- conflicted
+++ resolved
@@ -112,7 +112,7 @@
     [Fact]
     public async Task GivenADeleteInstanceRequestWithNonDefaultPartition_WhenDataStoreIsCalled_ThenNonDefaultPartitionIsUsed()
     {
-        List<InstanceMetadata> responseList = GeneratedDeletedInstanceList(1, partitionEntry: new PartitionEntry(123, "ANonDefaultName"));
+        List<InstanceMetadata> responseList = GeneratedDeletedInstanceList(1, partition: new Partition(123, "ANonDefaultName"));
 
         _indexDataStore
             .RetrieveDeletedInstancesWithPropertiesAsync(Arg.Any<int>(), Arg.Any<int>(), Arg.Any<CancellationToken>())
@@ -358,21 +358,17 @@
         _transactionScope.Received(1).Complete();
     }
 
-    private static List<InstanceMetadata> GeneratedDeletedInstanceList(int numberOfResults, InstanceProperties instanceProperties = null, PartitionEntry partitionEntry = null)
+    private static List<InstanceMetadata> GeneratedDeletedInstanceList(int numberOfResults, InstanceProperties instanceProperties = null, Partition partition = null)
     {
         instanceProperties = instanceProperties ?? new InstanceProperties();
-        partitionEntry = partitionEntry ?? DefaultPartition.PartitionEntry;
+        partition = partition ?? Partition.Default;
         var deletedInstanceList = new List<InstanceMetadata>();
         for (int i = 0; i < numberOfResults; i++)
         {
             string studyInstanceUid = TestUidGenerator.Generate();
             string seriesInstanceUid = TestUidGenerator.Generate();
             string sopInstanceUid = TestUidGenerator.Generate();
-<<<<<<< HEAD
-            deletedInstanceList.Add(new InstanceMetadata(new VersionedInstanceIdentifier(studyInstanceUid, seriesInstanceUid, sopInstanceUid, i, Partition.Default), instanceProperties));
-=======
-            deletedInstanceList.Add(new InstanceMetadata(new VersionedInstanceIdentifier(studyInstanceUid, seriesInstanceUid, sopInstanceUid, i, partitionEntry), instanceProperties));
->>>>>>> 3337608a
+            deletedInstanceList.Add(new InstanceMetadata(new VersionedInstanceIdentifier(studyInstanceUid, seriesInstanceUid, sopInstanceUid, i, partition), instanceProperties));
         }
 
         return deletedInstanceList;
