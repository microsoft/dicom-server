--- conflicted
+++ resolved
@@ -11,11 +11,7 @@
 using Microsoft.Health.Core.Features.Security.Authorization;
 using Microsoft.Health.Dicom.Core.Exceptions;
 using Microsoft.Health.Dicom.Core.Features.Retrieve;
-<<<<<<< HEAD
-using Microsoft.Health.Dicom.Core.Features.Security.Authorization;
-=======
 using Microsoft.Health.Dicom.Core.Features.Security;
->>>>>>> 8a1c9bcf
 using Microsoft.Health.Dicom.Core.Messages.Retrieve;
 using Microsoft.Health.Dicom.Tests.Common;
 using NSubstitute;
@@ -31,11 +27,7 @@
         public RetrieveMetadataHandlerTests()
         {
             _retrieveMetadataService = Substitute.For<IRetrieveMetadataService>();
-<<<<<<< HEAD
-            _retrieveMetadataHandler = new RetrieveMetadataHandler(new DisabledDicomAuthorizationService(), _retrieveMetadataService);
-=======
             _retrieveMetadataHandler = new RetrieveMetadataHandler(new DisabledAuthorizationService<DataActions>(), _retrieveMetadataService);
->>>>>>> 8a1c9bcf
         }
 
         [Theory]
