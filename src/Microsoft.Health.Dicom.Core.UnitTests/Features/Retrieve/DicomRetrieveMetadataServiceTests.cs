--- conflicted
+++ resolved
@@ -41,9 +41,6 @@
         }
 
         [Fact]
-<<<<<<< HEAD
-        public async Task GivenRetrieveInstanceMetadataRequestForStudy_WhenFailsToRetrieveSome_ThenDicomInstanceNotFoundExceptionIsThrownAsync()
-=======
         public async Task GivenRetrieveStudyMetadataRequest_WhenStudyInstanceUidDoesnotExists_ThenDicomInstanceNotFoundExceptionIsThrownAsync()
         {
             await Assert.ThrowsAsync<DicomInstanceNotFoundException>(() => _dicomRetrieveMetadataService.RetrieveStudyInstanceMetadataAsync(TestUidGenerator.Generate(), DefaultCancellationToken));
@@ -60,7 +57,7 @@
         {
             SetupInstanceIdentifiersList(ResourceType.Series);
 
-            await Assert.ThrowsAsync<DicomInstanceNotFoundException>(() => _dicomRetrieveMetadataService.RetrieveSeriesInstanceMetadataAsync(TestUidGenerator.Generate(), seriesInstanceUid, DefaultCancellationToken));
+            await Assert.ThrowsAsync<DicomInstanceNotFoundException>(() => _dicomRetrieveMetadataService.RetrieveSeriesInstanceMetadataAsync(TestUidGenerator.Generate(), _seriesInstanceUid, DefaultCancellationToken));
         }
 
         [Fact]
@@ -68,7 +65,7 @@
         {
             SetupInstanceIdentifiersList(ResourceType.Series);
 
-            await Assert.ThrowsAsync<DicomInstanceNotFoundException>(() => _dicomRetrieveMetadataService.RetrieveSeriesInstanceMetadataAsync(studyInstanceUid, TestUidGenerator.Generate(), DefaultCancellationToken));
+            await Assert.ThrowsAsync<DicomInstanceNotFoundException>(() => _dicomRetrieveMetadataService.RetrieveSeriesInstanceMetadataAsync(_studyInstanceUid, TestUidGenerator.Generate(), DefaultCancellationToken));
         }
 
         [Fact]
@@ -82,7 +79,7 @@
         {
             SetupInstanceIdentifiersList(ResourceType.Instance);
 
-            await Assert.ThrowsAsync<DicomInstanceNotFoundException>(() => _dicomRetrieveMetadataService.RetrieveSopInstanceMetadataAsync(TestUidGenerator.Generate(), TestUidGenerator.Generate(), sopInstanceUid, DefaultCancellationToken));
+            await Assert.ThrowsAsync<DicomInstanceNotFoundException>(() => _dicomRetrieveMetadataService.RetrieveSopInstanceMetadataAsync(TestUidGenerator.Generate(), TestUidGenerator.Generate(), _sopInstanceUid, DefaultCancellationToken));
         }
 
         [Fact]
@@ -90,12 +87,11 @@
         {
             SetupInstanceIdentifiersList(ResourceType.Instance);
 
-            await Assert.ThrowsAsync<DicomInstanceNotFoundException>(() => _dicomRetrieveMetadataService.RetrieveSopInstanceMetadataAsync(studyInstanceUid, TestUidGenerator.Generate(), sopInstanceUid, DefaultCancellationToken));
+            await Assert.ThrowsAsync<DicomInstanceNotFoundException>(() => _dicomRetrieveMetadataService.RetrieveSopInstanceMetadataAsync(_studyInstanceUid, TestUidGenerator.Generate(), _sopInstanceUid, DefaultCancellationToken));
         }
 
         [Fact]
-        public async Task GivenRetrieveInstanceMetadataRequestForStudy_WhenFailsToRetrieveAny_ThenDicomInstanceNotFoundExceptionIsThrownAsync()
->>>>>>> 2f6a025d
+        public async Task GivenRetrieveInstanceMetadataRequestForStudy_WhenFailsToRetrieveSome_ThenDicomInstanceNotFoundExceptionIsThrownAsync()
         {
             List<VersionedDicomInstanceIdentifier> instanceIdentifiersList = SetupInstanceIdentifiersList(ResourceType.Study);
 
