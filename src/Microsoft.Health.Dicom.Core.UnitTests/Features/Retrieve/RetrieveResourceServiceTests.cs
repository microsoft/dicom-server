// -------------------------------------------------------------------------------------------------
// Copyright (c) Microsoft Corporation. All rights reserved.
// Licensed under the MIT License (MIT). See LICENSE in the repo root for license information.
// -------------------------------------------------------------------------------------------------

using System;
using System.Collections.Generic;
using System.IO;
using System.Linq;
using System.Threading;
using System.Threading.Tasks;
using FellowOakDicom;
using FellowOakDicom.Imaging;
using FellowOakDicom.IO.Buffer;
using Microsoft.Extensions.Logging;
using Microsoft.Extensions.Logging.Abstractions;
using Microsoft.Extensions.Options;
using Microsoft.Health.Dicom.Core.Configs;
using Microsoft.Health.Dicom.Core.Exceptions;
using Microsoft.Health.Dicom.Core.Extensions;
using Microsoft.Health.Dicom.Core.Features.Common;
using Microsoft.Health.Dicom.Core.Features.Context;
using Microsoft.Health.Dicom.Core.Features.Model;
using Microsoft.Health.Dicom.Core.Features.Partitioning;
using Microsoft.Health.Dicom.Core.Features.Retrieve;
using Microsoft.Health.Dicom.Core.Features.Telemetry;
using Microsoft.Health.Dicom.Core.Messages;
using Microsoft.Health.Dicom.Core.Messages.Retrieve;
using Microsoft.Health.Dicom.Core.Web;
using Microsoft.Health.Dicom.Tests.Common;
using Microsoft.Health.Dicom.Tests.Common.Extensions;
using Microsoft.IO;
using NSubstitute;
using NSubstitute.ExceptionExtensions;
using Xunit;

namespace Microsoft.Health.Dicom.Core.UnitTests.Features.Retrieve;

public class RetrieveResourceServiceTests
{
    private readonly IMetadataStore _metadataStore;
    private readonly RetrieveResourceService _retrieveResourceService;
    private readonly IInstanceStore _instanceStore;
    private readonly IFileStore _fileStore;
    private readonly ITranscoder _retrieveTranscoder;
    private readonly IFrameHandler _dicomFrameHandler;
    private readonly IAcceptHeaderHandler _acceptHeaderHandler;
    private readonly IDicomRequestContextAccessor _dicomRequestContextAccessor;
    private readonly ILogger<RetrieveResourceService> _logger;
    private readonly RecyclableMemoryStreamManager _recyclableMemoryStreamManager;

    private readonly string _studyInstanceUid = TestUidGenerator.Generate();
    private readonly string _firstSeriesInstanceUid = TestUidGenerator.Generate();
    private readonly string _secondSeriesInstanceUid = TestUidGenerator.Generate();
    private readonly string _sopInstanceUid = TestUidGenerator.Generate();
    private static readonly CancellationToken DefaultCancellationToken = new CancellationTokenSource().Token;
    private readonly IInstanceMetadataCache _instanceMetadataCache;
    private readonly IFramesRangeCache _framesRangeCache;
<<<<<<< HEAD
    private static readonly FileProperties DefaultFileProperties = new FileProperties() { Path = "default/path/0.dcm", ETag = "123" };
=======
    private readonly RetrieveMeter _retrieveMeter;
>>>>>>> 7b348dc8

    public RetrieveResourceServiceTests()
    {
        _instanceStore = Substitute.For<IInstanceStore>();
        _fileStore = Substitute.For<IFileStore>();
        _retrieveTranscoder = Substitute.For<ITranscoder>();
        _dicomFrameHandler = Substitute.For<IFrameHandler>();
        _acceptHeaderHandler = new AcceptHeaderHandler(NullLogger<AcceptHeaderHandler>.Instance);
        _logger = NullLogger<RetrieveResourceService>.Instance;
        _recyclableMemoryStreamManager = new RecyclableMemoryStreamManager();
        _dicomRequestContextAccessor = Substitute.For<IDicomRequestContextAccessor>();
        _dicomRequestContextAccessor.RequestContext.DataPartition = Partition.Default;
        var retrieveConfigurationSnapshot = Substitute.For<IOptionsSnapshot<RetrieveConfiguration>>();
        retrieveConfigurationSnapshot.Value.Returns(new RetrieveConfiguration());
        _instanceMetadataCache = Substitute.For<IInstanceMetadataCache>();
        _framesRangeCache = Substitute.For<IFramesRangeCache>();
        _retrieveMeter = new RetrieveMeter();

        _metadataStore = Substitute.For<IMetadataStore>();
        _retrieveResourceService = new RetrieveResourceService(
            _instanceStore,
            _fileStore,
            _retrieveTranscoder,
            _dicomFrameHandler,
            _acceptHeaderHandler,
            _dicomRequestContextAccessor,
            _metadataStore,
            _instanceMetadataCache,
            _framesRangeCache,
            retrieveConfigurationSnapshot,
            _retrieveMeter,
            _logger);
    }

    [Fact]
    public async Task GivenNoStoredInstances_WhenRetrieveRequestForStudy_ThenNotFoundIsThrown()
    {
        _instanceStore.GetInstanceIdentifiersInStudyAsync(Partition.Default, _studyInstanceUid).Returns(new List<VersionedInstanceIdentifier>());

        await Assert.ThrowsAsync<InstanceNotFoundException>(() => _retrieveResourceService.GetInstanceResourceAsync(
            new RetrieveResourceRequest(_studyInstanceUid, new[] { AcceptHeaderHelpers.CreateAcceptHeaderForGetStudy() }),
            DefaultCancellationToken));
    }

    [Fact]
    public async Task GivenStoredInstancesWhereOneIsMissingFile_WhenRetrieveRequestForStudy_ThenNotFoundIsThrown()
    {
        List<InstanceMetadata> instances = SetupInstanceIdentifiersList(ResourceType.Study);
        _fileStore.GetFilePropertiesAsync(Arg.Any<long>(), Partition.DefaultName, DefaultCancellationToken).Returns(new FileProperties { ContentLength = 1000 });

        // For each instance identifier but the last, set up the fileStore to return a stream containing a file associated with the identifier.
        // For each instance identifier but the last, set up the fileStore to return a stream containing a file associated with the identifier.
        for (int i = 0; i < instances.Count - 1; i++)
        {
            InstanceMetadata instance = instances[i];
            KeyValuePair<DicomFile, Stream> stream = await RetrieveHelpers.StreamAndStoredFileFromDataset(RetrieveHelpers.GenerateDatasetsFromIdentifiers(instance.VersionedInstanceIdentifier), _recyclableMemoryStreamManager, frames: 0, disposeStreams: false);
            _fileStore.GetStreamingFileAsync(instance.VersionedInstanceIdentifier.Version, instance.VersionedInstanceIdentifier.Partition.Name, DefaultCancellationToken).Returns(stream.Value);
            _retrieveTranscoder.TranscodeFileAsync(stream.Value, "*").Returns(stream.Value);
        }

        // For the last identifier, set up the fileStore to throw a store exception with the status code 404 (NotFound).
        _fileStore.GetStreamingFileAsync(instances.Last().VersionedInstanceIdentifier.Version, instances.Last().VersionedInstanceIdentifier.Partition.Name, DefaultCancellationToken).Throws(new InstanceNotFoundException());

        var response = await _retrieveResourceService.GetInstanceResourceAsync(
                                new RetrieveResourceRequest(_studyInstanceUid, new[] { AcceptHeaderHelpers.CreateAcceptHeaderForGetStudy() }),
                                DefaultCancellationToken);
        await Assert.ThrowsAsync<InstanceNotFoundException>(() => response.GetStreamsAsync());
    }

    [Fact]
    public async Task GivenStoredInstances_WhenRetrieveRequestForStudy_ThenInstancesInStudyAreRetrievedSuccesfully()
    {
        // Add multiple instances to validate that we return the requested instance and ignore the other(s).
        List<InstanceMetadata> versionedInstanceIdentifiers = SetupInstanceIdentifiersList(ResourceType.Study);

        // For each instance identifier, set up the fileStore to return a stream containing a file associated with the identifier.
        var streamsAndStoredFiles = versionedInstanceIdentifiers.Select(
            x => RetrieveHelpers.StreamAndStoredFileFromDataset(RetrieveHelpers.GenerateDatasetsFromIdentifiers(x.VersionedInstanceIdentifier), _recyclableMemoryStreamManager).Result).ToList();

        _fileStore.GetFilePropertiesAsync(Arg.Any<long>(), Partition.DefaultName, DefaultCancellationToken).Returns(new FileProperties { ContentLength = 1000 });
        int count = 0;
        foreach (var file in streamsAndStoredFiles)
        {
            _fileStore.GetStreamingFileAsync(count, Partition.DefaultName, DefaultCancellationToken).Returns(file.Value);
            count++;
        }

        RetrieveResourceResponse response = await _retrieveResourceService.GetInstanceResourceAsync(
               new RetrieveResourceRequest(_studyInstanceUid, new[] { AcceptHeaderHelpers.CreateAcceptHeaderForGetStudy() }),
               DefaultCancellationToken);

        // Validate response status code and ensure response streams have expected files - they should be equivalent to what the store was set up to return.
        ValidateResponseStreams(streamsAndStoredFiles.Select(x => x.Key), await response.GetStreamsAsync());

        // Validate dicom request is populated with correct transcode values
        ValidateDicomRequestIsPopulated();

        // Dispose created streams.
        streamsAndStoredFiles.ToList().ForEach(x => x.Value.Dispose());

        // Validate instance count is added to dicom request context
        Assert.Equal(streamsAndStoredFiles.Count, _dicomRequestContextAccessor.RequestContext.PartCount);
    }

    [Fact]
    public async Task GivenStoredInstancesWithOriginalVersion_WhenRetrieveRequestForStudyForOriginal_ThenInstancesInStudyAreRetrievedSuccesfully()
    {
        // Add multiple instances to validate that we return the requested instance and ignore the other(s).
        List<InstanceMetadata> versionedInstanceIdentifiers = SetupInstanceIdentifiersList(
            ResourceType.Study,
            instanceProperty: new InstanceProperties() { HasFrameMetadata = true, OriginalVersion = 5 });

        _fileStore.GetFilePropertiesAsync(Arg.Any<long>(), Partition.DefaultName, DefaultCancellationToken).Returns(new FileProperties { ContentLength = 1000 });

        RetrieveResourceResponse response = await _retrieveResourceService.GetInstanceResourceAsync(
               new RetrieveResourceRequest(_studyInstanceUid, new[] { AcceptHeaderHelpers.CreateAcceptHeaderForGetStudy() }, isOriginalVersionRequested: true),
               DefaultCancellationToken);

        await response.GetStreamsAsync();

        await _fileStore
            .Received(3)
            .GetStreamingFileAsync(Arg.Is<long>(x => x == 5), Partition.DefaultName, DefaultCancellationToken);
    }

    [Fact]
    public async Task GivenStoredInstancesWithOriginalVersion_WhenRetrieveRequestForStudyForLatest_ThenInstancesInStudyAreRetrievedSuccesfully()
    {
        // Add multiple instances to validate that we return the requested instance and ignore the other(s).
        List<InstanceMetadata> versionedInstanceIdentifiers = SetupInstanceIdentifiersList(
            ResourceType.Study,
            instanceProperty: new InstanceProperties() { HasFrameMetadata = true, OriginalVersion = 5 });

        _fileStore.GetFilePropertiesAsync(Arg.Any<long>(), Partition.DefaultName, DefaultCancellationToken).Returns(new FileProperties { ContentLength = 1000 });

        RetrieveResourceResponse response = await _retrieveResourceService.GetInstanceResourceAsync(
               new RetrieveResourceRequest(_studyInstanceUid, new[] { AcceptHeaderHelpers.CreateAcceptHeaderForGetStudy() }),
               DefaultCancellationToken);

        await response.GetStreamsAsync();

        await _fileStore
            .Received(1)
            .GetStreamingFileAsync(Arg.Is<long>(x => x == 0), Partition.DefaultName, DefaultCancellationToken);
    }

    [Fact]
    public async Task GivenInstancesWithOriginalVersion_WhenRetrieveRequestForStudyForOriginalWithTranscoding_ThenInstancesAreReturned()
    {
        // Add multiple instances to validate that we return the requested instance and ignore the other(s).
<<<<<<< HEAD
        List<InstanceMetadata> versionedInstanceIdentifiers = SetupInstanceIdentifiersList(ResourceType.Instance, instanceProperty: new InstanceProperties { HasFrameMetadata = true, OriginalVersion = 5, TransferSyntaxUid = "1.2.840.10008.1.2.4.90", fileProperties = DefaultFileProperties });

        _fileStore.GetFilePropertiesAsync(Arg.Any<long>(), Partition.DefaultName, DefaultCancellationToken).Returns(new FileProperties { ContentLength = 1000 });
=======
        int originalVersion = 5;
        List<InstanceMetadata> versionedInstanceIdentifiers = SetupInstanceIdentifiersList(
            ResourceType.Instance,
            instanceProperty: new InstanceProperties() { HasFrameMetadata = true, OriginalVersion = originalVersion, TransferSyntaxUid = "1.2.840.10008.1.2.4.90" });
        _fileStore.GetFilePropertiesAsync(originalVersion, versionedInstanceIdentifiers.First().VersionedInstanceIdentifier.Partition.Name, DefaultCancellationToken)
            .Returns(new FileProperties { ContentLength = new RetrieveConfiguration().MaxDicomFileSize });
>>>>>>> 7b348dc8

        // For each instance identifier, set up the fileStore to return a stream containing a file associated with the identifier.
        var streamsAndStoredFiles = versionedInstanceIdentifiers.Select(
            x => RetrieveHelpers.StreamAndStoredFileFromDataset(RetrieveHelpers.GenerateDatasetsFromIdentifiers(x.VersionedInstanceIdentifier), _recyclableMemoryStreamManager).Result).ToList();

        _retrieveTranscoder.TranscodeFileAsync(Arg.Any<Stream>(), Arg.Any<string>()).Returns(streamsAndStoredFiles.First().Value);

        RetrieveResourceResponse response = await _retrieveResourceService.GetInstanceResourceAsync(
               new RetrieveResourceRequest(
                   _studyInstanceUid,
                   _firstSeriesInstanceUid,
                   _sopInstanceUid,
                   new[] { AcceptHeaderHelpers.CreateAcceptHeaderForGetStudy("1.2.840.10008.1.2.1") },
                   isOriginalVersionRequested: true),
               DefaultCancellationToken);

        await response.GetStreamsAsync();

        await _fileStore
            .Received(1)
            .GetFilePropertiesAsync(Arg.Is<long>(x => x == originalVersion), versionedInstanceIdentifiers.First().VersionedInstanceIdentifier.Partition.Name, DefaultCancellationToken);

        await _fileStore
            .DidNotReceive()
            .GetStreamingFileAsync(Arg.Any<long>(), versionedInstanceIdentifiers.First().VersionedInstanceIdentifier.Partition.Name, DefaultCancellationToken);

        await _fileStore
            .Received(1)
<<<<<<< HEAD
            .GetFileAsync(Arg.Is<long>(x => x == 5), Partition.Default, DefaultFileProperties, DefaultCancellationToken);
=======
            .GetFileAsync(Arg.Is<long>(x => x == originalVersion), versionedInstanceIdentifiers.First().VersionedInstanceIdentifier.Partition.Name, DefaultCancellationToken);
>>>>>>> 7b348dc8
    }

    [Fact]
    public async Task GivenSpecificTransferSyntax_WhenRetrieveRequestForStudy_ThenInstancesInStudyAreTranscodedSuccesfully()
    {
        // Add multiple instances to validate that we return the requested instance and ignore the other(s).
        var instanceMetadata = new InstanceMetadata(new VersionedInstanceIdentifier(_studyInstanceUid, _firstSeriesInstanceUid, TestUidGenerator.Generate(), 0, Partition.Default), new InstanceProperties { fileProperties = DefaultFileProperties });
        _instanceStore.GetInstanceIdentifierWithPropertiesAsync(_dicomRequestContextAccessor.RequestContext.DataPartition, _studyInstanceUid, null, null, DefaultCancellationToken).Returns(new[] { instanceMetadata });

        // For each instance identifier, set up the fileStore to return a stream containing a file associated with the identifier.
        var streamsAndStoredFile = await RetrieveHelpers.StreamAndStoredFileFromDataset(RetrieveHelpers.GenerateDatasetsFromIdentifiers(instanceMetadata.VersionedInstanceIdentifier), _recyclableMemoryStreamManager);

        _fileStore.GetFileAsync(0, _dicomRequestContextAccessor.RequestContext.DataPartition, DefaultFileProperties, DefaultCancellationToken).Returns(streamsAndStoredFile.Value);
        _fileStore.GetFilePropertiesAsync(instanceMetadata.VersionedInstanceIdentifier.Version, _dicomRequestContextAccessor.RequestContext.DataPartition.Name, DefaultCancellationToken).Returns(new FileProperties { ContentLength = streamsAndStoredFile.Value.Length });
        string transferSyntax = "1.2.840.10008.1.2.1";
        _retrieveTranscoder.TranscodeFileAsync(streamsAndStoredFile.Value, transferSyntax).Returns(CopyStream(streamsAndStoredFile.Value));

        RetrieveResourceResponse response = await _retrieveResourceService.GetInstanceResourceAsync(
               new RetrieveResourceRequest(_studyInstanceUid, new[] { AcceptHeaderHelpers.CreateAcceptHeaderForGetStudy(transferSyntax: transferSyntax) }),
               DefaultCancellationToken);

        // Validate response status code and ensure response streams have expected files - they should be equivalent to what the store was set up to return.
        ValidateResponseStreams(new[] { streamsAndStoredFile.Key }, await response.GetStreamsAsync());

        // Validate dicom request is populated with correct transcode values
        IEnumerable<Stream> streams = await response.GetStreamsAsync();
        ValidateDicomRequestIsPopulated(true, streams.Sum(s => s.Length));

        // Dispose created streams.
        streamsAndStoredFile.Value.Dispose();
    }

    [Fact]
    public async Task GivenNoStoredInstances_WhenRetrieveRequestForSeries_ThenNotFoundIsThrown()
    {
        _instanceStore.GetInstanceIdentifiersInSeriesAsync(Partition.Default, _studyInstanceUid, _firstSeriesInstanceUid).Returns(new List<VersionedInstanceIdentifier>());

        await Assert.ThrowsAsync<InstanceNotFoundException>(() => _retrieveResourceService.GetInstanceResourceAsync(
            new RetrieveResourceRequest(_studyInstanceUid, _firstSeriesInstanceUid, new[] { AcceptHeaderHelpers.CreateAcceptHeaderForGetSeries() }),
            DefaultCancellationToken));
    }

    [Fact]
    public async Task GivenStoredInstancesWhereOneIsMissingFile_WhenRetrieveRequestForSeries_ThenNotFoundIsThrown()
    {
        List<InstanceMetadata> versionedInstanceIdentifiers = SetupInstanceIdentifiersList(ResourceType.Series);
        _fileStore.GetFilePropertiesAsync(Arg.Any<long>(), Partition.DefaultName, DefaultCancellationToken).Returns(new FileProperties { ContentLength = 1000 });

        // For each instance identifier but the last, set up the fileStore to return a stream containing a file associated with the identifier.
        for (int i = 0; i < versionedInstanceIdentifiers.Count - 1; i++)
        {
            InstanceMetadata instance = versionedInstanceIdentifiers[i];
            KeyValuePair<DicomFile, Stream> stream = await RetrieveHelpers.StreamAndStoredFileFromDataset(RetrieveHelpers.GenerateDatasetsFromIdentifiers(instance.VersionedInstanceIdentifier), _recyclableMemoryStreamManager, frames: 0, disposeStreams: false);
            _fileStore.GetStreamingFileAsync(instance.VersionedInstanceIdentifier.Version, instance.VersionedInstanceIdentifier.Partition.Name, DefaultCancellationToken).Returns(stream.Value);
            _retrieveTranscoder.TranscodeFileAsync(stream.Value, "*").Returns(stream.Value);
        }

        // For the last identifier, set up the fileStore to throw a store exception with the status code 404 (NotFound).
        _fileStore.GetStreamingFileAsync(versionedInstanceIdentifiers.Last().VersionedInstanceIdentifier.Version, versionedInstanceIdentifiers.Last().VersionedInstanceIdentifier.Partition.Name, DefaultCancellationToken).Throws(new InstanceNotFoundException());

        var response = await _retrieveResourceService.GetInstanceResourceAsync(
                                new RetrieveResourceRequest(_studyInstanceUid, _firstSeriesInstanceUid, new[] { AcceptHeaderHelpers.CreateAcceptHeaderForGetSeries() }),
                                DefaultCancellationToken);
        await Assert.ThrowsAsync<InstanceNotFoundException>(() => response.GetStreamsAsync());
    }

    [Fact]
    public async Task GivenStoredInstances_WhenRetrieveRequestForSeries_ThenInstancesInSeriesAreRetrievedSuccesfully()
    {
        // Add multiple instances to validate that we return the requested instance and ignore the other(s).
        List<InstanceMetadata> versionedInstanceIdentifiers = SetupInstanceIdentifiersList(ResourceType.Series);

        // For each instance identifier, set up the fileStore to return a stream containing a file associated with the identifier.
        var streamsAndStoredFiles = versionedInstanceIdentifiers
            .Select(x => RetrieveHelpers.StreamAndStoredFileFromDataset(RetrieveHelpers.GenerateDatasetsFromIdentifiers(x.VersionedInstanceIdentifier), _recyclableMemoryStreamManager).Result)
            .ToList();

        _fileStore.GetFilePropertiesAsync(Arg.Any<long>(), Partition.DefaultName, DefaultCancellationToken).Returns(new FileProperties { ContentLength = 1000 });
        int count = 0;
        foreach (var file in streamsAndStoredFiles)
        {
            _fileStore.GetStreamingFileAsync(count, Partition.DefaultName, DefaultCancellationToken).Returns(file.Value);
            count++;
        }

        RetrieveResourceResponse response = await _retrieveResourceService.GetInstanceResourceAsync(
               new RetrieveResourceRequest(
                   _studyInstanceUid,
                   _firstSeriesInstanceUid,
                   new[] { AcceptHeaderHelpers.CreateAcceptHeaderForGetSeries() }),
               DefaultCancellationToken);

        // Validate response status code and ensure response streams have expected files - they should be equivalent to what the store was set up to return.
        ValidateResponseStreams(streamsAndStoredFiles.Select(x => x.Key), await response.GetStreamsAsync());

        // Validate dicom request is populated with correct transcode values
        ValidateDicomRequestIsPopulated();

        // Dispose created streams.
        streamsAndStoredFiles.ToList().ForEach(x => x.Value.Dispose());

        // Validate instance count is added to dicom request context
        Assert.Equal(streamsAndStoredFiles.Count, _dicomRequestContextAccessor.RequestContext.PartCount);
    }

    [Fact]
    public async Task GivenNoStoredInstances_WhenRetrieveRequestForInstance_ThenNotFoundIsThrown()
    {
        _instanceStore.GetInstanceIdentifierAsync(Partition.Default, _studyInstanceUid, _firstSeriesInstanceUid, _sopInstanceUid).Returns(new List<VersionedInstanceIdentifier>());

        await Assert.ThrowsAsync<InstanceNotFoundException>(() => _retrieveResourceService.GetInstanceResourceAsync(
            new RetrieveResourceRequest(_studyInstanceUid, _firstSeriesInstanceUid, _sopInstanceUid, new[] { AcceptHeaderHelpers.CreateAcceptHeaderForGetInstance() }),
            DefaultCancellationToken));
    }

    [Fact]
    public async Task GivenStoredInstancesWithMissingFile_WhenRetrieveRequestForInstance_ThenNotFoundIsThrown()
    {
        // Add multiple instances to validate that we return the requested instance and ignore the other(s).
        List<InstanceMetadata> versionedInstanceIdentifiers = SetupInstanceIdentifiersList(ResourceType.Instance);
        _fileStore.GetFilePropertiesAsync(Arg.Any<long>(), Partition.DefaultName, DefaultCancellationToken).Returns(new FileProperties { ContentLength = 1000 });

        // For the first instance identifier, set up the fileStore to throw a store exception with the status code 404 (NotFound).
        _fileStore.GetStreamingFileAsync(versionedInstanceIdentifiers.First().VersionedInstanceIdentifier.Version, versionedInstanceIdentifiers.First().VersionedInstanceIdentifier.Partition.Name, DefaultCancellationToken).Throws(new InstanceNotFoundException());

        var response = await _retrieveResourceService.GetInstanceResourceAsync(
                    new RetrieveResourceRequest(_studyInstanceUid, _firstSeriesInstanceUid, _sopInstanceUid, new[] { AcceptHeaderHelpers.CreateAcceptHeaderForGetInstance() }),
                    DefaultCancellationToken);
        await Assert.ThrowsAsync<InstanceNotFoundException>(() => response.GetStreamsAsync());
    }

    [Theory]
    [InlineData(PayloadTypes.SinglePart)]
    [InlineData(PayloadTypes.MultipartRelated)]
    public async Task GivenStoredInstances_WhenRetrieveRequestForInstance_ThenInstanceIsRetrievedSuccessfully(PayloadTypes payloadTypes)
    {
        // Add multiple instances to validate that we return the requested instance and ignore the other(s).
        List<InstanceMetadata> versionedInstanceIdentifiers = SetupInstanceIdentifiersList(ResourceType.Instance);

        _fileStore.GetFilePropertiesAsync(Arg.Any<long>(), Partition.DefaultName, DefaultCancellationToken).Returns(new FileProperties { ContentLength = 1000 });
        // For the first instance identifier, set up the fileStore to return a stream containing a file associated with the identifier.
        KeyValuePair<DicomFile, Stream> streamAndStoredFile = RetrieveHelpers.StreamAndStoredFileFromDataset(RetrieveHelpers.GenerateDatasetsFromIdentifiers(versionedInstanceIdentifiers.First().VersionedInstanceIdentifier), _recyclableMemoryStreamManager).Result;
        _fileStore.GetStreamingFileAsync(versionedInstanceIdentifiers.First().VersionedInstanceIdentifier.Version, versionedInstanceIdentifiers.First().VersionedInstanceIdentifier.Partition.Name, DefaultCancellationToken).Returns(streamAndStoredFile.Value);

        RetrieveResourceResponse response = await _retrieveResourceService.GetInstanceResourceAsync(
               new RetrieveResourceRequest(
                   _studyInstanceUid,
                   _firstSeriesInstanceUid,
                   _sopInstanceUid,
                   new[] { AcceptHeaderHelpers.CreateAcceptHeaderForGetInstance(payloadTypes: payloadTypes) }),
               DefaultCancellationToken);

        // Validate response status code and ensure response stream has expected file - it should be equivalent to what the store was set up to return.
        ValidateResponseStreams(new List<DicomFile>() { streamAndStoredFile.Key }, await response.GetStreamsAsync());

        // Validate dicom request is populated with correct transcode values
        ValidateDicomRequestIsPopulated();

        // Validate content type
        Assert.Equal(KnownContentTypes.ApplicationDicom, response.ContentType);

        // Dispose created streams.
        streamAndStoredFile.Value.Dispose();

        // Validate instance count is added to dicom request context
        Assert.Equal(1, _dicomRequestContextAccessor.RequestContext.PartCount);
    }

    [Fact]
    public async Task GivenStoredInstancesWithoutFrames_WhenRetrieveRequestForFrame_ThenNotFoundIsThrown()
    {
        // Add multiple instances to validate that we evaluate the requested instance and ignore the other(s).
        List<InstanceMetadata> versionedInstanceIdentifiers = SetupInstanceIdentifiersList(ResourceType.Frames);
        var framesToRequest = new List<int> { 0 };

        // For the instance, set up the fileStore to return a stream containing the file associated with the identifier with 3 frames.
        Stream streamOfStoredFiles = RetrieveHelpers.StreamAndStoredFileFromDataset(RetrieveHelpers.GenerateDatasetsFromIdentifiers(versionedInstanceIdentifiers.First().VersionedInstanceIdentifier), _recyclableMemoryStreamManager, frames: 0).Result.Value;
        _fileStore.GetFileAsync(versionedInstanceIdentifiers.First().VersionedInstanceIdentifier.Version, versionedInstanceIdentifiers.First().VersionedInstanceIdentifier.Partition, DefaultFileProperties, DefaultCancellationToken).Returns(streamOfStoredFiles);
        _fileStore.GetFilePropertiesAsync(versionedInstanceIdentifiers.First().VersionedInstanceIdentifier.Version, versionedInstanceIdentifiers.First().VersionedInstanceIdentifier.Partition.Name, DefaultCancellationToken).Returns(new FileProperties { ContentLength = streamOfStoredFiles.Length });

        var retrieveResourceRequest = new RetrieveResourceRequest(_studyInstanceUid, _firstSeriesInstanceUid, _sopInstanceUid, framesToRequest, new[] { AcceptHeaderHelpers.CreateAcceptHeaderForGetFrame() });
        _dicomFrameHandler.GetFramesResourceAsync(streamOfStoredFiles, retrieveResourceRequest.Frames, true, "*").Throws(new FrameNotFoundException());

        // Request for a specific frame on the instance.
        await Assert.ThrowsAsync<FrameNotFoundException>(() => _retrieveResourceService.GetInstanceResourceAsync(
               retrieveResourceRequest,
               DefaultCancellationToken));

        streamOfStoredFiles.Dispose();
    }

    [Fact]
    public async Task GivenStoredInstancesWithFrames_WhenRetrieveRequestForNonExistingFrame_ThenNotFoundIsThrown()
    {
        // Add multiple instances to validate that we evaluate the requested instance and ignore the other(s).
        List<InstanceMetadata> versionedInstanceIdentifiers = SetupInstanceIdentifiersList(ResourceType.Frames);
        var framesToRequest = new List<int> { 1, 4 };

        // For the instance, set up the fileStore to return a stream containing the file associated with the identifier with 3 frames.
        Stream streamOfStoredFiles = RetrieveHelpers.StreamAndStoredFileFromDataset(RetrieveHelpers.GenerateDatasetsFromIdentifiers(versionedInstanceIdentifiers.First().VersionedInstanceIdentifier), _recyclableMemoryStreamManager, frames: 3).Result.Value;
        _fileStore.GetFileAsync(versionedInstanceIdentifiers.First().VersionedInstanceIdentifier.Version, versionedInstanceIdentifiers.First().VersionedInstanceIdentifier.Partition, DefaultFileProperties, DefaultCancellationToken).Returns(streamOfStoredFiles);
        _fileStore.GetFilePropertiesAsync(versionedInstanceIdentifiers.First().VersionedInstanceIdentifier.Version, versionedInstanceIdentifiers.First().VersionedInstanceIdentifier.Partition.Name, DefaultCancellationToken).Returns(new FileProperties { ContentLength = streamOfStoredFiles.Length });

        var retrieveResourceRequest = new RetrieveResourceRequest(_studyInstanceUid, _firstSeriesInstanceUid, _sopInstanceUid, framesToRequest, new[] { AcceptHeaderHelpers.CreateAcceptHeaderForGetFrame() });
        _dicomFrameHandler.GetFramesResourceAsync(streamOfStoredFiles, retrieveResourceRequest.Frames, true, "*").Throws(new FrameNotFoundException());

        // Request 2 frames - one which exists and one which doesn't.
        await Assert.ThrowsAsync<FrameNotFoundException>(() => _retrieveResourceService.GetInstanceResourceAsync(
               retrieveResourceRequest,
               DefaultCancellationToken));

        // Dispose the stream.
        streamOfStoredFiles.Dispose();
    }

    [Fact]
    public async Task GivenStoredInstancesWithFrames_WhenRetrieveRequestForFrames_ThenFramesInInstanceAreRetrievedSuccesfully()
    {
        // Add multiple instances to validate that we return the requested instance and ignore the other(s).
        List<InstanceMetadata> versionedInstanceIdentifiers = SetupInstanceIdentifiersList(ResourceType.Frames);
        var framesToRequest = new List<int> { 1, 2 };

        // For the first instance identifier, set up the fileStore to return a stream containing a file associated with the identifier.
        KeyValuePair<DicomFile, Stream> streamAndStoredFile = RetrieveHelpers.StreamAndStoredFileFromDataset(RetrieveHelpers.GenerateDatasetsFromIdentifiers(versionedInstanceIdentifiers.First().VersionedInstanceIdentifier), _recyclableMemoryStreamManager, frames: 3).Result;
        _fileStore.GetFileAsync(versionedInstanceIdentifiers.First().VersionedInstanceIdentifier.Version, versionedInstanceIdentifiers.First().VersionedInstanceIdentifier.Partition, DefaultFileProperties, DefaultCancellationToken).Returns(streamAndStoredFile.Value);
        _fileStore.GetFilePropertiesAsync(versionedInstanceIdentifiers.First().VersionedInstanceIdentifier.Version, versionedInstanceIdentifiers.First().VersionedInstanceIdentifier.Partition.Name, DefaultCancellationToken).Returns(new FileProperties { ContentLength = streamAndStoredFile.Value.Length });

        // Setup frame handler to return the frames as streams from the file.
        Stream[] frames = framesToRequest.Select(f => GetFrameFromFile(streamAndStoredFile.Key.Dataset, f)).ToArray();
        var retrieveResourceRequest = new RetrieveResourceRequest(_studyInstanceUid, _firstSeriesInstanceUid, _sopInstanceUid, framesToRequest, new[] { AcceptHeaderHelpers.CreateAcceptHeaderForGetFrame() });
        _dicomFrameHandler.GetFramesResourceAsync(streamAndStoredFile.Value, retrieveResourceRequest.Frames, true, "*").Returns(frames);
        _retrieveTranscoder.TranscodeFileAsync(streamAndStoredFile.Value, "*").Returns(streamAndStoredFile.Value);

        RetrieveResourceResponse response = await _retrieveResourceService.GetInstanceResourceAsync(
               retrieveResourceRequest,
               DefaultCancellationToken);

        IEnumerable<Stream> streams = await response.GetStreamsAsync();
        // Validate response status code and ensure response streams has expected frames - it should be equivalent to what the store was set up to return.
        AssertPixelDataEqual(DicomPixelData.Create(streamAndStoredFile.Key.Dataset).GetFrame(framesToRequest[0]), streams.ToList()[0]);
        AssertPixelDataEqual(DicomPixelData.Create(streamAndStoredFile.Key.Dataset).GetFrame(framesToRequest[1]), streams.ToList()[1]);

        // Validate dicom request is populated with correct transcode values
        ValidateDicomRequestIsPopulated();

        streamAndStoredFile.Value.Dispose();

        // Validate part count is equal to the number of frames returned
        Assert.Equal(2, _dicomRequestContextAccessor.RequestContext.PartCount);
    }

    [Theory]
    [InlineData("*", "1.2.840.10008.1.2.1", "1.2.840.10008.1.2.1")]
    [InlineData("1.2.840.10008.1.2.1", "1.2.840.10008.1.2.1", "1.2.840.10008.1.2.1")]
    [InlineData("1.2.840.10008.1.2.4.90", "1.2.840.10008.1.2.1", "1.2.840.10008.1.2.4.90")]
    public async Task GetInstances_WithAcceptType_ThenResponseContentTypeIsCorrect(string requestedTransferSyntax, string originalTransferSyntax, string expectedTransferSyntax)
    {
        // arrange object with originalTransferSyntax
        List<InstanceMetadata> versionedInstanceIdentifiers = SetupInstanceIdentifiersList(ResourceType.Instance, instanceProperty: new InstanceProperties() { TransferSyntaxUid = originalTransferSyntax, fileProperties = DefaultFileProperties });

        // For each instance identifier, set up the fileStore to return a stream containing a file associated with the identifier.
        var streamsAndStoredFiles = versionedInstanceIdentifiers.Select(
            x => RetrieveHelpers.StreamAndStoredFileFromDataset(RetrieveHelpers.GenerateDatasetsFromIdentifiers(x.VersionedInstanceIdentifier, originalTransferSyntax), _recyclableMemoryStreamManager).Result).ToList();
        streamsAndStoredFiles.ForEach(x => _fileStore.GetFileAsync(versionedInstanceIdentifiers.First().VersionedInstanceIdentifier.Version, versionedInstanceIdentifiers.First().VersionedInstanceIdentifier.Partition, DefaultFileProperties, DefaultCancellationToken).Returns(x.Value));
        streamsAndStoredFiles.ForEach(x => _fileStore.GetStreamingFileAsync(versionedInstanceIdentifiers.First().VersionedInstanceIdentifier.Version, versionedInstanceIdentifiers.First().VersionedInstanceIdentifier.Partition.Name, DefaultCancellationToken).Returns(x.Value));
        _fileStore.GetFilePropertiesAsync(versionedInstanceIdentifiers.First().VersionedInstanceIdentifier.Version, versionedInstanceIdentifiers.First().VersionedInstanceIdentifier.Partition.Name, DefaultCancellationToken).Returns(new FileProperties { ContentLength = streamsAndStoredFiles.First().Value.Length });
        streamsAndStoredFiles.ForEach(x => _retrieveTranscoder.TranscodeFileAsync(x.Value, requestedTransferSyntax).Returns(CopyStream(x.Value)));

        // act
        RetrieveResourceResponse response = await _retrieveResourceService.GetInstanceResourceAsync(
               new RetrieveResourceRequest(_studyInstanceUid, _firstSeriesInstanceUid, _sopInstanceUid, new[] { AcceptHeaderHelpers.CreateAcceptHeaderForGetStudy(requestedTransferSyntax) }),
               DefaultCancellationToken);

        // assert
        await using IAsyncEnumerator<RetrieveResourceInstance> enumerator = response.ResponseInstances.GetAsyncEnumerator(DefaultCancellationToken);
        while (await enumerator.MoveNextAsync())
        {
            Assert.Equal(expectedTransferSyntax, enumerator.Current.TransferSyntaxUid);
        }
    }

    [Theory]
    [InlineData("*", "1.2.840.10008.1.2.1", "1.2.840.10008.1.2.1")]
    [InlineData("1.2.840.10008.1.2.1", "1.2.840.10008.1.2.1", "1.2.840.10008.1.2.1")]
    [InlineData("1.2.840.10008.1.2.1", "1.2.840.10008.1.2.4.57", "1.2.840.10008.1.2.1")]
    public async Task GetFrames_WithAcceptType_ThenResponseContentTypeIsCorrect(string requestedTransferSyntax, string originalTransferSyntax, string expectedTransferSyntax)
    {
        // Add multiple instances to validate that we return the requested instance and ignore the other(s).
        List<InstanceMetadata> versionedInstanceIdentifiers = SetupInstanceIdentifiersList(ResourceType.Frames, instanceProperty: new InstanceProperties() { TransferSyntaxUid = originalTransferSyntax });
        var framesToRequest = new List<int> { 1, 2 };

        // For the first instance identifier, set up the fileStore to return a stream containing a file associated with the identifier.
        KeyValuePair<DicomFile, Stream> streamAndStoredFile = RetrieveHelpers.StreamAndStoredFileFromDataset(RetrieveHelpers.GenerateDatasetsFromIdentifiers(versionedInstanceIdentifiers.First().VersionedInstanceIdentifier, originalTransferSyntax), _recyclableMemoryStreamManager, frames: 3).Result;
        _fileStore.GetFileAsync(versionedInstanceIdentifiers.First().VersionedInstanceIdentifier.Version, versionedInstanceIdentifiers.First().VersionedInstanceIdentifier.Partition, DefaultFileProperties, DefaultCancellationToken).Returns(streamAndStoredFile.Value);
        _fileStore.GetFilePropertiesAsync(versionedInstanceIdentifiers.First().VersionedInstanceIdentifier.Version, versionedInstanceIdentifiers.First().VersionedInstanceIdentifier.Partition.Name, DefaultCancellationToken).Returns(new FileProperties { ContentLength = streamAndStoredFile.Value.Length });

        // Setup frame handler to return the frames as streams from the file.
        Stream[] frames = framesToRequest.Select(f => GetFrameFromFile(streamAndStoredFile.Key.Dataset, f)).ToArray();
        var retrieveResourceRequest = new RetrieveResourceRequest(_studyInstanceUid, _firstSeriesInstanceUid, _sopInstanceUid, framesToRequest, new[] { AcceptHeaderHelpers.CreateAcceptHeaderForGetFrame(requestedTransferSyntax) });
        _dicomFrameHandler.GetFramesResourceAsync(streamAndStoredFile.Value, retrieveResourceRequest.Frames, true, "*").Returns(frames);

        // act
        RetrieveResourceResponse response = await _retrieveResourceService.GetInstanceResourceAsync(
               retrieveResourceRequest,
               DefaultCancellationToken);
        // assert
        await using IAsyncEnumerator<RetrieveResourceInstance> enumerator = response.ResponseInstances.GetAsyncEnumerator(DefaultCancellationToken);
        while (await enumerator.MoveNextAsync())
        {
            Assert.Equal(expectedTransferSyntax, enumerator.Current.TransferSyntaxUid);
        }
    }

    [Fact]
    public async Task GetFrames_WithSinglePartAcceptOnMultipleFrames_Throws()
    {
        // arrange
        string requestedTransferSyntax = "*";

        List<InstanceMetadata> versionedInstanceIdentifiers = SetupInstanceIdentifiersList(ResourceType.Frames);
        var framesToRequest = new List<int> { 1, 2 };
        var retrieveResourceRequest = new RetrieveResourceRequest(_studyInstanceUid, _firstSeriesInstanceUid, _sopInstanceUid, framesToRequest, new[] { AcceptHeaderHelpers.CreateAcceptHeaderForGetFrame(requestedTransferSyntax, KnownContentTypes.ApplicationOctetStream, null, PayloadTypes.SinglePart) });

        // act and assert
        await Assert.ThrowsAsync<BadRequestException>(() =>
            _retrieveResourceService.GetInstanceResourceAsync(
               retrieveResourceRequest,
               DefaultCancellationToken));
    }

    [Theory]
    [InlineData("*", "1.2.840.10008.1.2.1", "*")] // this is the bug in old files, that is fixed for new files
    [InlineData("1.2.840.10008.1.2.1", "1.2.840.10008.1.2.1", "1.2.840.10008.1.2.1")]
    [InlineData("1.2.840.10008.1.2.4.90", "1.2.840.10008.1.2.1", "1.2.840.10008.1.2.4.90")]
    public async Task GetInstances_WithAcceptTypeOnOldFile_ThenResponseContentTypeWithBackCompatWorks(string requestedTransferSyntax, string originalTransferSyntax, string expectedTransferSyntax)
    {
        // arrange object with originalTransferSyntax as null from DB to show backcompat
        List<InstanceMetadata> versionedInstanceIdentifiers = SetupInstanceIdentifiersList(ResourceType.Instance);

        // For each instance identifier, set up the fileStore to return a stream containing a file associated with the identifier.
        var streamsAndStoredFiles = versionedInstanceIdentifiers.Select(
            x => RetrieveHelpers.StreamAndStoredFileFromDataset(RetrieveHelpers.GenerateDatasetsFromIdentifiers(x.VersionedInstanceIdentifier, originalTransferSyntax), _recyclableMemoryStreamManager).Result).ToList();
        streamsAndStoredFiles.ForEach(x => _fileStore.GetFileAsync(versionedInstanceIdentifiers.First().VersionedInstanceIdentifier.Version, versionedInstanceIdentifiers.First().VersionedInstanceIdentifier.Partition, DefaultFileProperties, DefaultCancellationToken).Returns(x.Value));
        streamsAndStoredFiles.ForEach(x => _fileStore.GetStreamingFileAsync(versionedInstanceIdentifiers.First().VersionedInstanceIdentifier.Version, versionedInstanceIdentifiers.First().VersionedInstanceIdentifier.Partition.Name, DefaultCancellationToken).Returns(x.Value));
        _fileStore.GetFilePropertiesAsync(versionedInstanceIdentifiers.First().VersionedInstanceIdentifier.Version, versionedInstanceIdentifiers.First().VersionedInstanceIdentifier.Partition.Name, DefaultCancellationToken).Returns(new FileProperties { ContentLength = streamsAndStoredFiles.First().Value.Length });
        _fileStore.GetFilePropertiesAsync(versionedInstanceIdentifiers.First().VersionedInstanceIdentifier.Version, versionedInstanceIdentifiers.First().VersionedInstanceIdentifier.Partition.Name, DefaultCancellationToken).Returns(new FileProperties { ContentLength = streamsAndStoredFiles.First().Value.Length });
        streamsAndStoredFiles.ForEach(x => _retrieveTranscoder.TranscodeFileAsync(x.Value, requestedTransferSyntax).Returns(CopyStream(x.Value)));

        // act
        RetrieveResourceResponse response = await _retrieveResourceService.GetInstanceResourceAsync(
               new RetrieveResourceRequest(_studyInstanceUid, _firstSeriesInstanceUid, _sopInstanceUid, new[] { AcceptHeaderHelpers.CreateAcceptHeaderForGetStudy(requestedTransferSyntax) }),
               DefaultCancellationToken);

        // assert
        await using IAsyncEnumerator<RetrieveResourceInstance> enumerator = response.ResponseInstances.GetAsyncEnumerator(DefaultCancellationToken);
        while (await enumerator.MoveNextAsync())
        {
            Assert.Equal(expectedTransferSyntax, enumerator.Current.TransferSyntaxUid);
        }
    }

    [Fact]
    public async Task GetStudy_WithMultipleInstanceAndTranscoding_ThrowsNotSupported()
    {
        // arrange object with originalTransferSyntax
        List<InstanceMetadata> versionedInstanceIdentifiers = SetupInstanceIdentifiersList(ResourceType.Study);

        // act and assert
        await Assert.ThrowsAsync<NotAcceptableException>(() =>
        _retrieveResourceService.GetInstanceResourceAsync(
               new RetrieveResourceRequest(_studyInstanceUid, new[] { AcceptHeaderHelpers.CreateAcceptHeaderForGetStudy(transferSyntax: "1.2.840.10008.1.2.4.90") }),
               DefaultCancellationToken));
    }

    [Fact]
    public async Task GetFrames_WithLargeFileSize_ThrowsNotSupported()
    {
        // arrange
        List<InstanceMetadata> versionedInstanceIdentifiers = SetupInstanceIdentifiersList(ResourceType.Frames);
        var framesToRequest = new List<int> { 1, 2 };
        // arrange fileSize to be greater than max supported
        long aboveMaxFileSize = new RetrieveConfiguration().MaxDicomFileSize + 1;
        _fileStore.GetFilePropertiesAsync(versionedInstanceIdentifiers.First().VersionedInstanceIdentifier.Version, versionedInstanceIdentifiers.First().VersionedInstanceIdentifier.Partition.Name, DefaultCancellationToken).Returns(new FileProperties { ContentLength = aboveMaxFileSize });

        // act and assert
        await Assert.ThrowsAsync<NotAcceptableException>(() =>
        _retrieveResourceService.GetInstanceResourceAsync(
              new RetrieveResourceRequest(_studyInstanceUid, _firstSeriesInstanceUid, _sopInstanceUid, framesToRequest, new[] { AcceptHeaderHelpers.CreateAcceptHeaderForGetFrame() }),
              DefaultCancellationToken));

    }

    [Fact]
    public async Task GetFrames_WithNoTranscode_HitsCache()
    {
        // arrange
        List<InstanceMetadata> versionedInstanceIdentifiers = SetupInstanceIdentifiersList(ResourceType.Frames, instanceProperty: new InstanceProperties() { HasFrameMetadata = true });
        var framesToRequest = new List<int> { 1 };
        _fileStore.GetFilePropertiesAsync(versionedInstanceIdentifiers.First().VersionedInstanceIdentifier.Version, versionedInstanceIdentifiers.First().VersionedInstanceIdentifier.Partition.Name, DefaultCancellationToken)
            .Returns(new FileProperties { ContentLength = new RetrieveConfiguration().MaxDicomFileSize });

        // act
        await _retrieveResourceService.GetInstanceResourceAsync(
              new RetrieveResourceRequest(_studyInstanceUid, _firstSeriesInstanceUid, _sopInstanceUid, framesToRequest, new[] { AcceptHeaderHelpers.CreateAcceptHeaderForGetFrame() }),
              DefaultCancellationToken);

        // assert
        var identifier = new InstanceIdentifier(_studyInstanceUid, _firstSeriesInstanceUid, _sopInstanceUid, Partition.Default);
        await _instanceMetadataCache.Received(1).GetAsync(Arg.Any<object>(), identifier, Arg.Any<Func<InstanceIdentifier, CancellationToken, Task<InstanceMetadata>>>(), Arg.Any<CancellationToken>());
        await _framesRangeCache.Received(1).GetAsync(Arg.Any<object>(), Arg.Any<long>(), Arg.Any<Func<long, CancellationToken, Task<IReadOnlyDictionary<int, FrameRange>>>>(), Arg.Any<CancellationToken>());
    }

    [Fact]
    public async Task GetFrames_WithNoTranscode_ReturnsFramesFromCurrentVersion()
    {
        // arrange
        List<InstanceMetadata> versionedInstanceIdentifiers = SetupInstanceIdentifiersList(
            ResourceType.Frames,
            instanceProperty: new InstanceProperties() { HasFrameMetadata = true });
        var framesToRequest = new List<int> { 1 };
        _fileStore.GetFilePropertiesAsync(versionedInstanceIdentifiers.First().VersionedInstanceIdentifier.Version, versionedInstanceIdentifiers.First().VersionedInstanceIdentifier.Partition.Name, DefaultCancellationToken)
            .Returns(new FileProperties { ContentLength = new RetrieveConfiguration().MaxDicomFileSize });

        // act
        await _retrieveResourceService.GetInstanceResourceAsync(
              new RetrieveResourceRequest(_studyInstanceUid, _firstSeriesInstanceUid, _sopInstanceUid, framesToRequest, new[] { AcceptHeaderHelpers.CreateAcceptHeaderForGetFrame() }),
              DefaultCancellationToken);

        // assert
        var identifier = new InstanceIdentifier(_studyInstanceUid, _firstSeriesInstanceUid, _sopInstanceUid, Partition.Default);
        await _instanceMetadataCache.Received(1).GetAsync(Arg.Any<object>(), identifier, Arg.Any<Func<InstanceIdentifier, CancellationToken, Task<InstanceMetadata>>>(), Arg.Any<CancellationToken>());
        await _framesRangeCache.Received(1).GetAsync(
            Arg.Any<object>(),
            Arg.Is<long>(x => x == 3),
            Arg.Any<Func<long, CancellationToken, Task<IReadOnlyDictionary<int, FrameRange>>>>(),
            Arg.Any<CancellationToken>());

        await _fileStore.GetFileFrameAsync(
            Arg.Is<long>(x => x == 3),
            Partition.DefaultName,
            Arg.Any<FrameRange>(),
            Arg.Any<CancellationToken>());
    }

    [Fact]
    public async Task GetFrames_WithUpdatedInstanceAndWithNoTranscode_ReturnsFramesFromOriginalVersion()
    {
        int originalVersion = 1;
        // arrange
        List<InstanceMetadata> versionedInstanceIdentifiers = SetupInstanceIdentifiersList(
            ResourceType.Frames,
            instanceProperty: new InstanceProperties() { HasFrameMetadata = true, OriginalVersion = originalVersion });
        var framesToRequest = new List<int> { 1 };
        _fileStore.GetFilePropertiesAsync(originalVersion, versionedInstanceIdentifiers.First().VersionedInstanceIdentifier.Partition.Name, DefaultCancellationToken)
            .Returns(new FileProperties { ContentLength = new RetrieveConfiguration().MaxDicomFileSize });

        // act
        await _retrieveResourceService.GetInstanceResourceAsync(
              new RetrieveResourceRequest(_studyInstanceUid, _firstSeriesInstanceUid, _sopInstanceUid, framesToRequest, new[] { AcceptHeaderHelpers.CreateAcceptHeaderForGetFrame() }),
              DefaultCancellationToken);

        // assert
        var identifier = new InstanceIdentifier(_studyInstanceUid, _firstSeriesInstanceUid, _sopInstanceUid, Partition.Default);
        await _instanceMetadataCache.Received(1).GetAsync(Arg.Any<object>(), identifier, Arg.Any<Func<InstanceIdentifier, CancellationToken, Task<InstanceMetadata>>>(), Arg.Any<CancellationToken>());
        await _framesRangeCache.Received(1).GetAsync(
            Arg.Any<object>(),
            Arg.Is<long>(x => x == originalVersion),
            Arg.Any<Func<long, CancellationToken, Task<IReadOnlyDictionary<int, FrameRange>>>>(),
            Arg.Any<CancellationToken>());

        await _fileStore.GetFileFrameAsync(
            Arg.Is<long>(x => x == originalVersion),
            Partition.DefaultName,
            Arg.Any<FrameRange>(),
            Arg.Any<CancellationToken>());
    }

    private List<InstanceMetadata> SetupInstanceIdentifiersList(ResourceType resourceType, Partition partition = null, InstanceProperties instanceProperty = null)
    {
        var dicomInstanceIdentifiersList = new List<InstanceMetadata>();

        instanceProperty ??= new InstanceProperties { fileProperties = DefaultFileProperties };
        partition ??= _dicomRequestContextAccessor.RequestContext.DataPartition;

        switch (resourceType)
        {
            case ResourceType.Study:
                dicomInstanceIdentifiersList.Add(new InstanceMetadata(new VersionedInstanceIdentifier(_studyInstanceUid, _firstSeriesInstanceUid, TestUidGenerator.Generate(), 0, partition), instanceProperty));
                dicomInstanceIdentifiersList.Add(new InstanceMetadata(new VersionedInstanceIdentifier(_studyInstanceUid, _firstSeriesInstanceUid, TestUidGenerator.Generate(), 1, partition), instanceProperty));
                dicomInstanceIdentifiersList.Add(new InstanceMetadata(new VersionedInstanceIdentifier(_studyInstanceUid, _secondSeriesInstanceUid, TestUidGenerator.Generate(), 2, partition), instanceProperty));
                _instanceStore.GetInstanceIdentifierWithPropertiesAsync(partition, _studyInstanceUid, null, null, DefaultCancellationToken).Returns(dicomInstanceIdentifiersList);
                break;
            case ResourceType.Series:
                dicomInstanceIdentifiersList.Add(new InstanceMetadata(new VersionedInstanceIdentifier(_studyInstanceUid, _firstSeriesInstanceUid, TestUidGenerator.Generate(), 0, partition), instanceProperty));
                dicomInstanceIdentifiersList.Add(new InstanceMetadata(new VersionedInstanceIdentifier(_studyInstanceUid, _firstSeriesInstanceUid, TestUidGenerator.Generate(), 1, partition), instanceProperty));
                _instanceStore.GetInstanceIdentifierWithPropertiesAsync(partition, _studyInstanceUid, _firstSeriesInstanceUid, null, DefaultCancellationToken).Returns(dicomInstanceIdentifiersList);
                break;
            case ResourceType.Instance:
            case ResourceType.Frames:
                dicomInstanceIdentifiersList.Add(new InstanceMetadata(new VersionedInstanceIdentifier(_studyInstanceUid, _firstSeriesInstanceUid, _sopInstanceUid, 3, partition), instanceProperty));
                dicomInstanceIdentifiersList.Add(new InstanceMetadata(new VersionedInstanceIdentifier(_studyInstanceUid, _firstSeriesInstanceUid, TestUidGenerator.Generate(), 4, partition), instanceProperty));
                _instanceStore.GetInstanceIdentifierWithPropertiesAsync(partition, _studyInstanceUid, _firstSeriesInstanceUid, _sopInstanceUid, DefaultCancellationToken).Returns(dicomInstanceIdentifiersList.SkipLast(1).ToList());
                var identifier = new InstanceIdentifier(_studyInstanceUid, _firstSeriesInstanceUid, _sopInstanceUid, partition);
                _instanceMetadataCache.GetAsync(Arg.Any<object>(), identifier, Arg.Any<Func<InstanceIdentifier, CancellationToken, Task<InstanceMetadata>>>(), Arg.Any<CancellationToken>()).Returns(dicomInstanceIdentifiersList.First());
                break;
        }
        return dicomInstanceIdentifiersList;
    }

    private void ValidateDicomRequestIsPopulated(bool isTranscodeRequested = false, long sizeOfTranscode = 0)
    {
        Assert.Equal(isTranscodeRequested, _dicomRequestContextAccessor.RequestContext.IsTranscodeRequested);
        Assert.Equal(sizeOfTranscode, _dicomRequestContextAccessor.RequestContext.BytesTranscoded);
    }

    private void ValidateResponseStreams(
        IEnumerable<DicomFile> expectedFiles,
        IEnumerable<Stream> responseStreams)
    {
        var responseFiles = responseStreams.Select(x => DicomFile.Open(x)).ToList();

        Assert.Equal(expectedFiles.Count(), responseFiles.Count);

        foreach (DicomFile expectedFile in expectedFiles)
        {
            DicomFile actualFile = responseFiles.First(x => x.Dataset.ToInstanceIdentifier(Partition.Default).Equals(expectedFile
            .Dataset.ToInstanceIdentifier(Partition.Default)));

            // If the same transfer syntax as original, the files should be exactly the same
            if (expectedFile.Dataset.InternalTransferSyntax == actualFile.Dataset.InternalTransferSyntax)
            {
                var expectedFileArray = FileToByteArray(expectedFile);
                var actualFileArray = FileToByteArray(actualFile);

                Assert.Equal(expectedFileArray.Length, actualFileArray.Length);

                for (var ii = 0; ii < expectedFileArray.Length; ii++)
                {
                    Assert.Equal(expectedFileArray[ii], actualFileArray[ii]);
                }
            }
            else
            {
                throw new NotImplementedException("Transcoded files do not have an implemented validation mechanism.");
            }
        }
    }

    private byte[] FileToByteArray(DicomFile file)
    {
        using MemoryStream memoryStream = _recyclableMemoryStreamManager.GetStream();
        file.Save(memoryStream);
        return memoryStream.ToArray();
    }

    private Stream GetFrameFromFile(DicomDataset dataset, int frame)
    {
        IByteBuffer frameData = DicomPixelData.Create(dataset).GetFrame(frame);
        return _recyclableMemoryStreamManager.GetStream("RetrieveResourceServiceTests.GetFrameFromFile", frameData.Data, 0, frameData.Data.Length);
    }

    private Stream CopyStream(Stream source)
    {
        MemoryStream dest = _recyclableMemoryStreamManager.GetStream();
        source.CopyTo(dest);
        dest.Seek(0, SeekOrigin.Begin);
        return dest;
    }

    private static void AssertPixelDataEqual(IByteBuffer expectedPixelData, Stream actualPixelData)
    {
        Assert.Equal(expectedPixelData.Size, actualPixelData.Length);
        Assert.Equal(0, actualPixelData.Position);
        for (var i = 0; i < expectedPixelData.Size; i++)
        {
            Assert.Equal(expectedPixelData.Data[i], actualPixelData.ReadByte());
        }
    }
}<|MERGE_RESOLUTION|>--- conflicted
+++ resolved
@@ -56,11 +56,8 @@
     private static readonly CancellationToken DefaultCancellationToken = new CancellationTokenSource().Token;
     private readonly IInstanceMetadataCache _instanceMetadataCache;
     private readonly IFramesRangeCache _framesRangeCache;
-<<<<<<< HEAD
+    private readonly RetrieveMeter _retrieveMeter;
     private static readonly FileProperties DefaultFileProperties = new FileProperties() { Path = "default/path/0.dcm", ETag = "123" };
-=======
-    private readonly RetrieveMeter _retrieveMeter;
->>>>>>> 7b348dc8
 
     public RetrieveResourceServiceTests()
     {
@@ -211,18 +208,20 @@
     public async Task GivenInstancesWithOriginalVersion_WhenRetrieveRequestForStudyForOriginalWithTranscoding_ThenInstancesAreReturned()
     {
         // Add multiple instances to validate that we return the requested instance and ignore the other(s).
-<<<<<<< HEAD
-        List<InstanceMetadata> versionedInstanceIdentifiers = SetupInstanceIdentifiersList(ResourceType.Instance, instanceProperty: new InstanceProperties { HasFrameMetadata = true, OriginalVersion = 5, TransferSyntaxUid = "1.2.840.10008.1.2.4.90", fileProperties = DefaultFileProperties });
-
-        _fileStore.GetFilePropertiesAsync(Arg.Any<long>(), Partition.DefaultName, DefaultCancellationToken).Returns(new FileProperties { ContentLength = 1000 });
-=======
         int originalVersion = 5;
+        FileProperties fileProperties = new FileProperties { Path = "123.dcm" };
         List<InstanceMetadata> versionedInstanceIdentifiers = SetupInstanceIdentifiersList(
             ResourceType.Instance,
-            instanceProperty: new InstanceProperties() { HasFrameMetadata = true, OriginalVersion = originalVersion, TransferSyntaxUid = "1.2.840.10008.1.2.4.90" });
-        _fileStore.GetFilePropertiesAsync(originalVersion, versionedInstanceIdentifiers.First().VersionedInstanceIdentifier.Partition.Name, DefaultCancellationToken)
+            instanceProperty: new InstanceProperties()
+            {
+                HasFrameMetadata = true,
+                OriginalVersion = originalVersion,
+                TransferSyntaxUid = "1.2.840.10008.1.2.4.90",
+                fileProperties = fileProperties
+            });
+        _fileStore.GetFilePropertiesAsync(originalVersion, versionedInstanceIdentifiers.First().VersionedInstanceIdentifier.Partition
+                .Name, DefaultCancellationToken)
             .Returns(new FileProperties { ContentLength = new RetrieveConfiguration().MaxDicomFileSize });
->>>>>>> 7b348dc8
 
         // For each instance identifier, set up the fileStore to return a stream containing a file associated with the identifier.
         var streamsAndStoredFiles = versionedInstanceIdentifiers.Select(
@@ -251,11 +250,7 @@
 
         await _fileStore
             .Received(1)
-<<<<<<< HEAD
-            .GetFileAsync(Arg.Is<long>(x => x == 5), Partition.Default, DefaultFileProperties, DefaultCancellationToken);
-=======
-            .GetFileAsync(Arg.Is<long>(x => x == originalVersion), versionedInstanceIdentifiers.First().VersionedInstanceIdentifier.Partition.Name, DefaultCancellationToken);
->>>>>>> 7b348dc8
+            .GetFileAsync(Arg.Is<long>(x => x == originalVersion), versionedInstanceIdentifiers.First().VersionedInstanceIdentifier.Partition, fileProperties, DefaultCancellationToken);
     }
 
     [Fact]
