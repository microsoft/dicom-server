﻿<Project Sdk="Microsoft.NET.Sdk">

  <PropertyGroup>
    <TargetFramework>net5.0</TargetFramework>
  </PropertyGroup>

  <ItemGroup>
<<<<<<< HEAD
    <PackageReference Include="Microsoft.NET.Test.Sdk" Version="16.9.1" />
=======
    <PackageReference Include="Ensure.That" Version="10.0.0" />
    <PackageReference Include="fo-dicom" Version="4.0.7" />
    <PackageReference Include="fo-dicom.Json" Version="4.0.7" NoWarn="NU1701" />
    <PackageReference Include="Microsoft.Extensions.FileProviders.Abstractions" Version="$(SdkPackageVersion)" />
    <PackageReference Include="Microsoft.Extensions.Hosting.Abstractions" Version="$(SdkPackageVersion)" />
    <PackageReference Include="Microsoft.Extensions.Logging.Abstractions" Version="$(SdkPackageVersion)" />
    <PackageReference Include="Microsoft.Extensions.Options" Version="$(SdkPackageVersion)" />
    <PackageReference Include="Microsoft.Extensions.Primitives" Version="$(SdkPackageVersion)" />
    <PackageReference Include="Microsoft.Health.Abstractions" Version="$(HealthcareSharedPackageVersion)" />
    <PackageReference Include="Microsoft.Health.Core" Version="$(HealthcareSharedPackageVersion)" />
    <PackageReference Include="Microsoft.IO.RecyclableMemoryStream" Version="1.4.1" />
    <PackageReference Include="Microsoft.NET.Test.Sdk" Version="16.9.1" />
    <PackageReference Include="Newtonsoft.Json" Version="12.0.3" />
>>>>>>> 8a1c9bcf
    <PackageReference Include="NSubstitute" Version="4.2.2" />
    <PackageReference Include="xunit" Version="2.4.1" />
    <PackageReference Include="xunit.runner.visualstudio" Version="2.4.3" />
  </ItemGroup>

  <ItemGroup>
    <ProjectReference Include="..\..\test\Microsoft.Health.Dicom.Tests.Integration\Microsoft.Health.Dicom.Tests.Integration.csproj" />
    <ProjectReference Include="..\Microsoft.Health.Dicom.Core\Microsoft.Health.Dicom.Core.csproj" />
    <ProjectReference Include="..\Microsoft.Health.Dicom.Tests.Common\Microsoft.Health.Dicom.Tests.Common.csproj" />
  </ItemGroup>

</Project><|MERGE_RESOLUTION|>--- conflicted
+++ resolved
@@ -5,9 +5,6 @@
   </PropertyGroup>
 
   <ItemGroup>
-<<<<<<< HEAD
-    <PackageReference Include="Microsoft.NET.Test.Sdk" Version="16.9.1" />
-=======
     <PackageReference Include="Ensure.That" Version="10.0.0" />
     <PackageReference Include="fo-dicom" Version="4.0.7" />
     <PackageReference Include="fo-dicom.Json" Version="4.0.7" NoWarn="NU1701" />
@@ -21,7 +18,6 @@
     <PackageReference Include="Microsoft.IO.RecyclableMemoryStream" Version="1.4.1" />
     <PackageReference Include="Microsoft.NET.Test.Sdk" Version="16.9.1" />
     <PackageReference Include="Newtonsoft.Json" Version="12.0.3" />
->>>>>>> 8a1c9bcf
     <PackageReference Include="NSubstitute" Version="4.2.2" />
     <PackageReference Include="xunit" Version="2.4.1" />
     <PackageReference Include="xunit.runner.visualstudio" Version="2.4.3" />
