﻿// -------------------------------------------------------------------------------------------------
// Copyright (c) Microsoft Corporation. All rights reserved.
// Licensed under the MIT License (MIT). See LICENSE in the repo root for license information.
// -------------------------------------------------------------------------------------------------

using System;
using Azure.Security.KeyVault.Secrets;
using EnsureThat;
using Microsoft.Extensions.Azure;
using Microsoft.Extensions.Configuration;
using Microsoft.Extensions.DependencyInjection;
<<<<<<< HEAD
using Microsoft.Health.Dicom.Azure.Config;
=======
using Microsoft.Health.Dicom.Azure;
>>>>>>> 11883f05
using Microsoft.Health.Dicom.Azure.KeyVault;
using Microsoft.Health.Dicom.Core.Features.Common;
using Microsoft.Health.Dicom.Core.Registration;

namespace Microsoft.Extensions.DependencyInjection;

/// <summary>
/// A collection of methods for registering Azure Key Vault clients.
/// </summary>
public static class KeyVaultClientRegistrationExtensions
{
    /// <summary>
    /// Adds a secret client for Azure Key Vault.
    /// </summary>
    /// <param name="builder">The DICOM server builder instance.</param>
    /// <param name="configuration">The configuration for the client.</param>
    /// <param name="configureOptions">Optional action for configuring the options.</param>
    /// <returns>The server builder.</returns>
    /// <exception cref="ArgumentNullException">
    /// <paramref name="builder"/> or <paramref name="configuration"/> is <see langword="null"/>.
    /// </exception>
    public static IDicomServerBuilder AddKeyVaultClient(
           this IDicomServerBuilder builder,
           IConfiguration configuration,
           Action<SecretClientOptions> configureOptions = null)
    {
<<<<<<< HEAD
        EnsureArg.IsNotNull(dicomServerBuilder, nameof(dicomServerBuilder));
=======
        EnsureArg.IsNotNull(builder, nameof(builder));
        EnsureArg.IsNotNull(configuration, nameof(configuration));

        builder.Services.AddKeyVaultClient(configuration, configureOptions);
        return builder;
    }

    /// <summary>
    /// Adds a secret client for Azure Key Vault.
    /// </summary>
    /// <param name="builder">The DICOM functions builder instance.</param>
    /// <param name="configuration">The configuration for the client.</param>
    /// <param name="configureOptions">Optional action for configuring the options.</param>
    /// <returns>The server builder.</returns>
    /// <exception cref="ArgumentNullException">
    /// <paramref name="builder"/> or <paramref name="configuration"/> is <see langword="null"/>.
    /// </exception>
    public static IDicomFunctionsBuilder AddKeyVaultClient(
           this IDicomFunctionsBuilder builder,
           IConfiguration configuration,
           Action<SecretClientOptions> configureOptions = null)
    {
        EnsureArg.IsNotNull(builder, nameof(builder));
>>>>>>> 11883f05
        EnsureArg.IsNotNull(configuration, nameof(configuration));

        builder.Services.AddKeyVaultClient(configuration, configureOptions);
        return builder;
    }

    private static IServiceCollection AddKeyVaultClient(
        this IServiceCollection services,
        IConfiguration configuration,
        Action<SecretClientOptions> configureOptions)
    {
        EnsureArg.IsNotNull(services, nameof(services));
        EnsureArg.IsNotNull(configuration, nameof(configuration));

        IConfigurationSection section = configuration.GetSection(KeyVaultSecretClientOptions.SectionName);

        var options = new KeyVaultSecretClientOptions();
        section.Bind(options);
        configureOptions?.Invoke(options);

        // Note: We can disable key vault in local development scenarios, like F5 or Docker
        if (options.Enabled)
        {
            services.AddAzureClients(
                builder => builder
                    .AddSecretClient(section)
                    .ConfigureOptions(configureOptions));

            services.AddScoped<ISecretStore, KeyVaultSecretStore>();
        }
        else
        {
<<<<<<< HEAD
            dicomServerBuilder.Services.AddAzureClients(
                builder =>
                {
                    builder.AddSecretClient(new Uri(config.Endpoint))
                    .WithCredential(new DefaultAzureCredential());
                });

            dicomServerBuilder.Services.AddScoped<ISecretStore, KeyVaultSecretStore>();
=======
            services.AddScoped<ISecretStore, InMemorySecretStore>();
>>>>>>> 11883f05
        }
        else
        {
            dicomServerBuilder.Services.AddScoped<ISecretStore, InMemorySecretStore>();
        }

        return services;
    }
}<|MERGE_RESOLUTION|>--- conflicted
+++ resolved
@@ -9,11 +9,7 @@
 using Microsoft.Extensions.Azure;
 using Microsoft.Extensions.Configuration;
 using Microsoft.Extensions.DependencyInjection;
-<<<<<<< HEAD
-using Microsoft.Health.Dicom.Azure.Config;
-=======
 using Microsoft.Health.Dicom.Azure;
->>>>>>> 11883f05
 using Microsoft.Health.Dicom.Azure.KeyVault;
 using Microsoft.Health.Dicom.Core.Features.Common;
 using Microsoft.Health.Dicom.Core.Registration;
@@ -40,9 +36,6 @@
            IConfiguration configuration,
            Action<SecretClientOptions> configureOptions = null)
     {
-<<<<<<< HEAD
-        EnsureArg.IsNotNull(dicomServerBuilder, nameof(dicomServerBuilder));
-=======
         EnsureArg.IsNotNull(builder, nameof(builder));
         EnsureArg.IsNotNull(configuration, nameof(configuration));
 
@@ -66,7 +59,6 @@
            Action<SecretClientOptions> configureOptions = null)
     {
         EnsureArg.IsNotNull(builder, nameof(builder));
->>>>>>> 11883f05
         EnsureArg.IsNotNull(configuration, nameof(configuration));
 
         builder.Services.AddKeyVaultClient(configuration, configureOptions);
@@ -99,22 +91,7 @@
         }
         else
         {
-<<<<<<< HEAD
-            dicomServerBuilder.Services.AddAzureClients(
-                builder =>
-                {
-                    builder.AddSecretClient(new Uri(config.Endpoint))
-                    .WithCredential(new DefaultAzureCredential());
-                });
-
-            dicomServerBuilder.Services.AddScoped<ISecretStore, KeyVaultSecretStore>();
-=======
             services.AddScoped<ISecretStore, InMemorySecretStore>();
->>>>>>> 11883f05
-        }
-        else
-        {
-            dicomServerBuilder.Services.AddScoped<ISecretStore, InMemorySecretStore>();
         }
 
         return services;
