﻿// -------------------------------------------------------------------------------------------------
// Copyright (c) Microsoft Corporation. All rights reserved.
// Licensed under the MIT License (MIT). See LICENSE in the repo root for license information.
// -------------------------------------------------------------------------------------------------

using System.Collections.Generic;
using System.Net;
using Microsoft.Health.Dicom.Core.Messages.Workitem;

namespace Microsoft.Health.Dicom.Api.Extensions;

public static class WorkitemResponseStatusExtensions
{
    private static readonly IReadOnlyDictionary<WorkitemResponseStatus, HttpStatusCode> AddResponseStatusToHttpStatusCodeMapping =
        new Dictionary<WorkitemResponseStatus, HttpStatusCode>()
        {
            { WorkitemResponseStatus.None, HttpStatusCode.NoContent },
            { WorkitemResponseStatus.Success, HttpStatusCode.Created },
            { WorkitemResponseStatus.Failure, HttpStatusCode.BadRequest },
            { WorkitemResponseStatus.Conflict, HttpStatusCode.Conflict },
        };

    private static readonly IReadOnlyDictionary<WorkitemResponseStatus, HttpStatusCode> CancelResponseStatusToHttpStatusCodeMapping =
        new Dictionary<WorkitemResponseStatus, HttpStatusCode>()
        {
            { WorkitemResponseStatus.Success, HttpStatusCode.Accepted },
            { WorkitemResponseStatus.NotFound, HttpStatusCode.NotFound },
            { WorkitemResponseStatus.Failure, HttpStatusCode.BadRequest },
            { WorkitemResponseStatus.Conflict, HttpStatusCode.Conflict }
        };

    private static readonly IReadOnlyDictionary<WorkitemResponseStatus, HttpStatusCode> QueryResponseStatusToHttpStatusCodeMapping =
        new Dictionary<WorkitemResponseStatus, HttpStatusCode>()
        {
            { WorkitemResponseStatus.Success, HttpStatusCode.OK },
            { WorkitemResponseStatus.NoContent, HttpStatusCode.NoContent },
            { WorkitemResponseStatus.PartialContent, HttpStatusCode.PartialContent },
        };

<<<<<<< HEAD

=======
>>>>>>> bf1b1871
    private static readonly IReadOnlyDictionary<WorkitemResponseStatus, HttpStatusCode> RetrieveResponseStatusToHttpStatusCodeMapping =
        new Dictionary<WorkitemResponseStatus, HttpStatusCode>()
        {
            { WorkitemResponseStatus.Success, HttpStatusCode.OK },
            { WorkitemResponseStatus.Failure, HttpStatusCode.BadRequest },
<<<<<<< HEAD
            { WorkitemResponseStatus.NoContent, HttpStatusCode.NotFound },
            { WorkitemResponseStatus.NotFound, HttpStatusCode.NotFound },
            { WorkitemResponseStatus.Conflict, HttpStatusCode.Conflict },
        };


    private static readonly IReadOnlyDictionary<WorkitemResponseStatus, HttpStatusCode> UpdateResponseStatusToHttpStatusCodeMapping =
        new Dictionary<WorkitemResponseStatus, HttpStatusCode>()
        {
            { WorkitemResponseStatus.Success, HttpStatusCode.OK },
            { WorkitemResponseStatus.Failure, HttpStatusCode.BadRequest },
            { WorkitemResponseStatus.NotFound, HttpStatusCode.NotFound },
            { WorkitemResponseStatus.Conflict, HttpStatusCode.Conflict },
=======
            { WorkitemResponseStatus.NotFound, HttpStatusCode.NotFound },
>>>>>>> bf1b1871
        };

    /// <summary>
    /// Converts from <see cref="WorkitemResponseStatus"/> to <see cref="HttpStatusCode"/>.
    /// </summary>
    /// <param name="status">The status to convert.</param>
    /// <returns>The converted <see cref="HttpStatusCode"/>.</returns>
    public static HttpStatusCode AddResponseToHttpStatusCode(this WorkitemResponseStatus status)
        => AddResponseStatusToHttpStatusCodeMapping[status];

    /// <summary>
    /// Converts from <see cref="WorkitemResponseStatus"/> to <see cref="HttpStatusCode"/>.
    /// </summary>
    /// <param name="status">The status to convert.</param>
    /// <returns>The converted <see cref="HttpStatusCode"/>.</returns>
    public static HttpStatusCode CancelResponseToHttpStatusCode(this WorkitemResponseStatus status)
        => CancelResponseStatusToHttpStatusCodeMapping[status];

    /// <summary>
    /// Converts from <see cref="WorkitemResponseStatus"/> to <see cref="HttpStatusCode"/>.
    /// </summary>
    /// <param name="status">The status to convert.</param>
    /// <returns>The converted <see cref="HttpStatusCode"/>.</returns>
    public static HttpStatusCode QueryResponseToHttpStatusCode(this WorkitemResponseStatus status)
        => QueryResponseStatusToHttpStatusCodeMapping[status];

    /// <summary>
    /// Converts from <see cref="WorkitemResponseStatus"/> to <see cref="HttpStatusCode"/>.
    /// </summary>
    /// <param name="status">The status to convert.</param>
    /// <returns>The converted <see cref="HttpStatusCode"/>.</returns>
    public static HttpStatusCode RetrieveResponseToHttpStatusCode(this WorkitemResponseStatus status)
        => RetrieveResponseStatusToHttpStatusCodeMapping[status];
<<<<<<< HEAD

    /// <summary>
    /// Converts from <see cref="WorkitemResponseStatus"/> to <see cref="HttpStatusCode"/>.
    /// </summary>
    /// <param name="status">The status to convert.</param>
    /// <returns>The converted <see cref="HttpStatusCode"/>.</returns>
    public static HttpStatusCode UpdateResponseToHttpStatusCode(this WorkitemResponseStatus status)
        => UpdateResponseStatusToHttpStatusCodeMapping[status];
=======
>>>>>>> bf1b1871
}<|MERGE_RESOLUTION|>--- conflicted
+++ resolved
@@ -37,21 +37,13 @@
             { WorkitemResponseStatus.PartialContent, HttpStatusCode.PartialContent },
         };
 
-<<<<<<< HEAD
-
-=======
->>>>>>> bf1b1871
     private static readonly IReadOnlyDictionary<WorkitemResponseStatus, HttpStatusCode> RetrieveResponseStatusToHttpStatusCodeMapping =
         new Dictionary<WorkitemResponseStatus, HttpStatusCode>()
         {
             { WorkitemResponseStatus.Success, HttpStatusCode.OK },
             { WorkitemResponseStatus.Failure, HttpStatusCode.BadRequest },
-<<<<<<< HEAD
-            { WorkitemResponseStatus.NoContent, HttpStatusCode.NotFound },
             { WorkitemResponseStatus.NotFound, HttpStatusCode.NotFound },
-            { WorkitemResponseStatus.Conflict, HttpStatusCode.Conflict },
         };
-
 
     private static readonly IReadOnlyDictionary<WorkitemResponseStatus, HttpStatusCode> UpdateResponseStatusToHttpStatusCodeMapping =
         new Dictionary<WorkitemResponseStatus, HttpStatusCode>()
@@ -60,9 +52,6 @@
             { WorkitemResponseStatus.Failure, HttpStatusCode.BadRequest },
             { WorkitemResponseStatus.NotFound, HttpStatusCode.NotFound },
             { WorkitemResponseStatus.Conflict, HttpStatusCode.Conflict },
-=======
-            { WorkitemResponseStatus.NotFound, HttpStatusCode.NotFound },
->>>>>>> bf1b1871
         };
 
     /// <summary>
@@ -96,7 +85,6 @@
     /// <returns>The converted <see cref="HttpStatusCode"/>.</returns>
     public static HttpStatusCode RetrieveResponseToHttpStatusCode(this WorkitemResponseStatus status)
         => RetrieveResponseStatusToHttpStatusCodeMapping[status];
-<<<<<<< HEAD
 
     /// <summary>
     /// Converts from <see cref="WorkitemResponseStatus"/> to <see cref="HttpStatusCode"/>.
@@ -105,6 +93,4 @@
     /// <returns>The converted <see cref="HttpStatusCode"/>.</returns>
     public static HttpStatusCode UpdateResponseToHttpStatusCode(this WorkitemResponseStatus status)
         => UpdateResponseStatusToHttpStatusCodeMapping[status];
-=======
->>>>>>> bf1b1871
 }