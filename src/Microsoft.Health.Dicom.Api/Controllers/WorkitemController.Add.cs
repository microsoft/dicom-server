﻿// -------------------------------------------------------------------------------------------------
// Copyright (c) Microsoft Corporation. All rights reserved.
// Licensed under the MIT License (MIT). See LICENSE in the repo root for license information.
// -------------------------------------------------------------------------------------------------

using System.Net;
using System.Threading.Tasks;
using Microsoft.AspNetCore.Mvc;
using Microsoft.Extensions.Logging;
using Microsoft.Health.Api.Features.Audit;
using Microsoft.Health.Dicom.Api.Extensions;
using Microsoft.Health.Dicom.Api.Features.Filters;
using Microsoft.Health.Dicom.Api.Features.Routing;
using Microsoft.Health.Dicom.Core.Extensions;
using Microsoft.Health.Dicom.Core.Features.Audit;
using Microsoft.Health.Dicom.Core.Messages.WorkitemMessages;
using Microsoft.Health.Dicom.Core.Web;
using Microsoft.Net.Http.Headers;

namespace Microsoft.Health.Dicom.Api.Controllers
{
    public partial class WorkitemController
    {
        /// <summary>
        /// This action requests the creation of a UPS Instance on the Origin-Server. It corresponds to the UPS DIMSE N-CREATE operation.
        /// </summary>
        /// <remarks>
        /// The request body contains all the metadata to be stored in DICOM PS 3.18 JSON metadata.
        /// Any binary data contained in the message shall be inline.
        ///
        /// DICOM PS 3.19 XML metadata is not supported.
        /// </remarks>
        /// <returns></returns>
        [AcceptContentFilter(new[] { KnownContentTypes.ApplicationJson }, allowSingle: true, allowMultiple: false)]
        [Produces(KnownContentTypes.ApplicationJson)]
        [Consumes(KnownContentTypes.ApplicationJson)]
        [ProducesResponseType((int)HttpStatusCode.OK)]
        [ProducesResponseType((int)HttpStatusCode.Accepted)]
        [ProducesResponseType((int)HttpStatusCode.Conflict)]
        [ProducesResponseType((int)HttpStatusCode.NoContent)]
        [ProducesResponseType(typeof(string), (int)HttpStatusCode.BadRequest)]
        [ProducesResponseType(typeof(string), (int)HttpStatusCode.NotAcceptable)]
        [ProducesResponseType(typeof(string), (int)HttpStatusCode.UnsupportedMediaType)]
        [HttpPost]
        [VersionedPartitionRoute(KnownRoutes.AddWorkitemInstancesRoute, Name = KnownRouteNames.VersionedPartitionAddWorkitemInstance)]
        [PartitionRoute(KnownRoutes.AddWorkitemInstancesRoute, Name = KnownRouteNames.PartitionedAddWorkitemInstance)]
        [VersionedRoute(KnownRoutes.AddWorkitemInstancesRoute, Name = KnownRouteNames.VersionedAddWorkitemInstance)]
        [Route(KnownRoutes.AddWorkitemInstancesRoute, Name = KnownRouteNames.AddWorkitemInstance)]
        [AuditEventType(AuditEventSubType.Workitem)]
        public async Task<IActionResult> AddAsync(string workitemInstanceUid = null)
        {
            return await PostAddAsync(workitemInstanceUid);
        }

<<<<<<< HEAD
        // TODO: DO WE NEED THIS??? ==> Add a POST call to accept instance UID from the header.

        private async Task<IActionResult> PostAddAsync(string workitemInstanceUid)
=======
        private async Task<IActionResult> PostAsync(string workitemInstanceUid)
>>>>>>> 786d0866
        {
            long fileSize = Request.ContentLength ?? 0;
            _logger.LogInformation("DICOM Web Store Workitem Transaction request received, with UPS instance UID {UPSInstanceUid}, and file size of {FileSize} bytes",
                workitemInstanceUid ?? string.Empty,
                fileSize);

            AddWorkitemResponse response = await _mediator.AddWorkitemAsync(
                Request.Body,
                Request.ContentType,
                workitemInstanceUid,
                HttpContext.RequestAborted);

            if (response.Status == WorkitemResponseStatus.Success)
            {
                Response.Headers.Add(HeaderNames.ContentLocation, response.Url.ToString());
            }

            return StatusCode((int)response.Status.ToHttpStatusCode());
        }
    }
}<|MERGE_RESOLUTION|>--- conflicted
+++ resolved
@@ -52,13 +52,7 @@
             return await PostAddAsync(workitemInstanceUid);
         }
 
-<<<<<<< HEAD
-        // TODO: DO WE NEED THIS??? ==> Add a POST call to accept instance UID from the header.
-
         private async Task<IActionResult> PostAddAsync(string workitemInstanceUid)
-=======
-        private async Task<IActionResult> PostAsync(string workitemInstanceUid)
->>>>>>> 786d0866
         {
             long fileSize = Request.ContentLength ?? 0;
             _logger.LogInformation("DICOM Web Store Workitem Transaction request received, with UPS instance UID {UPSInstanceUid}, and file size of {FileSize} bytes",
