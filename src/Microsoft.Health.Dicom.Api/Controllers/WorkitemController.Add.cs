﻿// -------------------------------------------------------------------------------------------------
// Copyright (c) Microsoft Corporation. All rights reserved.
// Licensed under the MIT License (MIT). See LICENSE in the repo root for license information.
// -------------------------------------------------------------------------------------------------

using System.Net;
using System.Threading.Tasks;
using Microsoft.AspNetCore.Mvc;
using Microsoft.Extensions.Logging;
using Microsoft.Health.Api.Features.Audit;
using Microsoft.Health.Dicom.Api.Extensions;
using Microsoft.Health.Dicom.Api.Features.Filters;
using Microsoft.Health.Dicom.Api.Features.Routing;
using Microsoft.Health.Dicom.Core.Extensions;
using Microsoft.Health.Dicom.Core.Features.Audit;
using Microsoft.Health.Dicom.Core.Messages.Workitem;
using Microsoft.Health.Dicom.Core.Web;
using Microsoft.Net.Http.Headers;

namespace Microsoft.Health.Dicom.Api.Controllers
{
    public partial class WorkitemController
    {
        /// <summary>
        /// This action requests the creation of a UPS Instance on the Origin-Server. It corresponds to the UPS DIMSE N-CREATE operation.
        /// </summary>
        /// <remarks>
        /// The request body contains all the metadata to be stored in DICOM PS 3.18 JSON metadata.
        /// Any binary data contained in the message shall be inline.
        ///
        /// DICOM PS 3.19 XML metadata is not supported.
        /// </remarks>
        /// <returns></returns>
        [AcceptContentFilter(new[] { KnownContentTypes.ApplicationJson }, allowSingle: true, allowMultiple: false)]
        [Produces(KnownContentTypes.ApplicationJson)]
        [Consumes(KnownContentTypes.ApplicationJson)]
        [ProducesResponseType((int)HttpStatusCode.OK)]
        [ProducesResponseType((int)HttpStatusCode.Accepted)]
        [ProducesResponseType((int)HttpStatusCode.Conflict)]
        [ProducesResponseType((int)HttpStatusCode.NoContent)]
        [ProducesResponseType(typeof(string), (int)HttpStatusCode.BadRequest)]
        [ProducesResponseType(typeof(string), (int)HttpStatusCode.NotAcceptable)]
        [ProducesResponseType(typeof(string), (int)HttpStatusCode.UnsupportedMediaType)]
        [HttpPost]
<<<<<<< HEAD
        [VersionedPartitionRoute(KnownRoutes.AddWorkitemInstancesRoute, Name = KnownRouteNames.VersionedPartitionAddWorkitemInstance)]
        [PartitionRoute(KnownRoutes.AddWorkitemInstancesRoute, Name = KnownRouteNames.PartitionedAddWorkitemInstance)]
        [VersionedRoute(KnownRoutes.AddWorkitemInstancesRoute, Name = KnownRouteNames.VersionedAddWorkitemInstance)]
        [Route(KnownRoutes.AddWorkitemInstancesRoute, Name = KnownRouteNames.AddWorkitemInstance)]
        [AuditEventType(AuditEventSubType.Workitem)]
=======
        [VersionedPartitionRoute(KnownRoutes.CreateWorkitemInstancesRoute, Name = KnownRouteNames.VersionedPartitionWorkitemInstance)]
        [PartitionRoute(KnownRoutes.CreateWorkitemInstancesRoute, Name = KnownRouteNames.PartitionedWorkitemInstance)]
        [VersionedRoute(KnownRoutes.CreateWorkitemInstancesRoute, Name = KnownRouteNames.VersionedWorkitemInstance)]
        [Route(KnownRoutes.CreateWorkitemInstancesRoute, Name = KnownRouteNames.WorkitemInstance)]
        [AuditEventType(AuditEventSubType.AddWorkitem)]
>>>>>>> fc422f67
        public async Task<IActionResult> AddAsync(string workitemInstanceUid = null)
        {
            return await PostAddAsync(workitemInstanceUid);
        }

        private async Task<IActionResult> PostAddAsync(string workitemInstanceUid)
        {
            long fileSize = Request.ContentLength ?? 0;
            _logger.LogInformation("DICOM Web Add Workitem Transaction request received, with Workitem instance UID {WorkitemInstanceUid}, and file size of {FileSize} bytes",
                workitemInstanceUid ?? string.Empty,
                fileSize);

            AddWorkitemResponse response = await _mediator.AddWorkitemAsync(
                Request.Body,
                Request.ContentType,
                workitemInstanceUid,
                HttpContext.RequestAborted);

            if (response.Status == WorkitemResponseStatus.Success)
            {
                Response.Headers.Add(HeaderNames.ContentLocation, response.Uri.ToString());
                Response.Headers.Add(HeaderNames.Location, response.Uri.ToString());
            }

            return StatusCode((int)response.Status.ToHttpStatusCode(), response.Message);
        }
    }
}<|MERGE_RESOLUTION|>--- conflicted
+++ resolved
@@ -42,19 +42,11 @@
         [ProducesResponseType(typeof(string), (int)HttpStatusCode.NotAcceptable)]
         [ProducesResponseType(typeof(string), (int)HttpStatusCode.UnsupportedMediaType)]
         [HttpPost]
-<<<<<<< HEAD
         [VersionedPartitionRoute(KnownRoutes.AddWorkitemInstancesRoute, Name = KnownRouteNames.VersionedPartitionAddWorkitemInstance)]
         [PartitionRoute(KnownRoutes.AddWorkitemInstancesRoute, Name = KnownRouteNames.PartitionedAddWorkitemInstance)]
         [VersionedRoute(KnownRoutes.AddWorkitemInstancesRoute, Name = KnownRouteNames.VersionedAddWorkitemInstance)]
         [Route(KnownRoutes.AddWorkitemInstancesRoute, Name = KnownRouteNames.AddWorkitemInstance)]
-        [AuditEventType(AuditEventSubType.Workitem)]
-=======
-        [VersionedPartitionRoute(KnownRoutes.CreateWorkitemInstancesRoute, Name = KnownRouteNames.VersionedPartitionWorkitemInstance)]
-        [PartitionRoute(KnownRoutes.CreateWorkitemInstancesRoute, Name = KnownRouteNames.PartitionedWorkitemInstance)]
-        [VersionedRoute(KnownRoutes.CreateWorkitemInstancesRoute, Name = KnownRouteNames.VersionedWorkitemInstance)]
-        [Route(KnownRoutes.CreateWorkitemInstancesRoute, Name = KnownRouteNames.WorkitemInstance)]
         [AuditEventType(AuditEventSubType.AddWorkitem)]
->>>>>>> fc422f67
         public async Task<IActionResult> AddAsync(string workitemInstanceUid = null)
         {
             return await PostAddAsync(workitemInstanceUid);
