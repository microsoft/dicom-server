--- conflicted
+++ resolved
@@ -29,24 +29,11 @@
     [ProducesResponseType(typeof(DicomDataset), (int)HttpStatusCode.OK)]
     [ProducesResponseType((int)HttpStatusCode.BadRequest)]
     [ProducesResponseType((int)HttpStatusCode.NotFound)]
-<<<<<<< HEAD
-    [ProducesResponseType((int)HttpStatusCode.Conflict)]
-    [VersionedPartitionRoute(KnownRoutes.RetrieveWorkitemInstancesRoute, Name = KnownRouteNames.VersionedPartitionRetrieveWorkitemInstance)]
-    [PartitionRoute(KnownRoutes.RetrieveWorkitemInstancesRoute, Name = KnownRouteNames.PartitionedRetrieveWorkitemInstance)]
-    [VersionedRoute(KnownRoutes.RetrieveWorkitemInstancesRoute, Name = KnownRouteNames.VersionedRetrieveWorkitemInstance)]
-    [Route(KnownRoutes.RetrieveWorkitemInstancesRoute, Name = KnownRouteNames.RetrieveWorkitemInstance)]
-    [AuditEventType(AuditEventSubType.RetrieveWorkitem)]
-    public async Task<IActionResult> RetrieveAsync(string workitemInstanceUid)
-    {
-        _logger.LogInformation("Search workitem.");
-
-=======
     [VersionedPartitionRoute(KnownRoutes.RetrieveWorkitemInstancesRoute, Name = KnownRouteNames.PartitionedRetrieveWorkitemInstance)]
     [VersionedRoute(KnownRoutes.RetrieveWorkitemInstancesRoute, Name = KnownRouteNames.RetrieveWorkitemInstance)]
     [AuditEventType(AuditEventSubType.RetrieveWorkitem)]
     public async Task<IActionResult> RetrieveAsync(string workitemInstanceUid)
     {
->>>>>>> bf1b1871
         var response = await _mediator
             .RetrieveWorkitemAsync(workitemInstanceUid, cancellationToken: HttpContext.RequestAborted)
             .ConfigureAwait(false);
