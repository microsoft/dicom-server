--- conflicted
+++ resolved
@@ -21,7 +21,6 @@
 using Microsoft.Health.Dicom.Core.Configs;
 using Microsoft.Health.Dicom.Core.Extensions;
 using Microsoft.Health.Dicom.Core.Features.Audit;
-using Microsoft.Health.Dicom.Core.Features.Context;
 using Microsoft.Health.Dicom.Core.Messages.Export;
 using Microsoft.Health.Dicom.Core.Models.Export;
 using Microsoft.Health.Dicom.Core.Web;
@@ -38,7 +37,6 @@
 public class ExportController : ControllerBase
 {
     private readonly IMediator _mediator;
-    private readonly IDicomRequestContext _context;
     private readonly ILogger<ExportController> _logger;
     private readonly bool _enabled;
 
@@ -46,7 +44,6 @@
     /// Initializes a new instance of the <see cref="ExportController"/> class based on the given options.
     /// </summary>
     /// <param name="mediator">An <see cref="IMediator"/> used to send requests.</param>
-    /// <param name="context">Dicom-specific request context.</param>
     /// <param name="options">Options concerning which features are enabled.</param>
     /// <param name="logger">A diagnostic logger.</param>
     /// <exception cref="ArgumentNullException">
@@ -54,12 +51,10 @@
     /// </exception>
     public ExportController(
         IMediator mediator,
-        IDicomRequestContext context,
         IOptions<FeatureConfiguration> options,
         ILogger<ExportController> logger)
     {
         _mediator = EnsureArg.IsNotNull(mediator, nameof(mediator));
-        _context = EnsureArg.IsNotNull(context, nameof(context));
         _logger = EnsureArg.IsNotNull(logger, nameof(logger));
         _enabled = EnsureArg.IsNotNull(options?.Value?.EnableExport, nameof(options)).GetValueOrDefault();
     }
@@ -94,11 +89,7 @@
             {
                 _logger.LogInformation("DICOM Web Export request received to export instances from '{Source}' to '{Sink}'.", x.Source.Type, x.Destination.Type);
 
-<<<<<<< HEAD
-                ExportResponse response = await _mediator.ExportAsync(x, _context.DataPartitionEntry, token);
-=======
                 ExportResponse response = await _mediator.ExportAsync(x, token);
->>>>>>> ba3a2424
 
                 Response.AddLocationHeader(response.Operation.Href);
                 return StatusCode((int)HttpStatusCode.Accepted, response.Operation);
