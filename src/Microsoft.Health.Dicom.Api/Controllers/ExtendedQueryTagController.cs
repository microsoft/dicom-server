--- conflicted
+++ resolved
@@ -49,11 +49,6 @@
             _featureEnabled = featureConfiguration.Value.EnableExtendedQueryTags;
         }
 
-<<<<<<< HEAD
-=======
-        [BodyModelStateValidator]
-        [ProducesResponseType(typeof(AddExtendedQueryTagResponse), (int)HttpStatusCode.Accepted)]
->>>>>>> a892c17d
         [HttpPost]
         [BodyModelStateValidator]
         [ProducesResponseType(typeof(AddExtendedQueryTagResponse), (int)HttpStatusCode.Accepted)]
