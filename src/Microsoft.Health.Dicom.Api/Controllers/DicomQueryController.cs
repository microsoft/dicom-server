--- conflicted
+++ resolved
@@ -43,13 +43,8 @@
         [AcceptContentFilter(KnownContentTypes.ApplicationDicomJson)]
         [ProducesResponseType(typeof(IEnumerable<DicomDataset>), (int)HttpStatusCode.OK)]
         [ProducesResponseType((int)HttpStatusCode.NoContent)]
-<<<<<<< HEAD
-        [ProducesResponseType((int)HttpStatusCode.BadRequest)]
+        [ProducesResponseType(typeof(string), (int)HttpStatusCode.BadRequest)]
         [Route(KnownRoutes.QueryAllStudiesRoute)]
-=======
-        [ProducesResponseType(typeof(string), (int)HttpStatusCode.BadRequest)]
-        [Route("studies")]
->>>>>>> ba3d4fc9
         public async Task<IActionResult> QueryForStudyAsync()
         {
             _logger.LogInformation($"DICOM Web Query Study request received. QueryString '{Request.QueryString}.");
@@ -66,13 +61,8 @@
         [AcceptContentFilter(KnownContentTypes.ApplicationDicomJson)]
         [ProducesResponseType(typeof(IEnumerable<DicomDataset>), (int)HttpStatusCode.OK)]
         [ProducesResponseType((int)HttpStatusCode.NoContent)]
-<<<<<<< HEAD
-        [ProducesResponseType((int)HttpStatusCode.BadRequest)]
+        [ProducesResponseType(typeof(string), (int)HttpStatusCode.BadRequest)]
         [Route(KnownRoutes.QueryAllSeriesRoute)]
-=======
-        [ProducesResponseType(typeof(string), (int)HttpStatusCode.BadRequest)]
-        [Route("series")]
->>>>>>> ba3d4fc9
         public async Task<IActionResult> QueryForSeriesAsync()
         {
             _logger.LogInformation($"DICOM Web Query Series request received. QueryString '{Request.QueryString}.");
@@ -89,13 +79,8 @@
         [AcceptContentFilter(KnownContentTypes.ApplicationDicomJson)]
         [ProducesResponseType(typeof(IEnumerable<DicomDataset>), (int)HttpStatusCode.OK)]
         [ProducesResponseType((int)HttpStatusCode.NoContent)]
-<<<<<<< HEAD
-        [ProducesResponseType((int)HttpStatusCode.BadRequest)]
+        [ProducesResponseType(typeof(string), (int)HttpStatusCode.BadRequest)]
         [Route(KnownRoutes.QuerySeriesInStudyRoute)]
-=======
-        [ProducesResponseType(typeof(string), (int)HttpStatusCode.BadRequest)]
-        [Route("studies/{studyInstanceUid}/series")]
->>>>>>> ba3d4fc9
         public async Task<IActionResult> QueryForSeriesInStudyAsync(string studyInstanceUid)
         {
             DicomIdentifierValidator.ValidateAndThrow(studyInstanceUid, nameof(studyInstanceUid));
@@ -115,13 +100,8 @@
         [AcceptContentFilter(KnownContentTypes.ApplicationDicomJson)]
         [ProducesResponseType(typeof(IEnumerable<DicomDataset>), (int)HttpStatusCode.OK)]
         [ProducesResponseType((int)HttpStatusCode.NoContent)]
-<<<<<<< HEAD
-        [ProducesResponseType((int)HttpStatusCode.BadRequest)]
+        [ProducesResponseType(typeof(string), (int)HttpStatusCode.BadRequest)]
         [Route(KnownRoutes.QueryAllInstancesRoute)]
-=======
-        [ProducesResponseType(typeof(string), (int)HttpStatusCode.BadRequest)]
-        [Route("instances")]
->>>>>>> ba3d4fc9
         public async Task<IActionResult> QueryForInstancesAsync()
         {
             _logger.LogInformation($"DICOM Web Query instances request received. QueryString '{Request.QueryString}.");
@@ -138,13 +118,8 @@
         [AcceptContentFilter(KnownContentTypes.ApplicationDicomJson)]
         [ProducesResponseType(typeof(IEnumerable<DicomDataset>), (int)HttpStatusCode.OK)]
         [ProducesResponseType((int)HttpStatusCode.NoContent)]
-<<<<<<< HEAD
-        [ProducesResponseType((int)HttpStatusCode.BadRequest)]
+        [ProducesResponseType(typeof(string), (int)HttpStatusCode.BadRequest)]
         [Route(KnownRoutes.QueryInstancesInStudyRoute)]
-=======
-        [ProducesResponseType(typeof(string), (int)HttpStatusCode.BadRequest)]
-        [Route("studies/{studyInstanceUid}/instances")]
->>>>>>> ba3d4fc9
         public async Task<IActionResult> QueryForInstancesInStudyAsync(string studyInstanceUid)
         {
             DicomIdentifierValidator.ValidateAndThrow(studyInstanceUid, nameof(studyInstanceUid));
@@ -164,13 +139,8 @@
         [AcceptContentFilter(KnownContentTypes.ApplicationDicomJson)]
         [ProducesResponseType(typeof(IEnumerable<DicomDataset>), (int)HttpStatusCode.OK)]
         [ProducesResponseType((int)HttpStatusCode.NoContent)]
-<<<<<<< HEAD
-        [ProducesResponseType((int)HttpStatusCode.BadRequest)]
+        [ProducesResponseType(typeof(string), (int)HttpStatusCode.BadRequest)]
         [Route(KnownRoutes.QueryInstancesInSeriesRoute)]
-=======
-        [ProducesResponseType(typeof(string), (int)HttpStatusCode.BadRequest)]
-        [Route("studies/{studyInstanceUid}/series/{seriesInstanceUid}/instances")]
->>>>>>> ba3d4fc9
         public async Task<IActionResult> QueryForInstancesInSeriesAsync(string studyInstanceUid, string seriesInstanceUid)
         {
             DicomIdentifierValidator.ValidateAndThrow(studyInstanceUid, nameof(studyInstanceUid));
