--- conflicted
+++ resolved
@@ -178,13 +178,8 @@
         {
             // Currently if we have a partial retrieval, we return NotFound instead of PartialContent.
             return new MultipartResult(
-<<<<<<< HEAD
                 response.IsPartialSuccess ? (int)HttpStatusCode.NotFound : (int)HttpStatusCode.OK,
-                response.ResponseStreams.Select(x => new MultipartItem(KnownContentTypes.ApplicationDicom, x)).ToList());
-=======
-                response.IsPartialSuccess ? (int)HttpStatusCode.PartialContent : (int)HttpStatusCode.OK,
                 response.ResponseStreams.Select(x => new MultipartItem(contentType, x)).ToList());
->>>>>>> 2cf4d66c
         }
     }
 }