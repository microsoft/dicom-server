--- conflicted
+++ resolved
@@ -86,18 +86,12 @@
         dicomServerBuilder.Services.AddSingleton(Options.Create(apiConfiguration));
         dicomServerBuilder.Services.AddSingleton(Options.Create(apiConfiguration.Swagger));
 
-<<<<<<< HEAD
         // Register modules in Microsoft.Health.Dicom.Api
         dicomServerBuilder.Services.RegisterAssemblyModules(Assembly.GetExecutingAssembly(), dicomServerBuilder.CoreConfiguration);
 
         // Register modules in Microsoft.Health.Api
         dicomServerBuilder.Services.RegisterAssemblyModules(typeof(InitializationModule).Assembly, dicomServerBuilder.CoreConfiguration, apiConfiguration);
         dicomServerBuilder.Services.AddApplicationInsightsTelemetry();
-=======
-        services.RegisterAssemblyModules(Assembly.GetExecutingAssembly(), dicomServerConfiguration);
-        services.RegisterAssemblyModules(typeof(InitializationModule).Assembly, dicomServerConfiguration);
-        services.AddApplicationInsightsTelemetry();
->>>>>>> a6373bb4
 
         dicomServerBuilder.Services.AddOptions();
 
