﻿// -------------------------------------------------------------------------------------------------
// Copyright (c) Microsoft Corporation. All rights reserved.
// Licensed under the MIT License (MIT). See LICENSE in the repo root for license information.
// -------------------------------------------------------------------------------------------------

using System;
using System.Reflection;
using System.Text.Json.Serialization;
using EnsureThat;
using Microsoft.AspNetCore.Hosting;
using Microsoft.AspNetCore.Mvc;
using Microsoft.AspNetCore.Mvc.ApiExplorer;
using Microsoft.AspNetCore.Mvc.Versioning;
using Microsoft.Extensions.Configuration;
using Microsoft.Extensions.DependencyInjection;
using Microsoft.Extensions.DependencyInjection.Extensions;
using Microsoft.Extensions.Hosting;
using Microsoft.Extensions.Options;
using Microsoft.Health.Api.Features.Audit;
using Microsoft.Health.Api.Features.Context;
using Microsoft.Health.Api.Features.Cors;
using Microsoft.Health.Api.Features.Headers;
using Microsoft.Health.Api.Modules;
using Microsoft.Health.Dicom.Api.Configs;
using Microsoft.Health.Dicom.Api.Features.BackgroundServices;
using Microsoft.Health.Dicom.Api.Features.Context;
using Microsoft.Health.Dicom.Api.Features.Formatters;
using Microsoft.Health.Dicom.Api.Features.Routing;
using Microsoft.Health.Dicom.Api.Registration.Swagger;
using Microsoft.Health.Dicom.Core.Extensions;
using Microsoft.Health.Dicom.Core.Features.Context;
using Microsoft.Health.Dicom.Core.Features.Routing;
using Microsoft.Health.Dicom.Core.Registration;
using Microsoft.Health.Extensions.DependencyInjection;
using Microsoft.IO;
using Swashbuckle.AspNetCore.SwaggerGen;

namespace Microsoft.AspNetCore.Builder
{
    public static class DicomServerServiceCollectionExtensions
    {
        private const string DicomServerConfigurationSectionName = "DicomServer";

        /// <summary>
        /// Add services for DICOM background workers.
        /// </summary>
        /// <param name="serverBuilder">The DICOM server builder instance.</param>
        /// <returns>The DICOM server builder instance.</returns>
        public static IDicomServerBuilder AddBackgroundWorkers(this IDicomServerBuilder serverBuilder)
        {
            EnsureArg.IsNotNull(serverBuilder, nameof(serverBuilder));
            serverBuilder.Services.AddScoped<DeletedInstanceCleanupWorker>();
            serverBuilder.Services.AddHostedService<DeletedInstanceCleanupBackgroundService>();
            return serverBuilder;
        }

        /// <summary>
        /// Adds services for enabling a DICOM server.
        /// </summary>
        /// <param name="services">The services collection.</param>
        /// <param name="configurationRoot">An optional configuration root object. This method uses the "DicomServer" section.</param>
        /// <param name="configureAction">An optional delegate to set <see cref="DicomServerConfiguration"/> properties after values have been loaded from configuration.</param>
        /// <returns>A <see cref="IDicomServerBuilder"/> object.</returns>
        public static IDicomServerBuilder AddDicomServer(
            this IServiceCollection services,
            IConfiguration configurationRoot,
            Action<DicomServerConfiguration> configureAction = null)
        {
            EnsureArg.IsNotNull(services, nameof(services));

            var dicomServerConfiguration = new DicomServerConfiguration();

            configurationRoot?.GetSection(DicomServerConfigurationSectionName).Bind(dicomServerConfiguration);
            configureAction?.Invoke(dicomServerConfiguration);

            services.AddSingleton(Options.Create(dicomServerConfiguration));
            services.AddSingleton(Options.Create(dicomServerConfiguration.Security));
            services.AddSingleton(Options.Create(dicomServerConfiguration.Features));
            services.AddSingleton(Options.Create(dicomServerConfiguration.Services.DeletedInstanceCleanup));
            services.AddSingleton(Options.Create(dicomServerConfiguration.Services.StoreServiceSettings));
            services.AddSingleton(Options.Create(dicomServerConfiguration.Services.ExtendedQueryTag));
            services.AddSingleton(Options.Create(dicomServerConfiguration.Audit));

            services.RegisterAssemblyModules(Assembly.GetExecutingAssembly(), dicomServerConfiguration);
            services.RegisterAssemblyModules(typeof(InitializationModule).Assembly, dicomServerConfiguration);
            services.AddApplicationInsightsTelemetry();

            services.AddOptions();

            services
                .AddMvc(options =>
                {
                    options.EnableEndpointRouting = false;
                    options.RespectBrowserAcceptHeader = true;
                    options.OutputFormatters.Insert(0, new DicomJsonOutputFormatter());
                })
                .AddJsonSerializerOptions(o => o.Converters.Add(new JsonStringEnumConverter()));

            services.AddApiVersioning(c =>
            {
                c.ApiVersionReader = new UrlSegmentApiVersionReader();
                c.AssumeDefaultVersionWhenUnspecified = true;
                c.DefaultApiVersion = new ApiVersion(1, 0, "prerelease");
                c.ReportApiVersions = true;
                c.UseApiBehavior = false;
            });

            services.AddVersionedApiExplorer(options =>
            {
                // The format for this is 'v'major[.minor][-status] ex. v1.0-prerelease
                options.GroupNameFormat = "'v'VVV";
                options.SubstituteApiVersionInUrl = true;
            });

            services.AddTransient<IConfigureOptions<SwaggerGenOptions>, ConfigureSwaggerOptions>();
            services.AddSwaggerGen(options => options.OperationFilter<SwaggerDefaultValues>());
            services.AddSwaggerGen(options => options.OperationFilter<ErrorCodeOperationFilter>());
            services.AddSwaggerGen(options => options.OperationFilter<RetrieveOperationFilter>());
            services.AddSwaggerGenNewtonsoftSupport();

            services.AddSingleton<IUrlResolver, UrlResolver>();

            services.RegisterAssemblyModules(typeof(DicomMediatorExtensions).Assembly, dicomServerConfiguration.Features, dicomServerConfiguration.Services);
            services.AddTransient<IStartupFilter, DicomServerStartupFilter>();

<<<<<<< HEAD
            // Register the Json Serializer to use
            services.AddDicomJsonNetSerialization();

=======
            services.AddDicomJsonNetSerialization();
>>>>>>> 46045110
            services.TryAddSingleton<RecyclableMemoryStreamManager>();

            return new DicomServerBuilder(services);
        }

        private class DicomServerBuilder : IDicomServerBuilder
        {
            public DicomServerBuilder(IServiceCollection services)
            {
                EnsureArg.IsNotNull(services, nameof(services));
                Services = services;
            }

            public IServiceCollection Services { get; }
        }

        /// <summary>
        /// An <see cref="IStartupFilter"/> that configures middleware components before any components are added in Startup.Configure
        /// </summary>
        [System.Diagnostics.CodeAnalysis.SuppressMessage("Microsoft.Performance", "CA1812:Avoid uninstantiated internal classes.", Justification = "This class is instantiated.")]
        private class DicomServerStartupFilter : IStartupFilter
        {
            public Action<IApplicationBuilder> Configure(Action<IApplicationBuilder> next)
            {
                return app =>
                {
                    IWebHostEnvironment env = app.ApplicationServices.GetRequiredService<IWebHostEnvironment>();

                    IApiVersionDescriptionProvider provider = app.ApplicationServices.GetRequiredService<IApiVersionDescriptionProvider>();

                    // This middleware will add delegates to the OnStarting method of httpContext.Response for setting headers.
                    app.UseBaseHeaders();

                    app.UseCors(CorsConstants.DefaultCorsPolicy);

                    app.UseDicomRequestContext();

                    if (env.IsDevelopment())
                    {
                        app.UseDeveloperExceptionPage();
                    }

                    app.UseAudit();

                    app.UseExceptionHandling();

                    app.UseAuthentication();

                    app.UseRequestContextAfterAuthentication<IDicomRequestContext>();

                    app.UseSwagger(c =>
                    {
                        c.RouteTemplate = "{documentName}/api.yaml";
                    });

                    //Disabling swagger ui until accesability team gets back to us
                    /*app.UseSwaggerUI(options =>
                    {
                        foreach (ApiVersionDescription description in provider.ApiVersionDescriptions)
                        {
                            options.SwaggerEndpoint($"/swagger/{description.GroupName}/swagger.yaml", description.GroupName.ToUpperInvariant());
                        }
                    });*/

                    next(app);
                };
            }
        }
    }
}<|MERGE_RESOLUTION|>--- conflicted
+++ resolved
@@ -123,13 +123,7 @@
             services.RegisterAssemblyModules(typeof(DicomMediatorExtensions).Assembly, dicomServerConfiguration.Features, dicomServerConfiguration.Services);
             services.AddTransient<IStartupFilter, DicomServerStartupFilter>();
 
-<<<<<<< HEAD
-            // Register the Json Serializer to use
             services.AddDicomJsonNetSerialization();
-
-=======
-            services.AddDicomJsonNetSerialization();
->>>>>>> 46045110
             services.TryAddSingleton<RecyclableMemoryStreamManager>();
 
             return new DicomServerBuilder(services);
