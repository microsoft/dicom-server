﻿// -------------------------------------------------------------------------------------------------
// Copyright (c) Microsoft Corporation. All rights reserved.
// Licensed under the MIT License (MIT). See LICENSE in the repo root for license information.
// -------------------------------------------------------------------------------------------------

using System;
using System.Reflection;
using Dicom.Serialization;
using EnsureThat;
using Microsoft.AspNetCore.Hosting;
using Microsoft.AspNetCore.Mvc.Authorization;
using Microsoft.Extensions.Configuration;
using Microsoft.Extensions.DependencyInjection;
using Microsoft.Extensions.Options;
using Microsoft.Health.Dicom.Api.Features.Formatters;
using Microsoft.Health.Dicom.Core.Configs;
using Microsoft.Health.Dicom.Core.Extensions;
using Microsoft.Health.Dicom.Core.Features.Persistence;
using Microsoft.Health.Dicom.Core.Features.Routing;
using Microsoft.Health.Dicom.Core.Registration;
using Microsoft.Health.Extensions.DependencyInjection;
using Microsoft.IO;
using Newtonsoft.Json;

namespace Microsoft.AspNetCore.Builder
{
    public static class DicomServerServiceCollectionExtensions
    {
        private const string DicomServerConfigurationSectionName = "DicomServer";

        /// <summary>
        /// Adds services for enabling a DICOM server.
        /// </summary>
        /// <param name="services">The services collection.</param>
        /// <param name="configurationRoot">An optional configuration root object. This method uses the "DicomServer" section.</param>
        /// <param name="configureAction">An optional delegate to set <see cref="DicomServerConfiguration"/> properties after values have been loaded from configuration.</param>
        /// <returns>A <see cref="IDicomServerBuilder"/> object.</returns>
        public static IDicomServerBuilder AddDicomServer(
            this IServiceCollection services,
            IConfiguration configurationRoot,
            Action<DicomServerConfiguration> configureAction = null)
        {
            EnsureArg.IsNotNull(services, nameof(services));

            var dicomServerConfiguration = new DicomServerConfiguration();

            configurationRoot?.GetSection(DicomServerConfigurationSectionName).Bind(dicomServerConfiguration);
            configureAction?.Invoke(dicomServerConfiguration);

            services.AddSingleton(Options.Create(dicomServerConfiguration));
            services.AddSingleton(Options.Create(dicomServerConfiguration.Security));

            services.RegisterAssemblyModules(Assembly.GetExecutingAssembly(), dicomServerConfiguration);

            services.AddOptions();

            services.AddMvc(options =>
            {
                options.EnableEndpointRouting = false;
                options.RespectBrowserAcceptHeader = true;
                options.OutputFormatters.Insert(0, new DicomJsonOutputFormatter());

                if (!dicomServerConfiguration.Security.Enabled)
                {
                    // Removes Authentication Requirements for all endpoints
                    options.Filters.Add(new AllowAnonymousFilter());
                }
            });

            services.AddSingleton<IDicomRouteProvider, DicomRouteProvider>();
            services.Add<DicomDataStore>()
                .Scoped()
                .AsSelf()
                .AsImplementedInterfaces();

            services.RegisterAssemblyModules(typeof(DicomMediatorExtensions).Assembly, dicomServerConfiguration);
            services.AddTransient<IStartupFilter, DicomServerStartupFilter>();

            // Register the Json Serializer to use
            var jsonSerializer = new JsonSerializer();
            jsonSerializer.Converters.Add(new JsonDicomConverter());
            services.AddSingleton(jsonSerializer);

<<<<<<< HEAD
            // Register image renderer for fo-dicom
            ImageManager.SetImplementation(RawImageManager.Instance);

            services.AddSingleton<RecyclableMemoryStreamManager>();

=======
>>>>>>> 6fc9098c
            return new DicomServerBuilder(services);
        }

        private class DicomServerBuilder : IDicomServerBuilder
        {
            public DicomServerBuilder(IServiceCollection services)
            {
                EnsureArg.IsNotNull(services, nameof(services));
                Services = services;
            }

            public IServiceCollection Services { get; }
        }

        /// <summary>
        /// An <see cref="IStartupFilter"/> that configures middleware components before any components are added in Startup.Configure
        /// </summary>
        [System.Diagnostics.CodeAnalysis.SuppressMessage("Microsoft.Performance", "CA1812:Avoid uninstantiated internal classes.", Justification = "This class is instantiated.")]
        private class DicomServerStartupFilter : IStartupFilter
        {
            public Action<IApplicationBuilder> Configure(Action<IApplicationBuilder> next)
            {
                return app =>
                {
                    app.UseExceptionHandling();

                    app.UseAuthentication();

                    next(app);
                };
            }
        }
    }
}<|MERGE_RESOLUTION|>--- conflicted
+++ resolved
@@ -81,14 +81,7 @@
             jsonSerializer.Converters.Add(new JsonDicomConverter());
             services.AddSingleton(jsonSerializer);
 
-<<<<<<< HEAD
-            // Register image renderer for fo-dicom
-            ImageManager.SetImplementation(RawImageManager.Instance);
-
             services.AddSingleton<RecyclableMemoryStreamManager>();
-
-=======
->>>>>>> 6fc9098c
             return new DicomServerBuilder(services);
         }
 
