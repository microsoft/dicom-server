﻿// -------------------------------------------------------------------------------------------------
// Copyright (c) Microsoft Corporation. All rights reserved.
// Licensed under the MIT License (MIT). See LICENSE in the repo root for license information.
// -------------------------------------------------------------------------------------------------

using System;
using System.Reflection;
using Dicom;
using Dicom.Serialization;
using EnsureThat;
using Microsoft.AspNetCore.Hosting;
using Microsoft.Extensions.Configuration;
using Microsoft.Extensions.DependencyInjection;
using Microsoft.Extensions.DependencyInjection.Extensions;
using Microsoft.Extensions.Hosting;
using Microsoft.Extensions.Options;
using Microsoft.Health.Api.Features.Audit;
using Microsoft.Health.Api.Features.Cors;
using Microsoft.Health.Api.Features.Headers;
using Microsoft.Health.Api.Modules;
using Microsoft.Health.Dicom.Api.Configs;
using Microsoft.Health.Dicom.Api.Features.Context;
using Microsoft.Health.Dicom.Api.Features.Formatters;
using Microsoft.Health.Dicom.Api.Features.Routing;
using Microsoft.Health.Dicom.Core.Extensions;
using Microsoft.Health.Dicom.Core.Features.Routing;
using Microsoft.Health.Dicom.Core.Registration;
using Microsoft.Health.Extensions.DependencyInjection;
using Microsoft.IO;
using Newtonsoft.Json;

namespace Microsoft.AspNetCore.Builder
{
    public static class DicomServerServiceCollectionExtensions
    {
        private const string DicomServerConfigurationSectionName = "DicomServer";

        /// <summary>
        /// Adds services for enabling a DICOM server.
        /// </summary>
        /// <param name="services">The services collection.</param>
        /// <param name="configurationRoot">An optional configuration root object. This method uses the "DicomServer" section.</param>
        /// <param name="configureAction">An optional delegate to set <see cref="DicomServerConfiguration"/> properties after values have been loaded from configuration.</param>
        /// <returns>A <see cref="IDicomServerBuilder"/> object.</returns>
        public static IDicomServerBuilder AddDicomServer(
            this IServiceCollection services,
            IConfiguration configurationRoot,
            Action<DicomServerConfiguration> configureAction = null)
        {
            EnsureArg.IsNotNull(services, nameof(services));

            var dicomServerConfiguration = new DicomServerConfiguration();

            configurationRoot?.GetSection(DicomServerConfigurationSectionName).Bind(dicomServerConfiguration);
            configureAction?.Invoke(dicomServerConfiguration);

            services.AddSingleton(Options.Create(dicomServerConfiguration));
            services.AddSingleton(Options.Create(dicomServerConfiguration.Security));
            services.AddSingleton(Options.Create(dicomServerConfiguration.Features));
            services.AddSingleton(Options.Create(dicomServerConfiguration.Services.DeletedInstanceCleanup));
<<<<<<< HEAD
            services.AddSingleton(Options.Create(dicomServerConfiguration.Audit));
=======
            services.AddSingleton(Options.Create(dicomServerConfiguration.Services.StoreServiceSettings));
>>>>>>> 4ba72dee

            services.RegisterAssemblyModules(Assembly.GetExecutingAssembly(), dicomServerConfiguration);
            services.RegisterAssemblyModules(typeof(InitializationModule).Assembly, dicomServerConfiguration);

            services.AddOptions();

            services.AddMvc(options =>
            {
                options.EnableEndpointRouting = false;
                options.RespectBrowserAcceptHeader = true;
                options.OutputFormatters.Insert(0, new DicomJsonOutputFormatter());
            });

            services.AddSingleton<IUrlResolver, UrlResolver>();

            services.RegisterAssemblyModules(typeof(DicomMediatorExtensions).Assembly, dicomServerConfiguration.Features);
            services.AddTransient<IStartupFilter, DicomServerStartupFilter>();

            // Register the Json Serializer to use
            var jsonSerializer = new JsonSerializer();
            jsonSerializer.Converters.Add(new JsonDicomConverter());
            services.AddSingleton(jsonSerializer);

            services.TryAddSingleton<RecyclableMemoryStreamManager>();

            // Disable fo-dicom data item validation. Disabling at global level
            // Opt-in validation instead of opt-out
            // De-serializing to Dataset while read has no Dataset level option to disable validation
#pragma warning disable CS0618 // Type or member is obsolete
            DicomValidation.AutoValidation = false;
#pragma warning restore CS0618 // Type or member is obsolete

            return new DicomServerBuilder(services);
        }

        private class DicomServerBuilder : IDicomServerBuilder
        {
            public DicomServerBuilder(IServiceCollection services)
            {
                EnsureArg.IsNotNull(services, nameof(services));
                Services = services;
            }

            public IServiceCollection Services { get; }
        }

        /// <summary>
        /// An <see cref="IStartupFilter"/> that configures middleware components before any components are added in Startup.Configure
        /// </summary>
        [System.Diagnostics.CodeAnalysis.SuppressMessage("Microsoft.Performance", "CA1812:Avoid uninstantiated internal classes.", Justification = "This class is instantiated.")]
        private class DicomServerStartupFilter : IStartupFilter
        {
            public Action<IApplicationBuilder> Configure(Action<IApplicationBuilder> next)
            {
                return app =>
                {
                    IWebHostEnvironment env = app.ApplicationServices.GetRequiredService<IWebHostEnvironment>();

                    // This middleware will add delegates to the OnStarting method of httpContext.Response for setting headers.
                    app.UseBaseHeaders();

                    app.UseCors(CorsConstants.DefaultCorsPolicy);

                    app.UseDicomRequestContext();

                    if (env.IsDevelopment())
                    {
                        app.UseDeveloperExceptionPage();
                    }

                    app.UseAudit();

                    app.UseExceptionHandling();

                    app.UseAuthentication();

                    next(app);
                };
            }
        }
    }
}<|MERGE_RESOLUTION|>--- conflicted
+++ resolved
@@ -58,11 +58,8 @@
             services.AddSingleton(Options.Create(dicomServerConfiguration.Security));
             services.AddSingleton(Options.Create(dicomServerConfiguration.Features));
             services.AddSingleton(Options.Create(dicomServerConfiguration.Services.DeletedInstanceCleanup));
-<<<<<<< HEAD
+            services.AddSingleton(Options.Create(dicomServerConfiguration.Services.StoreServiceSettings));
             services.AddSingleton(Options.Create(dicomServerConfiguration.Audit));
-=======
-            services.AddSingleton(Options.Create(dicomServerConfiguration.Services.StoreServiceSettings));
->>>>>>> 4ba72dee
 
             services.RegisterAssemblyModules(Assembly.GetExecutingAssembly(), dicomServerConfiguration);
             services.RegisterAssemblyModules(typeof(InitializationModule).Assembly, dicomServerConfiguration);
