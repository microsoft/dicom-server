--- conflicted
+++ resolved
@@ -153,11 +153,7 @@
 
                     app.UseAuthentication();
 
-<<<<<<< HEAD
-                    app.UseDicomRequestContextAfterAuthentication();
-=======
                     app.UseRequestContextAfterAuthentication<IDicomRequestContext>();
->>>>>>> 8a1c9bcf
 
                     next(app);
                 };
