﻿// -------------------------------------------------------------------------------------------------
// Copyright (c) Microsoft Corporation. All rights reserved.
// Licensed under the MIT License (MIT). See LICENSE in the repo root for license information.
// -------------------------------------------------------------------------------------------------

using System.IdentityModel.Tokens.Jwt;
using System.Linq;
using EnsureThat;
using Microsoft.AspNetCore.Authentication.JwtBearer;
using Microsoft.AspNetCore.Authorization;
using Microsoft.AspNetCore.Mvc.Authorization;
using Microsoft.Extensions.DependencyInjection;
using Microsoft.Health.Core.Features.Context;
using Microsoft.Health.Core.Features.Security;
using Microsoft.Health.Core.Features.Security.Authorization;
using Microsoft.Health.Dicom.Api.Configs;
using Microsoft.Health.Dicom.Core.Configs;
using Microsoft.Health.Dicom.Core.Features.Context;
using Microsoft.Health.Dicom.Core.Features.Security;
using Microsoft.Health.Dicom.Core.Features.Security.Authorization;
using Microsoft.Health.Extensions.DependencyInjection;
using Microsoft.IdentityModel.Tokens;

namespace Microsoft.Health.Dicom.Api.Modules
{
    public class SecurityModule : IStartupModule
    {
        private readonly SecurityConfiguration _securityConfiguration;

        public SecurityModule(DicomServerConfiguration dicomServerConfiguration)
        {
            EnsureArg.IsNotNull(dicomServerConfiguration, nameof(dicomServerConfiguration));
            _securityConfiguration = dicomServerConfiguration.Security;
        }

        public void Load(IServiceCollection services)
        {
            EnsureArg.IsNotNull(services, nameof(services));

            // Set the token handler to not do auto inbound mapping. (e.g. "roles" -> "http://schemas.microsoft.com/ws/2008/06/identity/claims/role")
            JwtSecurityTokenHandler.DefaultInboundClaimTypeMap.Clear();

            if (_securityConfiguration.Enabled)
            {
                string[] validAudiences = GetValidAudiences();
                string challengeAudience = validAudiences?.FirstOrDefault();

                services.AddAuthentication(options =>
                {
                    options.DefaultAuthenticateScheme = JwtBearerDefaults.AuthenticationScheme;
                    options.DefaultChallengeScheme = JwtBearerDefaults.AuthenticationScheme;
                    options.DefaultScheme = JwtBearerDefaults.AuthenticationScheme;
                })
                .AddJwtBearer(options =>
                {
                    options.Authority = _securityConfiguration.Authentication.Authority;
                    options.RequireHttpsMetadata = true;
                    options.Challenge = $"Bearer authorization_uri=\"{_securityConfiguration.Authentication.Authority}\", resource_id=\"{challengeAudience}\", realm=\"{challengeAudience}\"";
                    options.TokenValidationParameters = new TokenValidationParameters
                    {
                        ValidAudiences = validAudiences,
                    };
                });

                services.AddControllers(mvcOptions =>
                {
                    var policy = new AuthorizationPolicyBuilder()
                        .RequireAuthenticatedUser()
                        .Build();

                    mvcOptions.Filters.Add(new AuthorizeFilter(policy));
                });

                if (_securityConfiguration.Authorization.Enabled)
                {
<<<<<<< HEAD
                    services.Add<RoleLoader>().Transient().AsImplementedInterfaces();
                    services.AddSingleton(_securityConfiguration.Authorization);

                    services.AddSingleton<IDicomAuthorizationService, RoleBasedDicomAuthorizationService>();
                }
                else
                {
                    services.AddSingleton<IDicomAuthorizationService, DisabledDicomAuthorizationService>();
=======
                    services.Add<DicomRoleLoader>().Transient().AsImplementedInterfaces();
                    services.AddSingleton(_securityConfiguration.Authorization);

                    services.AddSingleton<IAuthorizationService<DataActions>, RoleBasedAuthorizationService<DataActions, IDicomRequestContext>>();
                }
                else
                {
                    services.AddSingleton<IAuthorizationService<DataActions>, DisabledAuthorizationService<DataActions>>();
>>>>>>> 8a1c9bcf
                }
            }
            else
            {
<<<<<<< HEAD
                services.AddSingleton<IDicomAuthorizationService, DisabledDicomAuthorizationService>();
=======
                services.AddSingleton<IAuthorizationService<DataActions>, DisabledAuthorizationService<DataActions>>();
>>>>>>> 8a1c9bcf
            }

            services.Add<DicomRequestContextAccessor>()
                .Singleton()
                .AsSelf()
                .AsService<RequestContextAccessor<IDicomRequestContext>>()
                .AsService<IDicomRequestContextAccessor>();

            services.AddSingleton<IClaimsExtractor, PrincipalClaimsExtractor>();
        }

        internal string[] GetValidAudiences()
        {
            if (_securityConfiguration.Authentication.Audiences != null)
            {
                return _securityConfiguration.Authentication.Audiences.ToArray();
            }

            if (!string.IsNullOrWhiteSpace(_securityConfiguration.Authentication.Audience))
            {
                return new[]
                {
                    _securityConfiguration.Authentication.Audience,
                };
            }

            return null;
        }
    }
}<|MERGE_RESOLUTION|>--- conflicted
+++ resolved
@@ -73,16 +73,6 @@
 
                 if (_securityConfiguration.Authorization.Enabled)
                 {
-<<<<<<< HEAD
-                    services.Add<RoleLoader>().Transient().AsImplementedInterfaces();
-                    services.AddSingleton(_securityConfiguration.Authorization);
-
-                    services.AddSingleton<IDicomAuthorizationService, RoleBasedDicomAuthorizationService>();
-                }
-                else
-                {
-                    services.AddSingleton<IDicomAuthorizationService, DisabledDicomAuthorizationService>();
-=======
                     services.Add<DicomRoleLoader>().Transient().AsImplementedInterfaces();
                     services.AddSingleton(_securityConfiguration.Authorization);
 
@@ -91,16 +81,11 @@
                 else
                 {
                     services.AddSingleton<IAuthorizationService<DataActions>, DisabledAuthorizationService<DataActions>>();
->>>>>>> 8a1c9bcf
                 }
             }
             else
             {
-<<<<<<< HEAD
-                services.AddSingleton<IDicomAuthorizationService, DisabledDicomAuthorizationService>();
-=======
                 services.AddSingleton<IAuthorizationService<DataActions>, DisabledAuthorizationService<DataActions>>();
->>>>>>> 8a1c9bcf
             }
 
             services.Add<DicomRequestContextAccessor>()
