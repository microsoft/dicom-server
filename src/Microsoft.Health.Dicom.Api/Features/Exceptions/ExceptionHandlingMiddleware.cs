--- conflicted
+++ resolved
@@ -74,22 +74,15 @@
                 message = DicomApiResource.InvalidSyntax;
                 statusCode = HttpStatusCode.BadRequest;
                 break;
-<<<<<<< HEAD
             case FormatException:
             case ValidationException:
             case NotSupportedException:
             case AuditHeaderCountExceededException:
             case AuditHeaderTooLargeException:
-=======
-            case ValidationException _:
-            case NotSupportedException _:
-            case AuditHeaderCountExceededException _:
-            case AuditHeaderTooLargeException _:
+            case ConnectionResetException:
+            case OperationCanceledException:
             case BadHttpRequestException br when br.Message.Equals("Unexpected end of request content.", StringComparison.OrdinalIgnoreCase):
             case IOException io when io.Message.Equals("The request stream was aborted.", StringComparison.OrdinalIgnoreCase):
-            case ConnectionResetException _:
-            case OperationCanceledException _:
->>>>>>> 9be17e6d
                 statusCode = HttpStatusCode.BadRequest;
                 break;
             case ResourceNotFoundException:
