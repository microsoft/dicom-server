﻿// -------------------------------------------------------------------------------------------------
// Copyright (c) Microsoft Corporation. All rights reserved.
// Licensed under the MIT License (MIT). See LICENSE in the repo root for license information.
// -------------------------------------------------------------------------------------------------

namespace Microsoft.Health.Dicom.Api.Features.Routing
{
    internal class KnownRouteNames
    {
        internal const string VersionedRetrieveStudy = nameof(VersionedRetrieveStudy);
        internal const string RetrieveStudy = nameof(RetrieveStudy);

        internal const string VersionedRetrieveSeries = nameof(VersionedRetrieveSeries);
        internal const string RetrieveSeries = nameof(RetrieveSeries);

        internal const string VersionedRetrieveInstance = nameof(VersionedRetrieveInstance);
        internal const string RetrieveInstance = nameof(RetrieveInstance);

<<<<<<< HEAD
        internal const string VersionedOperationStatus = nameof(VersionedOperationStatus);
=======
        internal const string VersionedRetrieveFrame = nameof(VersionedRetrieveFrame);
        internal const string RetrieveFrame = nameof(RetrieveFrame);

>>>>>>> f7e5ac54
        internal const string OperationStatus = nameof(OperationStatus);
    }
}<|MERGE_RESOLUTION|>--- conflicted
+++ resolved
@@ -16,13 +16,10 @@
         internal const string VersionedRetrieveInstance = nameof(VersionedRetrieveInstance);
         internal const string RetrieveInstance = nameof(RetrieveInstance);
 
-<<<<<<< HEAD
-        internal const string VersionedOperationStatus = nameof(VersionedOperationStatus);
-=======
         internal const string VersionedRetrieveFrame = nameof(VersionedRetrieveFrame);
         internal const string RetrieveFrame = nameof(RetrieveFrame);
 
->>>>>>> f7e5ac54
+        internal const string VersionedOperationStatus = nameof(VersionedOperationStatus);
         internal const string OperationStatus = nameof(OperationStatus);
     }
 }