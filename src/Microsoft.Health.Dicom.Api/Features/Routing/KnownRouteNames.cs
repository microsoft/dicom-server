﻿// -------------------------------------------------------------------------------------------------
// Copyright (c) Microsoft Corporation. All rights reserved.
// Licensed under the MIT License (MIT). See LICENSE in the repo root for license information.
// -------------------------------------------------------------------------------------------------

namespace Microsoft.Health.Dicom.Api.Features.Routing
{
    internal class KnownRouteNames
    {
        internal const string VersionedRetrieveStudy = nameof(VersionedRetrieveStudy);
        internal const string VersionedPartitionRetrieveStudy = nameof(VersionedPartitionRetrieveStudy);
        internal const string RetrieveStudy = nameof(RetrieveStudy);
        internal const string PartitionRetrieveStudy = nameof(PartitionRetrieveStudy);

        internal const string VersionedPartitionRetrieveSeries = nameof(VersionedPartitionRetrieveSeries);
        internal const string PartitionRetrieveSeries = nameof(PartitionRetrieveSeries);
        internal const string VersionedRetrieveSeries = nameof(VersionedRetrieveSeries);
        internal const string RetrieveSeries = nameof(RetrieveSeries);

        internal const string VersionedPartitionRetrieveInstance = nameof(VersionedPartitionRetrieveInstance);
        internal const string PartitionRetrieveInstance = nameof(PartitionRetrieveInstance);
        internal const string VersionedRetrieveInstance = nameof(VersionedRetrieveInstance);
        internal const string RetrieveInstance = nameof(RetrieveInstance);

        internal const string VersionedPartitionRetrieveFrame = nameof(VersionedPartitionRetrieveFrame);
        internal const string PartitionRetrieveFrame = nameof(PartitionRetrieveFrame);
        internal const string VersionedRetrieveFrame = nameof(VersionedRetrieveFrame);
        internal const string RetrieveFrame = nameof(RetrieveFrame);

        internal const string VersionedOperationStatus = nameof(VersionedOperationStatus);
        internal const string OperationStatus = nameof(OperationStatus);

        internal const string VersionedGetExtendedQueryTag = nameof(VersionedGetExtendedQueryTag);
        internal const string GetExtendedQueryTag = nameof(GetExtendedQueryTag);

        internal const string VersionedGetExtendedQueryTagErrors = nameof(VersionedGetExtendedQueryTagErrors);
        internal const string GetExtendedQueryTagErrors = nameof(GetExtendedQueryTagErrors);

        internal const string VersionedPartitionStoreInstance = nameof(VersionedPartitionStoreInstance);
        internal const string PartitionStoreInstance = nameof(PartitionStoreInstance);
        internal const string VersionedStoreInstance = nameof(VersionedStoreInstance);
        internal const string StoreInstance = nameof(StoreInstance);

        internal const string VersionedPartitionStoreInstancesInStudy = nameof(VersionedPartitionStoreInstancesInStudy);
        internal const string PartitionStoreInstancesInStudy = nameof(PartitionStoreInstancesInStudy);
        internal const string VersionedStoreInstancesInStudy = nameof(VersionedStoreInstancesInStudy);
        internal const string StoreInstancesInStudy = nameof(StoreInstancesInStudy);

        internal const string VersionedPartitionAddWorkitemInstance = nameof(VersionedPartitionAddWorkitemInstance);
        internal const string PartitionedAddWorkitemInstance = nameof(PartitionedAddWorkitemInstance);
        internal const string VersionedAddWorkitemInstance = nameof(VersionedAddWorkitemInstance);
        internal const string AddWorkitemInstance = nameof(AddWorkitemInstance);

<<<<<<< HEAD
        internal const string VersionedPartitionCancelWorkitemInstance = nameof(VersionedPartitionCancelWorkitemInstance);
        internal const string PartitionedCancelWorkitemInstance = nameof(PartitionedCancelWorkitemInstance);
        internal const string VersionedCancelWorkitemInstance = nameof(VersionedCancelWorkitemInstance);
        internal const string CancelWorkitemInstance = nameof(CancelWorkitemInstance);
=======
        internal const string VersionedPartitionRetrieveWorkitemInstance = nameof(VersionedPartitionRetrieveWorkitemInstance);
        internal const string PartitionedRetrieveWorkitemInstance = nameof(PartitionedRetrieveWorkitemInstance);
        internal const string VersionedRetrieveWorkitemInstance = nameof(VersionedRetrieveWorkitemInstance);
        internal const string RetrieveWorkitemInstance = nameof(RetrieveWorkitemInstance);
>>>>>>> c3097b0b
    }
}<|MERGE_RESOLUTION|>--- conflicted
+++ resolved
@@ -51,16 +51,14 @@
         internal const string VersionedAddWorkitemInstance = nameof(VersionedAddWorkitemInstance);
         internal const string AddWorkitemInstance = nameof(AddWorkitemInstance);
 
-<<<<<<< HEAD
+        internal const string VersionedPartitionRetrieveWorkitemInstance = nameof(VersionedPartitionRetrieveWorkitemInstance);
+        internal const string PartitionedRetrieveWorkitemInstance = nameof(PartitionedRetrieveWorkitemInstance);
+        internal const string VersionedRetrieveWorkitemInstance = nameof(VersionedRetrieveWorkitemInstance);
+        internal const string RetrieveWorkitemInstance = nameof(RetrieveWorkitemInstance);
+
         internal const string VersionedPartitionCancelWorkitemInstance = nameof(VersionedPartitionCancelWorkitemInstance);
         internal const string PartitionedCancelWorkitemInstance = nameof(PartitionedCancelWorkitemInstance);
         internal const string VersionedCancelWorkitemInstance = nameof(VersionedCancelWorkitemInstance);
         internal const string CancelWorkitemInstance = nameof(CancelWorkitemInstance);
-=======
-        internal const string VersionedPartitionRetrieveWorkitemInstance = nameof(VersionedPartitionRetrieveWorkitemInstance);
-        internal const string PartitionedRetrieveWorkitemInstance = nameof(PartitionedRetrieveWorkitemInstance);
-        internal const string VersionedRetrieveWorkitemInstance = nameof(VersionedRetrieveWorkitemInstance);
-        internal const string RetrieveWorkitemInstance = nameof(RetrieveWorkitemInstance);
->>>>>>> c3097b0b
     }
 }