--- conflicted
+++ resolved
@@ -15,12 +15,10 @@
 
         internal const string VersionedRetrieveInstance = nameof(VersionedRetrieveInstance);
         internal const string RetrieveInstance = nameof(RetrieveInstance);
-<<<<<<< HEAD
-        internal const string OperationStatus = nameof(OperationStatus);
-=======
 
         internal const string VersionedRetrieveFrame = nameof(VersionedRetrieveFrame);
         internal const string RetrieveFrame = nameof(RetrieveFrame);
->>>>>>> d5440fbf
+
+        internal const string OperationStatus = nameof(OperationStatus);
     }
 }