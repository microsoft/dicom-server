--- conflicted
+++ resolved
@@ -40,16 +40,12 @@
     internal const string PartitionedRetrieveWorkitemInstance = nameof(PartitionedRetrieveWorkitemInstance);
     internal const string RetrieveWorkitemInstance = nameof(RetrieveWorkitemInstance);
 
-<<<<<<< HEAD
+    internal const string PartitionChangeStateWorkitemInstance = nameof(PartitionChangeStateWorkitemInstance);
+    internal const string ChangeStateWorkitemInstance = nameof(ChangeStateWorkitemInstance);
+
     internal const string PartitionedUpdateWorkitemInstance = nameof(PartitionedUpdateWorkitemInstance);
     internal const string UpdateWorkitemInstance = nameof(UpdateWorkitemInstance);
 
     internal const string PartitionedCancelWorkitemInstance = nameof(PartitionedCancelWorkitemInstance);
-=======
-    internal const string PartitionChangeStateWorkitemInstance = nameof(PartitionChangeStateWorkitemInstance);
-    internal const string ChangeStateWorkitemInstance = nameof(ChangeStateWorkitemInstance);
-
-    internal const string PartitionCancelWorkitemInstance = nameof(PartitionCancelWorkitemInstance);
->>>>>>> bf95064a
     internal const string CancelWorkitemInstance = nameof(CancelWorkitemInstance);
 }