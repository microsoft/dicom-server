﻿// -------------------------------------------------------------------------------------------------
// Copyright (c) Microsoft Corporation. All rights reserved.
// Licensed under the MIT License (MIT). See LICENSE in the repo root for license information.
// -------------------------------------------------------------------------------------------------

using System;
using EnsureThat;
using Microsoft.AspNetCore.Http;
using Microsoft.AspNetCore.Mvc;
using Microsoft.AspNetCore.Mvc.Infrastructure;
using Microsoft.AspNetCore.Mvc.Routing;
using Microsoft.AspNetCore.Routing;
using Microsoft.Health.Dicom.Core.Features.Model;
using Microsoft.Health.Dicom.Core.Features.Routing;
using Microsoft.Health.Dicom.Core.Models.Operations;

namespace Microsoft.Health.Dicom.Api.Features.Routing
{
    public sealed class UrlResolver : IUrlResolver
    {
        private readonly IUrlHelperFactory _urlHelperFactory;

        private readonly IHttpContextAccessor _httpContextAccessor;
        private readonly IActionContextAccessor _actionContextAccessor;

        public UrlResolver(
            IUrlHelperFactory urlHelperFactory,
            IHttpContextAccessor httpContextAccessor,
            IActionContextAccessor actionContextAccessor)
        {
            EnsureArg.IsNotNull(urlHelperFactory, nameof(urlHelperFactory));
            EnsureArg.IsNotNull(httpContextAccessor, nameof(httpContextAccessor));
            EnsureArg.IsNotNull(actionContextAccessor, nameof(actionContextAccessor));

            _urlHelperFactory = urlHelperFactory;
            _httpContextAccessor = httpContextAccessor;
            _actionContextAccessor = actionContextAccessor;
        }

        private IUrlHelper UrlHelper => _urlHelperFactory.GetUrlHelper(_actionContextAccessor.ActionContext);

        /// <inheritdoc />
        public Uri ResolveOperationStatusUri(Guid operationId)
        {
            var hasVersion = _httpContextAccessor.HttpContext.Request.RouteValues.ContainsKey("version");

            return RouteUri(
                hasVersion ? KnownRouteNames.VersionedOperationStatus : KnownRouteNames.OperationStatus,
                new RouteValueDictionary
                {
                    { KnownActionParameterNames.OperationId, OperationId.ToString(operationId) },
                });
        }

        /// <inheritdoc />
        public Uri ResolveQueryTagUri(string tagPath)
        {
            var hasVersion = _httpContextAccessor.HttpContext.Request.RouteValues.ContainsKey("version");

            return RouteUri(
                hasVersion ? KnownRouteNames.VersionedGetExtendedQueryTag : KnownRouteNames.GetExtendedQueryTag,
                new RouteValueDictionary
                {
                    { KnownActionParameterNames.TagPath, tagPath },
                });
        }

        /// <inheritdoc />
        public Uri ResolveQueryTagErrorsUri(string tagPath)
        {
            var hasVersion = _httpContextAccessor.HttpContext.Request.RouteValues.ContainsKey("version");

            return RouteUri(
                hasVersion ? KnownRouteNames.VersionedGetExtendedQueryTagErrors : KnownRouteNames.GetExtendedQueryTagErrors,
                new RouteValueDictionary
                {
                    { KnownActionParameterNames.TagPath, tagPath },
                });
        }

        /// <inheritdoc />
        public Uri ResolveRetrieveStudyUri(string studyInstanceUid)
        {
            EnsureArg.IsNotNull(studyInstanceUid, nameof(studyInstanceUid));
            var routeValues = new RouteValueDictionary
            {
                { KnownActionParameterNames.StudyInstanceUid, studyInstanceUid },
            };

            AddRouteValues(routeValues, out bool hasVersion, out bool hasPartition);

            var routeName = hasPartition
                ? (hasVersion ? KnownRouteNames.VersionedPartitionRetrieveStudy : KnownRouteNames.PartitionRetrieveStudy)
                : hasVersion ? KnownRouteNames.VersionedRetrieveStudy : KnownRouteNames.RetrieveStudy;

            return RouteUri(routeName, routeValues);
        }

        /// <inheritdoc />
        public Uri ResolveRetrieveWorkitemUri(string workitemInstanceUid)
        {
            EnsureArg.IsNotNull(workitemInstanceUid, nameof(workitemInstanceUid));
            var routeValues = new RouteValueDictionary
            {
                { KnownActionParameterNames.WorkItemInstanceUid, workitemInstanceUid },
            };

            AddRouteValues(routeValues, out bool hasVersion, out bool hasPartition);

            var routeName = hasPartition
<<<<<<< HEAD
                ? (hasVersion ? KnownRouteNames.VersionedPartitionAddWorkitemInstance : KnownRouteNames.PartitionedAddWorkitemInstance)
                : hasVersion ? KnownRouteNames.VersionedAddWorkitemInstance : KnownRouteNames.AddWorkitemInstance;
=======
                ? (hasVersion ? KnownRouteNames.VersionedPartitionRetrieveWorkitemInstance : KnownRouteNames.PartitionedRetrieveWorkitemInstance)
                : hasVersion ? KnownRouteNames.VersionedRetrieveWorkitemInstance : KnownRouteNames.RetrieveWorkitemInstance;
>>>>>>> c3097b0b

            return RouteUri(routeName, routeValues);
        }

        /// <inheritdoc />
        public Uri ResolveRetrieveInstanceUri(InstanceIdentifier instanceIdentifier)
        {
            EnsureArg.IsNotNull(instanceIdentifier, nameof(instanceIdentifier));

            var routeValues = new RouteValueDictionary
            {
                { KnownActionParameterNames.StudyInstanceUid, instanceIdentifier.StudyInstanceUid },
                { KnownActionParameterNames.SeriesInstanceUid, instanceIdentifier.SeriesInstanceUid },
                { KnownActionParameterNames.SopInstanceUid, instanceIdentifier.SopInstanceUid },
            };

            AddRouteValues(routeValues, out bool hasVersion, out bool hasPartition);

            var routeName = hasPartition
                ? (hasVersion ? KnownRouteNames.VersionedPartitionRetrieveInstance : KnownRouteNames.PartitionRetrieveInstance)
                : hasVersion ? KnownRouteNames.VersionedRetrieveInstance : KnownRouteNames.RetrieveInstance;

            return RouteUri(routeName, routeValues);
        }

        private void AddRouteValues(RouteValueDictionary routeValues, out bool hasVersion, out bool hasPartition)
        {
            hasVersion = _httpContextAccessor.HttpContext.Request.RouteValues.ContainsKey(KnownActionParameterNames.Version);
            hasPartition = _httpContextAccessor.HttpContext.Request.RouteValues.TryGetValue(KnownActionParameterNames.PartitionName, out var partitionName);

            if (hasPartition)
            {
                routeValues.Add(KnownActionParameterNames.PartitionName, partitionName);
            }
        }

        private Uri RouteUri(string routeName, RouteValueDictionary routeValues)
        {
            HttpRequest request = _httpContextAccessor.HttpContext.Request;

            return new Uri(
                UrlHelper.RouteUrl(
                    routeName,
                    routeValues,
                    request.Scheme,
                    request.Host.Value));
        }
    }
}<|MERGE_RESOLUTION|>--- conflicted
+++ resolved
@@ -108,13 +108,8 @@
             AddRouteValues(routeValues, out bool hasVersion, out bool hasPartition);
 
             var routeName = hasPartition
-<<<<<<< HEAD
-                ? (hasVersion ? KnownRouteNames.VersionedPartitionAddWorkitemInstance : KnownRouteNames.PartitionedAddWorkitemInstance)
-                : hasVersion ? KnownRouteNames.VersionedAddWorkitemInstance : KnownRouteNames.AddWorkitemInstance;
-=======
                 ? (hasVersion ? KnownRouteNames.VersionedPartitionRetrieveWorkitemInstance : KnownRouteNames.PartitionedRetrieveWorkitemInstance)
                 : hasVersion ? KnownRouteNames.VersionedRetrieveWorkitemInstance : KnownRouteNames.RetrieveWorkitemInstance;
->>>>>>> c3097b0b
 
             return RouteUri(routeName, routeValues);
         }
