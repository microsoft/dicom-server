--- conflicted
+++ resolved
@@ -29,13 +29,9 @@
         public const string StoreInstancesRoute = StudiesRouteSegment;
         public const string StoreInstancesInStudyRoute = StudiesRouteSegment + "/{" + KnownActionParameterNames.StudyInstanceUid + "}";
 
-<<<<<<< HEAD
         public const string AddWorkitemInstancesRoute = WorkitemsRouteSegment + "/{" + KnownActionParameterNames.WorkItemInstanceUid + "?}";
+        public const string SearchWorkitemInstancesRoute = WorkitemsRouteSegment;
         public const string CancelWorkitemInstancesRoute = WorkitemsRouteSegment + "/{" + KnownActionParameterNames.WorkItemInstanceUid + "}/cancelrequest";
-=======
-        public const string CreateWorkitemInstancesRoute = WorkitemsRouteSegment + "/{" + KnownActionParameterNames.WorkItemInstanceUid + "?}";
-        public const string SearchWorkitemInstancesRoute = WorkitemsRouteSegment;
->>>>>>> 761ddba9
 
         public const string PartitionRoute = PartitionsRouteSegment + "/" + PartitionNameRouteSegment;
         public const string StudyRoute = StudiesRouteSegment + "/" + StudiesInstanceUidRouteSegment;
