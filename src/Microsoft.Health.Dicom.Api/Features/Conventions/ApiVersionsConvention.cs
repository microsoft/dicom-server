// -------------------------------------------------------------------------------------------------
// Copyright (c) Microsoft Corporation. All rights reserved.
// Licensed under the MIT License (MIT). See LICENSE in the repo root for license information.
// -------------------------------------------------------------------------------------------------

using System.Collections.Generic;
using System.Linq;
using EnsureThat;
using Microsoft.AspNetCore.Mvc;
using Microsoft.AspNetCore.Mvc.ApplicationModels;
using Microsoft.AspNetCore.Mvc.Versioning.Conventions;
using Microsoft.Extensions.Options;
using Microsoft.Health.Dicom.Core.Configs;
using System.Diagnostics;
using System.Globalization;

namespace Microsoft.Health.Dicom.Api.Features.Conventions;

/// <summary>
/// Handles the API version logic for our controllers
/// All GAed versions are mentioned in _allSupportedVersions
/// Preview version is mentioned in _upcomingVersion
/// Latest GAed version is mentioned in _currentVersion
/// use IntroducedInApiVersionAttribute to add new functionality on latest version only
/// </summary>
internal class ApiVersionsConvention : IControllerConvention
{
    private static readonly IReadOnlyList<ApiVersion> AllSupportedVersions = new List<ApiVersion>()
    {
        // this will result in null minor instead of 0 minor. There is no constructor on ApiVersion that allows this directly
        ApiVersion.Parse("1.0-prerelease"),
        ApiVersion.Parse("1"),
        ApiVersion.Parse("2"),
    };

    /// <summary>
    /// Add upcoming API versions here so they can be used for private previews.
<<<<<<< HEAD
    /// When upcomingVersion is ready for GA, move upcomingVerion to allSupportedVersion and remove from here.
    /// </summary>
    private static readonly IReadOnlyList<ApiVersion> UpcomingVersion = new List<ApiVersion>()
    { };

    private const int CurrentVersion = 2;
=======
    /// When upcomingVersion is ready for GA, move upcomingVersion to allSupportedVersion and remove from here.
    /// </summary>
    internal static IReadOnlyList<ApiVersion> UpcomingVersion = new List<ApiVersion>() { };

    internal const int CurrentVersion = 2;
>>>>>>> 1a5ee989
    private readonly bool _isLatestApiVersionEnabled;

    public ApiVersionsConvention(IOptions<FeatureConfiguration> featureConfiguration)
    {
        EnsureArg.IsNotNull(featureConfiguration, nameof(featureConfiguration));
        _isLatestApiVersionEnabled = featureConfiguration.Value.EnableLatestApiVersion;
    }

    public bool Apply(IControllerConventionBuilder controller, ControllerModel controllerModel)
    {
        EnsureArg.IsNotNull(controller, nameof(controller));
        EnsureArg.IsNotNull(controllerModel, nameof(controllerModel));

        var controllerIntroducedInVersion = controllerModel.Attributes
            .Where(a => a.GetType() == typeof(IntroducedInApiVersionAttribute))
            .Cast<IntroducedInApiVersionAttribute>()
            .Select(x => x.Version)
            .SingleOrDefault();

        IEnumerable<ApiVersion> versions = AllSupportedVersions;
        if (controllerIntroducedInVersion != null)
        {
            versions = GetAllSupportedVersions(controllerIntroducedInVersion.Value, CurrentVersion);
        }
<<<<<<< HEAD

=======
        // when upcomingVersion is ready for GA, move upcomingVersion to allSupportedVersion
>>>>>>> 1a5ee989
        versions = _isLatestApiVersionEnabled == true ? versions.Union(UpcomingVersion) : versions;
        controller.HasApiVersions(versions);

        var inactiveActions = controllerModel.Actions.Where(x => !IsEnabled(x, versions)).ToList();
        foreach (ActionModel action in inactiveActions)
        {
            controllerModel.Actions.Remove(action);
        }

        return true;
    }

    private static IReadOnlyList<ApiVersion> GetAllSupportedVersions(int start, int end)
    {
        if (start < 1)
        {
            Debug.Fail("startApiVersion must be more >= 1");
        }
        if (end < start)
        {
            Debug.Fail("currentApiVersion must be >= startApiVersion");
        }

        return Enumerable
            .Range(start, end - start + 1)
            .Select(v => ApiVersion.Parse(v.ToString(CultureInfo.InvariantCulture)))
            .ToList();
    }

    private static bool IsEnabled(ActionModel actionModel, IEnumerable<ApiVersion> enabled)
    {
        HashSet<ApiVersion> actionVersions = actionModel.Attributes
            .Where(a => a is MapToApiVersionAttribute)
            .Cast<MapToApiVersionAttribute>()
            .SelectMany(x => x.Versions)
            .ToHashSet();

        if (actionVersions.Count == 0)
            return true;

        foreach (ApiVersion version in enabled)
        {
            if (actionVersions.Contains(version))
                return true;
        }

        return false;
    }
}<|MERGE_RESOLUTION|>--- conflicted
+++ resolved
@@ -35,20 +35,11 @@
 
     /// <summary>
     /// Add upcoming API versions here so they can be used for private previews.
-<<<<<<< HEAD
-    /// When upcomingVersion is ready for GA, move upcomingVerion to allSupportedVersion and remove from here.
-    /// </summary>
-    private static readonly IReadOnlyList<ApiVersion> UpcomingVersion = new List<ApiVersion>()
-    { };
-
-    private const int CurrentVersion = 2;
-=======
     /// When upcomingVersion is ready for GA, move upcomingVersion to allSupportedVersion and remove from here.
     /// </summary>
     internal static IReadOnlyList<ApiVersion> UpcomingVersion = new List<ApiVersion>() { };
 
     internal const int CurrentVersion = 2;
->>>>>>> 1a5ee989
     private readonly bool _isLatestApiVersionEnabled;
 
     public ApiVersionsConvention(IOptions<FeatureConfiguration> featureConfiguration)
@@ -73,11 +64,7 @@
         {
             versions = GetAllSupportedVersions(controllerIntroducedInVersion.Value, CurrentVersion);
         }
-<<<<<<< HEAD
-
-=======
         // when upcomingVersion is ready for GA, move upcomingVersion to allSupportedVersion
->>>>>>> 1a5ee989
         versions = _isLatestApiVersionEnabled == true ? versions.Union(UpcomingVersion) : versions;
         controller.HasApiVersions(versions);
 
