﻿// -------------------------------------------------------------------------------------------------
// Copyright (c) Microsoft Corporation. All rights reserved.
// Licensed under the MIT License (MIT). See LICENSE in the repo root for license information.
// -------------------------------------------------------------------------------------------------
using Microsoft.AspNetCore.Builder;
using Microsoft.Extensions.Configuration;
using Microsoft.Extensions.DependencyInjection;
using Microsoft.Extensions.Logging;
using Microsoft.Health.Development.IdentityProvider.Registration;
using Microsoft.Health.Dicom.Core.Features.Security;
using Microsoft.Health.Dicom.Operations.Client;

namespace Microsoft.Health.Dicom.Web
{
    public class Startup
    {
        public Startup(IConfiguration configuration)
        {
            Configuration = configuration;
        }

        public IConfiguration Configuration { get; }

        // This method gets called by the runtime. Use this method to configure the HTTP request pipeline.
        public virtual void ConfigureServices(IServiceCollection services)
        {
            services.Configure<IISServerOptions>(options =>
            {
                // When hosted on IIS, the max request body size can not over 2GB, according to Asp.net Core bug https://github.com/dotnet/aspnetcore/issues/2711
                options.MaxRequestBodySize = int.MaxValue;
            });
            services.AddDevelopmentIdentityProvider<DataActions>(Configuration, "DicomServer");

            // The execution of IHostedServices depends on the order they are added to the dependency injection container, so we
            // need to ensure that the schema is initialized before the background workers are started.
<<<<<<< HEAD
            services
                .AddDicomServer(Configuration)
                .AddDataStore(Configuration)
=======
            services.AddDicomServer(Configuration)
                .AddBlobStorageDataStore(Configuration)
>>>>>>> ddc05405
                .AddSqlServer(Configuration)
                .AddAzureFunctionsClient(Configuration)
                .AddBackgroundWorkers()
                .AddHostedServices();

            AddApplicationInsightsTelemetry(services);
        }

        // This method gets called by the runtime. Use this method to configure the HTTP request pipeline.
        public virtual void Configure(IApplicationBuilder app)
        {
            app.UseDicomServer();

            app.UseDevelopmentIdentityProviderIfConfigured();
        }

        /// <summary>
        /// Adds ApplicationInsights for telemetry and logging.
        /// </summary>
        private void AddApplicationInsightsTelemetry(IServiceCollection services)
        {
            string instrumentationKey = Configuration["ApplicationInsights:InstrumentationKey"];

            if (!string.IsNullOrWhiteSpace(instrumentationKey))
            {
                services.AddApplicationInsightsTelemetry(instrumentationKey);
                services.AddLogging(loggingBuilder => loggingBuilder.AddApplicationInsights(instrumentationKey));
            }
        }
    }
}<|MERGE_RESOLUTION|>--- conflicted
+++ resolved
@@ -33,14 +33,8 @@
 
             // The execution of IHostedServices depends on the order they are added to the dependency injection container, so we
             // need to ensure that the schema is initialized before the background workers are started.
-<<<<<<< HEAD
-            services
-                .AddDicomServer(Configuration)
-                .AddDataStore(Configuration)
-=======
             services.AddDicomServer(Configuration)
                 .AddBlobStorageDataStore(Configuration)
->>>>>>> ddc05405
                 .AddSqlServer(Configuration)
                 .AddAzureFunctionsClient(Configuration)
                 .AddBackgroundWorkers()
