{
  "AllowedHosts": "*",
  "ApplicationInsights": {
    "InstrumentationKey": ""
  },
  "BlobStore": {
    "ConnectionString": null,
    "Initialization": {
      "RetryDelay": "00:00:15",
      "Timeout": "00:06:00"
    },
    "Operations": {
      "Download": {
        "MaximumConcurrency": 5
      },
      "Upload": {
        "MaximumConcurrency": 5
      }
    },
    "Retry": {
      "Delay": "00:00:04",
      "MaxRetries": 6,
      "Mode": "Exponential",
      "NetworkTimeout": "00:02:00"
    },
    "TransportOverride": {
      "ConnectTimeout": "00:00:02"
    }
  },
  "ExternalBlobStore": {
    "BlobContainerUri": null,
    "UseManagedIdentity":  false
  },
  "DicomFunctions": {
    "DurableTask": {
      "IsExternalClient": true,
      "TaskHub": "DicomTaskHub"
    },
    "Export": {
      "Name": "ExportDicomFilesAsync",
      "Batching": {
        "MaxParallelCount": 2,
        "Size": 100
      }
    },
    "Indexing": {
      "Name": "ReindexInstancesAsync",
      "Batching": {
        "MaxParallelCount": 2,
        "Size": 100
      }
    },
    "Migration": {
      "Name": "MigrateFilesAsync",
      "Batching": {
        "MaxParallelCount": 2,
        "Size": 100
      }
    },
    "Update": {
      "Name": "UpdateInstancesAsync"
    }
  },
  "DicomServer": {
    "Security": {
      "Enabled": false,
      "Authentication": {
        "Audience": null,
        "Authority": null
      }
    },
    "Features": {
      "EnableExport": true,
      "EnableDataPartitions": false,
      "EnableFullDicomItemValidation": false,
      "EnableOhifViewer": false,
      "EnableLatestApiVersion": false,
<<<<<<< HEAD
      "EnableUpdate": true
=======
      "EnableUpdate": false,
      "EnableExternalStore": false
>>>>>>> 617107ad
    },
    "Services": {
      "DeletedInstanceCleanup": {
        "DeleteDelay": "3.00:00:00",
        "MaxRetries": 5,
        "RetryBackOff": "1.00:00:00",
        "PollingInterval": "00:03:00",
        "BatchSize": 10
      },
      "ExtendedQueryTag": {
        "MaxAllowedCount": 128
      },
      "Retrieve": {
        "MaxDegreeOfParallelism": 200
      },
      "StoreServiceSettings": {
        "MaxAllowedDicomFileSize": 2147483647
      },
      "UpdateServiceSettings": {
        "StageBlockSizeInBytes": 4194304,
        "LargeDicomItemsizeInBytes": 1048576
      }
    },
    "Audit": {
      "CustomAuditHeaderPrefix": "X-MS-AZUREDICOM-AUDIT-"
    },
    "ServerIdentity": {
      "UserAssignedAppId": null
    },
    "Swagger": {
      "License": {
        "Name": "MIT License",
        "Url": "https://github.com/microsoft/dicom-server/blob/main/LICENSE"
      }
    }
  },
  "DicomWeb": {
    "DicomStore": {
      "ContainerName": "dicomwebcontainer"
    },
    "MetadataStore": {
      "ContainerName": "metadatacontainer"
    },
    "WorkitemStore": {
      "ContainerName": "workitemcontainer"
    }
  },
  "Export": {
    "Sinks": {
      "AzureBlob": {
        "AllowPublicAccess": true,
        "AllowSasTokens": true
      }
    }
  },
  "KeyVault": {
    "VaultUri": null
  },
  "Logging": {
    "IncludeScopes": false,
    "LogLevel": {
      "Default": "Warning"
    },
    "ApplicationInsights": {
      "LogLevel": {
        "Default": "Information",
        "Microsoft.Health": "Information",
        "Microsoft": "Warning",
        "System": "Warning"
      }
    }
  },
  "SqlServer": {
    "Initialize": "true",
    "AllowDatabaseCreation": "true",
    "Retry": {
      "Mode": "Exponential",
      "Settings ": {
        "NumberOfTries": 5,
        "DeltaTime": "00:00:01",
        "MaxTimeInterval": "00:00:20"
      }
    },
    "SchemaOptions": {
      "AutomaticUpdatesEnabled": true
    }
  }
}<|MERGE_RESOLUTION|>--- conflicted
+++ resolved
@@ -75,12 +75,8 @@
       "EnableFullDicomItemValidation": false,
       "EnableOhifViewer": false,
       "EnableLatestApiVersion": false,
-<<<<<<< HEAD
-      "EnableUpdate": true
-=======
       "EnableUpdate": false,
       "EnableExternalStore": false
->>>>>>> 617107ad
     },
     "Services": {
       "DeletedInstanceCleanup": {
