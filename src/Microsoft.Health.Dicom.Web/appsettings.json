--- conflicted
+++ resolved
@@ -172,13 +172,7 @@
       "AutomaticUpdatesEnabled": true
     }
   },
-<<<<<<< HEAD
-  "RecyclableMemoryStream": {
-    "MaximumLargePoolFreeBytes": 1073741824,
-    "MaximumSmallPoolFreeBytes": 1073741824
-=======
   "HealthCheckPublisher": {
     "ExcludedHealthCheckNames": ""
->>>>>>> c72aa5ca
   }
 }