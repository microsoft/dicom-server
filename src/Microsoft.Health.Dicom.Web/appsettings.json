{
  "AllowedHosts": "*",
  "DicomServer": {
    "Security": {
      "Enabled": false,
      "Authentication": {
        "Audience": null,
        "Authority": null
      }
    },
    "Features": {
      "EnableOhifViewer": false,
      "EnableFullDicomItemValidation": false,
      "EnableExtendedQueryTags": false
<<<<<<< HEAD
    },
    "Services": {
      "DeletedInstanceCleanup": {
        "DeleteDelay": "3.00:00:00",
        "MaxRetries": 5,
        "RetryBackOff": "1.00:00:00",
        "PollingInterval": "00:03:00",
        "BatchSize": 10
      },
      "StoreServiceSettings": {
        "MaxAllowedDicomFileSize": 2147483647,
        "MaxRetriesWhenTagsOutOfDate": 3
      },
      "ExtendedQueryTag": {
        "MaxAllowedCount": 128
      }
    },
    "Audit": {
      "CustomAuditHeaderPrefix": "X-MS-AZUREDICOM-AUDIT-"
    },
    "ServerIdentity": {
      "UserAssignedAppId": null
    },
    "Swagger": {
      "License": {
        "Name": "MIT License",
        "Url": "https://github.com/microsoft/dicom-server/blob/main/LICENSE"
      }
    }
  },
  "DicomFunctions": {
    "MaxRetries": 3,
    "MinRetryDelayMilliseconds": 100,
    "Routes": {
      "StartQueryTagIndexingRoute": "extendedquerytags/reindex",
      "GetStatusRouteTemplate": "Orchestrations/Instances/{0}"
    }
  },
  "Logging": {
    "IncludeScopes": false,
    "LogLevel": {
      "Default": "Warning"
    },
    "ApplicationInsights": {
      "LogLevel": {
        "Default": "Information",
        "Microsoft.Health": "Information",
        "Microsoft": "Warning",
        "System": "Warning"
      }
    }
  },
  "ApplicationInsights": {
    "InstrumentationKey": ""
  },
  "DicomWeb": {
    "DicomStore": {
      "ContainerName": "dicomwebcontainer"
    },
    "MetadataStore": {
      "ContainerName": "metadatacontainer"
    }
  },
  "BlobStore": {
    "ConnectionString": null,
    "RequestOptions": {
      "ExponentialRetryBackoffDeltaInSeconds": 4,
      "ExponentialRetryMaxAttempts": 6,
      "ServerTimeoutInMinutes": 2,
      "DownloadMaximumConcurrency": 5,
      "UploadMaximumConcurrency": 5
=======
    },
    "Services": {
      "DeletedInstanceCleanup": {
        "DeleteDelay": "3.00:00:00",
        "MaxRetries": 5,
        "RetryBackOff": "1.00:00:00",
        "PollingInterval": "00:03:00",
        "BatchSize": 10
      },
      "StoreServiceSettings": {
        "MaxAllowedDicomFileSize": 2147483647
      }
    },
    "Audit": {
      "CustomAuditHeaderPrefix": "X-MS-AZUREDICOM-AUDIT-"
    },
    "ServerIdentity": {
      "UserAssignedAppId": null
    },
    "Swagger": {
      "License": {
        "Name": "MIT License",
        "Url": "https://github.com/microsoft/dicom-server/blob/main/LICENSE"
      }
    }
  },
  "Logging": {
    "IncludeScopes": false,
    "LogLevel": {
      "Default": "Warning"
    },
    "ApplicationInsights": {
      "LogLevel": {
        "Default": "Information",
        "Microsoft.Health": "Information",
        "Microsoft": "Warning",
        "System": "Warning"
      }
    }
  },
  "ApplicationInsights": {
    "InstrumentationKey": ""
  },
  "DicomWeb": {
    "DicomStore": {
      "ContainerName": "dicomwebcontainer"
    },
    "MetadataStore": {
      "ContainerName": "metadatacontainer"
    }
  },
  "BlobStore": {
    "ConnectionString": null,
    "Initialization": {
      "RetryDelay": "00:00:15",
      "Timeout": "00:06:00"
    },
    "Operations": {
      "Download": {
        "MaximumConcurrency": 5
      },
      "Upload": {
        "MaximumConcurrency": 5
      }
    },
    "Retry": {
      "Delay": "00:00:04",
      "MaxRetries": 6,
      "Mode": "Exponential",
      "NetworkTimeout": "00:02:00"
>>>>>>> 1dd82185
    }
  },
  "SqlServer": {
    "Initialize": "true",
    "AllowDatabaseCreation": "true",
    "ConnectionString": "server=(local);Initial Catalog=Dicom;Integrated Security=true",
    "TransientFaultRetryPolicy": {
      "InitialDelay": "00:00:00.100",
      "RetryCount": 3,
      "Factor": 2,
      "FastFirst": true
    },
    "SchemaOptions": {
      "AutomaticUpdatesEnabled": true
    }
  }
}<|MERGE_RESOLUTION|>--- conflicted
+++ resolved
@@ -12,7 +12,6 @@
       "EnableOhifViewer": false,
       "EnableFullDicomItemValidation": false,
       "EnableExtendedQueryTags": false
-<<<<<<< HEAD
     },
     "Services": {
       "DeletedInstanceCleanup": {
@@ -78,66 +77,6 @@
   },
   "BlobStore": {
     "ConnectionString": null,
-    "RequestOptions": {
-      "ExponentialRetryBackoffDeltaInSeconds": 4,
-      "ExponentialRetryMaxAttempts": 6,
-      "ServerTimeoutInMinutes": 2,
-      "DownloadMaximumConcurrency": 5,
-      "UploadMaximumConcurrency": 5
-=======
-    },
-    "Services": {
-      "DeletedInstanceCleanup": {
-        "DeleteDelay": "3.00:00:00",
-        "MaxRetries": 5,
-        "RetryBackOff": "1.00:00:00",
-        "PollingInterval": "00:03:00",
-        "BatchSize": 10
-      },
-      "StoreServiceSettings": {
-        "MaxAllowedDicomFileSize": 2147483647
-      }
-    },
-    "Audit": {
-      "CustomAuditHeaderPrefix": "X-MS-AZUREDICOM-AUDIT-"
-    },
-    "ServerIdentity": {
-      "UserAssignedAppId": null
-    },
-    "Swagger": {
-      "License": {
-        "Name": "MIT License",
-        "Url": "https://github.com/microsoft/dicom-server/blob/main/LICENSE"
-      }
-    }
-  },
-  "Logging": {
-    "IncludeScopes": false,
-    "LogLevel": {
-      "Default": "Warning"
-    },
-    "ApplicationInsights": {
-      "LogLevel": {
-        "Default": "Information",
-        "Microsoft.Health": "Information",
-        "Microsoft": "Warning",
-        "System": "Warning"
-      }
-    }
-  },
-  "ApplicationInsights": {
-    "InstrumentationKey": ""
-  },
-  "DicomWeb": {
-    "DicomStore": {
-      "ContainerName": "dicomwebcontainer"
-    },
-    "MetadataStore": {
-      "ContainerName": "metadatacontainer"
-    }
-  },
-  "BlobStore": {
-    "ConnectionString": null,
     "Initialization": {
       "RetryDelay": "00:00:15",
       "Timeout": "00:06:00"
@@ -155,7 +94,6 @@
       "MaxRetries": 6,
       "Mode": "Exponential",
       "NetworkTimeout": "00:02:00"
->>>>>>> 1dd82185
     }
   },
   "SqlServer": {
