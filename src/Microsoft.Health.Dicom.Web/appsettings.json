--- conflicted
+++ resolved
@@ -68,12 +68,8 @@
       "EnableFullDicomItemValidation": false,
       "EnableOhifViewer": false,
       "EnableLatestApiVersion": false,
-<<<<<<< HEAD
       "EnableDicomUpdate": false,
       "EnableExternalStore": true
-=======
-      "EnableUpdate": false
->>>>>>> a6baec9b
     },
     "Services": {
       "DeletedInstanceCleanup": {
