﻿// -------------------------------------------------------------------------------------------------
// Copyright (c) Microsoft Corporation. All rights reserved.
// Licensed under the MIT License (MIT). See LICENSE in the repo root for license information.
// -------------------------------------------------------------------------------------------------

using System;
using Microsoft.AspNetCore.Http;
using Microsoft.AspNetCore.Mvc;
using Microsoft.AspNetCore.Mvc.Infrastructure;
using Microsoft.AspNetCore.Mvc.Routing;
using Microsoft.AspNetCore.Routing;
using Microsoft.Health.Dicom.Api.Features.Routing;
using Microsoft.Health.Dicom.Core.Features.Model;
using Microsoft.Health.Dicom.Core.Models.Operations;
using NSubstitute;
using Xunit;

namespace Microsoft.Health.Dicom.Api.UnitTests.Features.Routing
{
    public class UrlResolverTests
    {
        private const string DefaultScheme = "http";
        private const string DefaultHost = "test";

        private readonly IUrlHelperFactory _urlHelperFactory = Substitute.For<IUrlHelperFactory>();
        private readonly IHttpContextAccessor _httpContextAccessor = Substitute.For<IHttpContextAccessor>();
        private readonly IActionContextAccessor _actionContextAccessor = Substitute.For<IActionContextAccessor>();

        private readonly UrlResolver _urlResolver;

        private readonly IUrlHelper _urlHelper = Substitute.For<IUrlHelper>();
        private readonly DefaultHttpContext _httpContext = new DefaultHttpContext();
        private readonly ActionContext _actionContext = new ActionContext();

        private UrlRouteContext _capturedUrlRouteContext;

        public UrlResolverTests()
        {
            _httpContext.Request.Scheme = DefaultScheme;
            _httpContext.Request.Host = new HostString(DefaultHost);

            _httpContextAccessor.HttpContext.Returns(_httpContext);

            _actionContextAccessor.ActionContext.Returns(_actionContext);

            _urlHelper.RouteUrl(
                Arg.Do<UrlRouteContext>(c => _capturedUrlRouteContext = c));

            _urlHelperFactory.GetUrlHelper(_actionContext).Returns(_urlHelper);

            _urlHelper.RouteUrl(Arg.Any<UrlRouteContext>()).Returns($"{DefaultScheme}://{DefaultHost}");

            _urlResolver = new UrlResolver(
                   _urlHelperFactory,
                   _httpContextAccessor,
                   _actionContextAccessor);
        }

        [Fact]
        public void GivenOperationId_WhenRetrieveOperationStatusUriIsResolved_ThenCorrectUrlShouldBeReturned()
        {
            Guid operationId = Guid.NewGuid();

            _urlResolver.ResolveOperationStatusUri(operationId);

            ValidateUrlRouteContext(
                KnownRouteNames.OperationStatus,
                routeValues =>
                {
                    Assert.Equal(OperationId.ToString(operationId), routeValues[KnownActionParameterNames.OperationId]);
                });
        }

        [Fact]
        public void GivenAStudy_WhenRetrieveStudyUriIsResolved_ThenCorrectUrlShouldBeReturned()
        {
            const string studyInstanceUid = "123.123";

            _urlResolver.ResolveRetrieveStudyUri(studyInstanceUid);

            ValidateUrlRouteContext(
                KnownRouteNames.RetrieveStudy,
                routeValues =>
                {
                    Assert.Equal(studyInstanceUid, routeValues[KnownActionParameterNames.StudyInstanceUid]);
                });
        }

        [Theory]
        [InlineData("v1.0-prerelease")]
        [InlineData("v1")]
        public void GivenAStudy_WhenRetrieveStudyUriWithPartitionIdAndVersionIsResolved_ThenCorrectUrlShouldBeReturned(string version)
        {
            const string studyInstanceUid = "123.123";
            const string partitionName = "partition1";
            _httpContext.Request.RouteValues.Add(KnownActionParameterNames.PartitionName, partitionName);
            _httpContext.Request.RouteValues.Add(KnownActionParameterNames.Version, version);

            _urlResolver.ResolveRetrieveStudyUri(studyInstanceUid);

            ValidateUrlRouteContext(
                KnownRouteNames.VersionedPartitionRetrieveStudy,
                routeValues =>
                {
                    Assert.Equal(studyInstanceUid, routeValues[KnownActionParameterNames.StudyInstanceUid]);
                    Assert.Equal(partitionName, routeValues[KnownActionParameterNames.PartitionName]);
                });
        }

        [Fact]
        public void GivenAnInstance_WhenRetrieveInstanceUriIsResolved_ThenCorrectUrlShouldBeReturned()
        {
            const string studyInstanceUid = "123.123";
            const string seriesInstanceUid = "456.456";
            const string sopInstanceUid = "789.789";

            var instance = new InstanceIdentifier(studyInstanceUid, seriesInstanceUid, sopInstanceUid);

            _urlResolver.ResolveRetrieveInstanceUri(instance);

            ValidateUrlRouteContext(
                KnownRouteNames.RetrieveInstance,
                routeValues =>
                {
                    Assert.Equal(studyInstanceUid, routeValues[KnownActionParameterNames.StudyInstanceUid]);
                    Assert.Equal(seriesInstanceUid, routeValues[KnownActionParameterNames.SeriesInstanceUid]);
                    Assert.Equal(sopInstanceUid, routeValues[KnownActionParameterNames.SopInstanceUid]);
                });
        }

        [Fact]
        public void GivenAnInstance_WhenResolveRetrieveWorkitemUriResolved_ThenCorrectUrlShouldBeReturned()
        {
            const string workitemInstanceUid = "123.123";
            const string partitionName = "partition1";
            const string version = "v1.0-prerelease";
            _httpContext.Request.RouteValues.Add(KnownActionParameterNames.PartitionName, partitionName);
            _httpContext.Request.RouteValues.Add(KnownActionParameterNames.Version, version);

            _urlResolver.ResolveRetrieveWorkitemUri(workitemInstanceUid);

            ValidateUrlRouteContext(
<<<<<<< HEAD
                KnownRouteNames.VersionedPartitionWorkitemInstance,
=======
                KnownRouteNames.VersionedPartitionRetrieveWorkitemInstance,
>>>>>>> c3097b0b
                routeValues =>
                {
                    Assert.Equal(workitemInstanceUid, routeValues[KnownActionParameterNames.WorkItemInstanceUid]);
                    Assert.Equal(partitionName, routeValues[KnownActionParameterNames.PartitionName]);
                });
        }

        private void ValidateUrlRouteContext(string routeName, Action<RouteValueDictionary> routeValuesValidator = null)
        {
            Assert.NotNull(_capturedUrlRouteContext);

            Assert.Equal(routeName, _capturedUrlRouteContext.RouteName);
            Assert.Equal(DefaultScheme, _capturedUrlRouteContext.Protocol);
            Assert.Equal(DefaultHost, _capturedUrlRouteContext.Host);

            RouteValueDictionary routeValues = Assert.IsType<RouteValueDictionary>(_capturedUrlRouteContext.Values);

            routeValuesValidator(routeValues);
        }
    }
}<|MERGE_RESOLUTION|>--- conflicted
+++ resolved
@@ -140,11 +140,7 @@
             _urlResolver.ResolveRetrieveWorkitemUri(workitemInstanceUid);
 
             ValidateUrlRouteContext(
-<<<<<<< HEAD
-                KnownRouteNames.VersionedPartitionWorkitemInstance,
-=======
                 KnownRouteNames.VersionedPartitionRetrieveWorkitemInstance,
->>>>>>> c3097b0b
                 routeValues =>
                 {
                     Assert.Equal(workitemInstanceUid, routeValues[KnownActionParameterNames.WorkItemInstanceUid]);
