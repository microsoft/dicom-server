--- conflicted
+++ resolved
@@ -14,8 +14,6 @@
 using Microsoft.Extensions.Primitives;
 using Microsoft.Health.Dicom.Api.Controllers;
 using Microsoft.Health.Dicom.Core.Configs;
-using Microsoft.Health.Dicom.Core.Features.Context;
-using Microsoft.Health.Dicom.Core.Features.Partition;
 using Microsoft.Health.Dicom.Core.Messages.Export;
 using Microsoft.Health.Dicom.Core.Models;
 using Microsoft.Health.Dicom.Core.Models.Export;
@@ -33,31 +31,21 @@
     {
         Assert.Throws<ArgumentNullException>(() => new ExportController(
             null,
-            Substitute.For<IDicomRequestContext>(),
             Options.Create(new FeatureConfiguration()),
             NullLogger<ExportController>.Instance));
 
         Assert.Throws<ArgumentNullException>(() => new ExportController(
             new Mediator(t => null),
             null,
-            Options.Create(new FeatureConfiguration()),
             NullLogger<ExportController>.Instance));
 
         Assert.Throws<ArgumentNullException>(() => new ExportController(
             new Mediator(t => null),
-            Substitute.For<IDicomRequestContext>(),
-            null,
-            NullLogger<ExportController>.Instance));
-
-        Assert.Throws<ArgumentNullException>(() => new ExportController(
-            new Mediator(t => null),
-            Substitute.For<IDicomRequestContext>(),
             Options.Create<FeatureConfiguration>(null),
             NullLogger<ExportController>.Instance));
 
         Assert.Throws<ArgumentNullException>(() => new ExportController(
             new Mediator(t => null),
-            Substitute.For<IDicomRequestContext>(),
             Options.Create(new FeatureConfiguration()),
             null));
     }
@@ -68,7 +56,6 @@
         IMediator _mediator = Substitute.For<IMediator>();
         var controller = new ExportController(
             _mediator,
-            Substitute.For<IDicomRequestContext>(),
             Options.Create(new FeatureConfiguration { EnableExport = false }),
             NullLogger<ExportController>.Instance);
         var spec = new ExportSpecification
@@ -85,15 +72,12 @@
     public async Task GivenExportEnabled_WhenCallingApi_ThenShouldReturnResult()
     {
         IMediator mediator = Substitute.For<IMediator>();
-        IDicomRequestContext _context = Substitute.For<IDicomRequestContext>();
         var controller = new ExportController(
             mediator,
-            _context,
             Options.Create(new FeatureConfiguration { EnableExport = true }),
             NullLogger<ExportController>.Instance);
 
         controller.ControllerContext.HttpContext = new DefaultHttpContext();
-        _context.DataPartitionEntry.Returns(PartitionEntry.Default);
 
         var operationId = Guid.NewGuid();
         var expected = new OperationReference(operationId, new Uri($"http://dicom.unit.test/operations/{operationId}"));
@@ -105,11 +89,7 @@
 
         mediator
             .Send(
-<<<<<<< HEAD
-                Arg.Is<ExportRequest>(x => ReferenceEquals(x.Specification, spec) && x.Partition.PartitionName == DefaultPartition.Name),
-=======
                 Arg.Is<ExportRequest>(x => ReferenceEquals(spec, x.Specification)),
->>>>>>> ba3a2424
                 controller.HttpContext.RequestAborted)
             .Returns(new ExportResponse(expected));
 
@@ -126,11 +106,7 @@
         await mediator
             .Received(1)
             .Send(
-<<<<<<< HEAD
-                Arg.Is<ExportRequest>(x => ReferenceEquals(x.Specification, spec) && x.Partition.PartitionName == DefaultPartition.Name),
-=======
                 Arg.Is<ExportRequest>(x => ReferenceEquals(spec, x.Specification)),
->>>>>>> ba3a2424
                 controller.HttpContext.RequestAborted);
     }
 }