--- conflicted
+++ resolved
@@ -26,11 +26,7 @@
     Export,
 
     /// <summary>
-<<<<<<< HEAD
-    /// Specifies an update operation that updates instances in a study.
-=======
     /// Specifies an update operation that updates the Dicom attributes.
->>>>>>> 6a73cc13
     /// </summary>
     Update
 }