﻿// -------------------------------------------------------------------------------------------------
// Copyright (c) Microsoft Corporation. All rights reserved.
// Licensed under the MIT License (MIT). See LICENSE in the repo root for license information.
// -------------------------------------------------------------------------------------------------

using System;
using System.Collections.Generic;
using System.Collections.ObjectModel;
using System.Globalization;
using System.Linq;
using EnsureThat;
using FellowOakDicom;
using Microsoft.Health.Dicom.Core.Exceptions;
using Microsoft.Health.Dicom.Core.Features.ExtendedQueryTag;
using Microsoft.Health.Dicom.Core.Features.Model;
using Microsoft.Health.Dicom.Core.Features.Validation;

namespace Microsoft.Health.Dicom.Core.Extensions
{
    /// <summary>
    /// Extension methods for <see cref="DicomDataset"/>.
    /// </summary>
    public static class DicomDatasetExtensions
    {
        private static readonly HashSet<DicomVR> DicomBulkDataVr = new HashSet<DicomVR>
        {
            DicomVR.OB,
            DicomVR.OD,
            DicomVR.OF,
            DicomVR.OL,
            DicomVR.OV,
            DicomVR.OW,
            DicomVR.UN,
        };

        private const string DateFormatDA = "yyyyMMdd";

        private static readonly string[] DateTimeFormatsDT =
        {
            "yyyyMMddHHmmss.FFFFFFzzz",
            "yyyyMMddHHmmsszzz",
            "yyyyMMddHHmmzzz",
            "yyyyMMddHHzzz",
            "yyyyMMddzzz",
            "yyyyMMzzz",
            "yyyyzzz",
            "yyyyMMddHHmmss.FFFFFF",
            "yyyyMMddHHmmss",
            "yyyyMMddHHmm",
            "yyyyMMddHH",
            "yyyyMMdd",
            "yyyyMM",
            "yyyy"
        };

        private static readonly string[] DateTimeOffsetFormats = new string[]
        {
            "hhmm",
            "\\+hhmm",
            "\\-hhmm"
        };

        /// <summary>
        /// Gets a single value if the value exists; otherwise the default value for the type <typeparamref name="T"/>.
        /// </summary>
        /// <typeparam name="T">The value type.</typeparam>
        /// <param name="dicomDataset">The dataset to get the VR value from.</param>
        /// <param name="dicomTag">The DICOM tag.</param>
        /// <param name="expectedVR">Expected VR of the element.</param>
        /// <remarks>If expectedVR is provided, and not match, will return default<typeparamref name="T"/></remarks>
        /// <returns>The value if the value exists; otherwise, the default value for the type <typeparamref name="T"/>.</returns>
        public static T GetSingleValueOrDefault<T>(this DicomDataset dicomDataset, DicomTag dicomTag, DicomVR expectedVR = null)
        {
            EnsureArg.IsNotNull(dicomDataset, nameof(dicomDataset));

            // If VR doesn't match, return default(T)
            if (expectedVR != null && dicomDataset.GetDicomItem<DicomElement>(dicomTag)?.ValueRepresentation != expectedVR)
            {
                return default;
            }

            return dicomDataset.GetSingleValueOrDefault<T>(dicomTag, default);
        }

        /// <summary>
        /// Gets the DA VR value as <see cref="DateTime"/>.
        /// </summary>
        /// <param name="dicomDataset">The dataset to get the VR value from.</param>
        /// <param name="dicomTag">The DICOM tag.</param>
        /// <param name="expectedVR">Expected VR of the element.</param>
        /// <remarks>If expectedVR is provided, and not match, will return null.</remarks>
        /// <returns>An instance of <see cref="DateTime"/> if the value exists and comforms to the DA format; otherwise <c>null</c>.</returns>
        public static DateTime? GetStringDateAsDate(this DicomDataset dicomDataset, DicomTag dicomTag, DicomVR expectedVR = null)
        {
            EnsureArg.IsNotNull(dicomDataset, nameof(dicomDataset));
            string stringDate = dicomDataset.GetSingleValueOrDefault<string>(dicomTag, expectedVR: expectedVR);
            return DateTime.TryParseExact(stringDate, DateFormatDA, CultureInfo.InvariantCulture, DateTimeStyles.None, out DateTime result) ? result : null;
        }

        /// <summary>
        /// Gets the DT VR values as literal <see cref="DateTime"/> and UTC <see cref="DateTime"/>.
        /// If offset is not provided in the value and in the TimezoneOffsetFromUTC fields, UTC DateTime will be null.
        /// </summary>
        /// <param name="dicomDataset">The dataset to get the VR value from.</param>
        /// <param name="dicomTag">The DICOM tag.</param>
        /// <param name="expectedVR">Expected VR of the element.</param>
        /// <remarks>If expectedVR is provided, and not match, will return null.</remarks>
        /// <returns>A <see cref="Tuple{T1, T2}"/> of (<see cref="Nullable{T}"/> <see cref="DateTime"/>, <see cref="Nullable{T}"/> <see cref="DateTime"/>) representing literal date time and Utc date time respectively is returned. If value does not exist or does not conform to the DT format, <c>null</c> is returned for DateTimes. If offset information is not present, <c>null</c> is returned for Item2 i.e. Utc Date Time.</returns>
        public static Tuple<DateTime?, DateTime?> GetStringDateTimeAsLiteralAndUtcDateTimes(this DicomDataset dicomDataset, DicomTag dicomTag, DicomVR expectedVR = null)
        {
            EnsureArg.IsNotNull(dicomDataset, nameof(dicomDataset));
            string stringDateTime = dicomDataset.GetSingleValueOrDefault<string>(dicomTag, expectedVR: expectedVR);

            if (string.IsNullOrEmpty(stringDateTime))
            {
                // If no valid data found, return null values in tuple.
                return new Tuple<DateTime?, DateTime?>(null, null);
            }

            Tuple<DateTime?, DateTime?> result = new Tuple<DateTime?, DateTime?>(null, null);

            // Parsing as DateTime such that we can know the DateTimeKind.
            // If offset is present in the value, DateTimeKind is Local, else it is Unspecified.
            // Ideally would like to work with just DateTimeOffsets to avoid parsing multiple times, but DateTimeKind does not work as expected with DateTimeOffset.
            if (DateTime.TryParseExact(stringDateTime, DateTimeFormatsDT, CultureInfo.InvariantCulture, DateTimeStyles.None, out DateTime dateTime))
            {
                // Using DateTimeStyles.AssumeUniversal here such that when applying offset, local timezone (offset) is not taken into account.
                DateTimeOffset.TryParseExact(stringDateTime, DateTimeFormatsDT, null, DateTimeStyles.AssumeUniversal, out DateTimeOffset dateTimeOffset);

                // Unspecified means that the offset is not present in the value.
                if (dateTime.Kind == DateTimeKind.Unspecified)
                {
                    // Check if offset is present in TimezoneOffsetFromUTC
                    TimeSpan? offset = dicomDataset.GetTimezoneOffsetFromUtcAsTimeSpan();

                    if (offset != null)
                    {
                        // If we can parse the offset, use that offset to calculate UTC Date Time.
                        result = new Tuple<DateTime?, DateTime?>(dateTimeOffset.DateTime, dateTimeOffset.ToOffset(offset.Value).DateTime);
                    }
                    else
                    {
                        // If either offset is not present or could not be parsed, UTC should be null.
                        result = new Tuple<DateTime?, DateTime?>(dateTimeOffset.DateTime, null);
                    }
                }
                else
                {
                    // If offset is present in the value, it can simply be converted to UTC
                    result = new Tuple<DateTime?, DateTime?>(dateTimeOffset.DateTime, dateTimeOffset.UtcDateTime);
                }
            }

            return result;
        }

        /// <summary>
        /// Get TimezoneOffsetFromUTC value as TimeSpan.
        /// </summary>
        /// <param name="dicomDataset">The dataset to get the TimezoneOffsetFromUTC value from.</param>
        /// <returns>An instance of <see cref="Nullable"/> <see cref="TimeSpan"/>. If value is not found or could not be parsed, <c>null</c> is returned.</returns>
        private static TimeSpan? GetTimezoneOffsetFromUtcAsTimeSpan(this DicomDataset dicomDataset)
        {
            // Cannot parse it directly as TimeSpan as the offset needs to follow specific formats.
            string offset = dicomDataset.GetSingleValueOrDefault<string>(DicomTag.TimezoneOffsetFromUTC, expectedVR: DicomVR.SH);

            if (!string.IsNullOrEmpty(offset))
            {
                TimeSpan timeSpan;

                // Need to look at offset string to figure out positive or negative offset
                // as timespan ParseExact does not support negative offsets by default.
                // Applying TimeSpanStyles.AssumeNegative is the only documented way to handle negative offsets for this method.
                bool isSuccess = offset[0] == '-' ?
                    TimeSpan.TryParseExact(offset, DateTimeOffsetFormats, CultureInfo.InvariantCulture, TimeSpanStyles.AssumeNegative, out timeSpan) :
                    TimeSpan.TryParseExact(offset, DateTimeOffsetFormats, CultureInfo.InvariantCulture, out timeSpan);

                if (isSuccess)
                {
                    return timeSpan;
                }
            }

            return null;
        }

        /// <summary>
        /// Gets the TM VR value as <see cref="long"/>.
        /// </summary>
        /// <param name="dicomDataset">The dataset to get the VR value from.</param>
        /// <param name="dicomTag">The DICOM tag.</param>
        /// <param name="expectedVR">Expected VR of the element.</param>
        /// <remarks>If expectedVR is provided, and not match, will return null.</remarks>
        /// <returns>A long value representing the ticks if the value exists and conforms to the TM format; othewise <c>null</c>.</returns>
        public static long? GetStringTimeAsLong(this DicomDataset dicomDataset, DicomTag dicomTag, DicomVR expectedVR = null)
        {
            EnsureArg.IsNotNull(dicomDataset, nameof(dicomDataset));
            long? result = null;

            try
            {
                result = dicomDataset.GetSingleValueOrDefault<DateTime>(dicomTag, expectedVR: expectedVR).Ticks;
            }
            catch (Exception)
            {
                result = null;
            }

            // If parsing fails for Time, a default value of 0 is returned. Since expected outcome is null, testing here and returning expected result.
            return result == 0 ? null : result;
        }

        /// <summary>
        /// Creates a new copy of DICOM dataset with items of VR types considered to be bulk data removed.
        /// </summary>
        /// <param name="dicomDataset">The DICOM dataset.</param>
        /// <returns>A copy of the <paramref name="dicomDataset"/> with items of VR types considered  to be bulk data removed.</returns>
        public static DicomDataset CopyWithoutBulkDataItems(this DicomDataset dicomDataset)
        {
            EnsureArg.IsNotNull(dicomDataset, nameof(dicomDataset));

            return CopyDicomDatasetWithoutBulkDataItems(dicomDataset);

            static DicomDataset CopyDicomDatasetWithoutBulkDataItems(DicomDataset dicomDatasetToCopy)
            {
                return new DicomDataset(dicomDatasetToCopy
                    .Select(dicomItem =>
                    {
                        if (DicomBulkDataVr.Contains(dicomItem.ValueRepresentation))
                        {
                            // If the VR is bulk data type, return null so it can be filtered out later.
                            return null;
                        }
                        else if (dicomItem.ValueRepresentation == DicomVR.SQ)
                        {
                            // If the VR is sequence, then process each item within the sequence.
                            DicomSequence sequenceToCopy = (DicomSequence)dicomItem;

                            return new DicomSequence(
                                sequenceToCopy.Tag,
                                sequenceToCopy.Select(itemToCopy => itemToCopy.CopyWithoutBulkDataItems()).ToArray());
                        }
                        else
                        {
                            // The VR is not bulk data, return it.
                            return dicomItem;
                        }
                    })
                    .Where(dicomItem => dicomItem != null));
            }
        }

        /// <summary>
        /// Creates an instance of <see cref="InstanceIdentifier"/> from <see cref="DicomDataset"/>.
        /// </summary>
        /// <param name="dicomDataset">The DICOM dataset to get the identifiers from.</param>
        /// <param name="partitionKey">Data Partition key</param>
        /// <returns>An instance of <see cref="InstanceIdentifier"/> representing the <paramref name="dicomDataset"/>.</returns>
        public static InstanceIdentifier ToInstanceIdentifier(this DicomDataset dicomDataset, int partitionKey = default)
        {
            EnsureArg.IsNotNull(dicomDataset, nameof(dicomDataset));

            // Note: Here we 'GetSingleValueOrDefault' and let the constructor validate the identifier.
            return new InstanceIdentifier(
                dicomDataset.GetSingleValueOrDefault(DicomTag.StudyInstanceUID, string.Empty),
                dicomDataset.GetSingleValueOrDefault(DicomTag.SeriesInstanceUID, string.Empty),
                dicomDataset.GetSingleValueOrDefault(DicomTag.SOPInstanceUID, string.Empty),
                partitionKey);
        }

        /// <summary>
        /// Creates an instance of <see cref="VersionedInstanceIdentifier"/> from <see cref="DicomDataset"/>.
        /// </summary>
        /// <param name="dicomDataset">The DICOM dataset to get the identifiers from.</param>
        /// <param name="version">The version.</param>
        /// <param name="partitionKey">Data Partition key</param>
        /// <returns>An instance of <see cref="InstanceIdentifier"/> representing the <paramref name="dicomDataset"/>.</returns>
        public static VersionedInstanceIdentifier ToVersionedInstanceIdentifier(this DicomDataset dicomDataset, long version, int partitionKey = default)
        {
            EnsureArg.IsNotNull(dicomDataset, nameof(dicomDataset));

            // Note: Here we 'GetSingleValueOrDefault' and let the constructor validate the identifier.
            return new VersionedInstanceIdentifier(
                dicomDataset.GetSingleValueOrDefault(DicomTag.StudyInstanceUID, string.Empty),
                dicomDataset.GetSingleValueOrDefault(DicomTag.SeriesInstanceUID, string.Empty),
                dicomDataset.GetSingleValueOrDefault(DicomTag.SOPInstanceUID, string.Empty),
                version,
                partitionKey);
        }

        /// <summary>
        /// Adds value to the <paramref name="dicomDataset"/> if <paramref name="value"/> is not null.
        /// </summary>
        /// <typeparam name="T">The value type.</typeparam>
        /// <param name="dicomDataset">The dataset to add value to.</param>
        /// <param name="dicomTag">The DICOM tag.</param>
        /// <param name="value">The value to add.</param>
        public static void AddValueIfNotNull<T>(this DicomDataset dicomDataset, DicomTag dicomTag, T value)
            where T : class
        {
            EnsureArg.IsNotNull(dicomDataset, nameof(dicomDataset));
            EnsureArg.IsNotNull(dicomTag, nameof(dicomTag));

            if (value != null)
            {
                dicomDataset.Add(dicomTag, value);
            }
        }

        /// <summary>
        /// Validate query tag in Dicom dataset.
        /// </summary>
        /// <param name="dataset">The dicom dataset.</param>
        /// <param name="queryTag">The query tag.</param>
        /// <param name="minimumValidator">The minimum validator.</param>
        public static void ValidateQueryTag(this DicomDataset dataset, QueryTag queryTag, IElementMinimumValidator minimumValidator)
        {
            EnsureArg.IsNotNull(dataset, nameof(dataset));
            EnsureArg.IsNotNull(queryTag, nameof(queryTag));
            EnsureArg.IsNotNull(minimumValidator, nameof(minimumValidator));
            DicomElement dicomElement = dataset.GetDicomItem<DicomElement>(queryTag.Tag);

            if (dicomElement != null)
            {
                if (dicomElement.ValueRepresentation != queryTag.VR)
                {
                    throw ElementValidationExceptionFactory.CreateUnexpectedVRException(dicomElement.Tag.GetFriendlyName(), dicomElement.ValueRepresentation, queryTag.VR);
                }

                minimumValidator.Validate(dicomElement);
            }
        }

        /// <summary>
        /// Gets DicomDatasets that matches a list of tags reprenting a tag path.
        /// </summary>
        /// <param name="dataset">The DicomDataset to be traversed.</param>
        /// <param name="dicomTags">The Dicom tags modelling the path.</param>
        /// <returns>Lists of DicomDataset that matches the list of tags.</returns>
        public static IEnumerable<DicomDataset> GetSequencePathValues(this DicomDataset dataset, ReadOnlyCollection<DicomTag> dicomTags)
        {
            EnsureArg.IsNotNull(dataset, nameof(dataset));
            EnsureArg.IsNotNull(dicomTags, nameof(dicomTags));

            if (dicomTags.Count != 2)
            {
<<<<<<< HEAD
                throw new DicomValidationException(string.Join(",", dicomTags.Select(x => x.GetPath())), DicomVR.SQ, DicomCoreResource.NestedSequencesNotSupported);
            }

            var foundDatasets = new List<DicomDataset>();

            var foundSequence = dataset.GetSequence(dicomTags[0]);
            if (foundSequence == null)
            {
                return foundDatasets;
            }

            foreach (var childDataset in foundSequence.Items)
            {
                var item = childDataset.GetDicomItem<DicomItem>(dicomTags[1]);

                if (item != null)
                {
                    foundDatasets.Add(new DicomDataset(item));
                }
            }

            return foundDatasets;
=======
                throw new DicomValidationException(string.Join(", ", dicomTags.Select(x => x.GetPath())), DicomVR.SQ, DicomCoreResource.NestedSequencesNotSupported);
            }

            var foundSequence = dataset.GetSequence(dicomTags[0]);
            if (foundSequence != null)
            {
                foreach (var childDataset in foundSequence.Items)
                {
                    var item = childDataset.GetDicomItem<DicomItem>(dicomTags[1]);

                    if (item != null)
                    {
                        yield return new DicomDataset(item);
                    }
                }
            }
>>>>>>> a233d026
        }
    }
}<|MERGE_RESOLUTION|>--- conflicted
+++ resolved
@@ -344,30 +344,6 @@
 
             if (dicomTags.Count != 2)
             {
-<<<<<<< HEAD
-                throw new DicomValidationException(string.Join(",", dicomTags.Select(x => x.GetPath())), DicomVR.SQ, DicomCoreResource.NestedSequencesNotSupported);
-            }
-
-            var foundDatasets = new List<DicomDataset>();
-
-            var foundSequence = dataset.GetSequence(dicomTags[0]);
-            if (foundSequence == null)
-            {
-                return foundDatasets;
-            }
-
-            foreach (var childDataset in foundSequence.Items)
-            {
-                var item = childDataset.GetDicomItem<DicomItem>(dicomTags[1]);
-
-                if (item != null)
-                {
-                    foundDatasets.Add(new DicomDataset(item));
-                }
-            }
-
-            return foundDatasets;
-=======
                 throw new DicomValidationException(string.Join(", ", dicomTags.Select(x => x.GetPath())), DicomVR.SQ, DicomCoreResource.NestedSequencesNotSupported);
             }
 
@@ -384,7 +360,6 @@
                     }
                 }
             }
->>>>>>> a233d026
         }
     }
 }