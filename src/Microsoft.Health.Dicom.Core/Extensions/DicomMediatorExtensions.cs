﻿// -------------------------------------------------------------------------------------------------
// Copyright (c) Microsoft Corporation. All rights reserved.
// Licensed under the MIT License (MIT). See LICENSE in the repo root for license information.
// -------------------------------------------------------------------------------------------------

using System;
using System.Collections.Generic;
using System.IO;
using System.Threading;
using System.Threading.Tasks;
using EnsureThat;
using MediatR;
using Microsoft.Health.Dicom.Core.Features.ExtendedQueryTag;
using Microsoft.Health.Dicom.Core.Features.Partition;
using Microsoft.Health.Dicom.Core.Features.Query;
using Microsoft.Health.Dicom.Core.Messages.ChangeFeed;
using Microsoft.Health.Dicom.Core.Messages.Delete;
using Microsoft.Health.Dicom.Core.Messages.Export;
using Microsoft.Health.Dicom.Core.Messages.ExtendedQueryTag;
using Microsoft.Health.Dicom.Core.Messages.Operations;
using Microsoft.Health.Dicom.Core.Messages.Partition;
using Microsoft.Health.Dicom.Core.Messages.Query;
using Microsoft.Health.Dicom.Core.Messages.Retrieve;
using Microsoft.Health.Dicom.Core.Messages.Store;
using Microsoft.Health.Dicom.Core.Messages.Workitem;
using Microsoft.Health.Dicom.Core.Models.Export;

namespace Microsoft.Health.Dicom.Core.Extensions;

public static class DicomMediatorExtensions
{
    public static Task<StoreResponse> StoreDicomResourcesAsync(
        this IMediator mediator, Stream requestBody, string requestContentType, string studyInstanceUid, CancellationToken cancellationToken)
    {
        EnsureArg.IsNotNull(mediator, nameof(mediator));
        return mediator.Send(new StoreRequest(requestBody, requestContentType, studyInstanceUid), cancellationToken);
    }

    public static Task<RetrieveResourceResponse> RetrieveDicomStudyAsync(
        this IMediator mediator, string studyInstanceUid, IEnumerable<AcceptHeader> acceptHeaders, CancellationToken cancellationToken)
    {
        EnsureArg.IsNotNull(mediator, nameof(mediator));
        return mediator.Send(
            new RetrieveResourceRequest(studyInstanceUid, acceptHeaders),
            cancellationToken);
    }

    public static Task<RetrieveMetadataResponse> RetrieveDicomStudyMetadataAsync(
        this IMediator mediator, string studyInstanceUid, string ifNoneMatch, CancellationToken cancellationToken)
    {
        EnsureArg.IsNotNull(mediator, nameof(mediator));
        return mediator.Send(new RetrieveMetadataRequest(studyInstanceUid, ifNoneMatch), cancellationToken);
    }

    public static Task<RetrieveResourceResponse> RetrieveDicomSeriesAsync(
        this IMediator mediator, string studyInstanceUid, string seriesInstanceUid, IEnumerable<AcceptHeader> acceptHeaders, CancellationToken cancellationToken)
    {
        EnsureArg.IsNotNull(mediator, nameof(mediator));
        return mediator.Send(
            new RetrieveResourceRequest(studyInstanceUid, seriesInstanceUid, acceptHeaders),
            cancellationToken);
    }

    public static Task<RetrieveMetadataResponse> RetrieveDicomSeriesMetadataAsync(
       this IMediator mediator, string studyInstanceUid, string seriesInstanceUid, string ifNoneMatch, CancellationToken cancellationToken)
    {
        EnsureArg.IsNotNull(mediator, nameof(mediator));
        return mediator.Send(new RetrieveMetadataRequest(studyInstanceUid, seriesInstanceUid, ifNoneMatch), cancellationToken);
    }

    public static Task<RetrieveResourceResponse> RetrieveDicomInstanceAsync(
        this IMediator mediator, string studyInstanceUid, string seriesInstanceUid, string sopInstanceUid, IEnumerable<AcceptHeader> acceptHeaders, CancellationToken cancellationToken)
    {
        EnsureArg.IsNotNull(mediator, nameof(mediator));
        return mediator.Send(
            new RetrieveResourceRequest(studyInstanceUid, seriesInstanceUid, sopInstanceUid, acceptHeaders),
            cancellationToken);
    }

    public static Task<RetrieveMetadataResponse> RetrieveDicomInstanceMetadataAsync(
        this IMediator mediator, string studyInstanceUid, string seriesInstanceUid, string sopInstanceUid, string ifNoneMatch, CancellationToken cancellationToken)
    {
        EnsureArg.IsNotNull(mediator, nameof(mediator));
        return mediator.Send(new RetrieveMetadataRequest(studyInstanceUid, seriesInstanceUid, sopInstanceUid, ifNoneMatch), cancellationToken);
    }

    public static Task<RetrieveResourceResponse> RetrieveDicomFramesAsync(
        this IMediator mediator, string studyInstanceUid, string seriesInstanceUid, string sopInstanceUid, int[] frames, IEnumerable<AcceptHeader> acceptHeaders, CancellationToken cancellationToken)
    {
        EnsureArg.IsNotNull(mediator, nameof(mediator));
        return mediator.Send(
            new RetrieveResourceRequest(studyInstanceUid, seriesInstanceUid, sopInstanceUid, frames, acceptHeaders),
            cancellationToken);
    }

    public static Task<DeleteResourcesResponse> DeleteDicomStudyAsync(
        this IMediator mediator, string studyInstanceUid, CancellationToken cancellationToken = default)
    {
        EnsureArg.IsNotNull(mediator, nameof(mediator));
        return mediator.Send(new DeleteResourcesRequest(studyInstanceUid), cancellationToken);
    }

    public static Task<DeleteResourcesResponse> DeleteDicomSeriesAsync(
        this IMediator mediator, string studyInstanceUid, string seriesInstanceUid, CancellationToken cancellationToken = default)
    {
        EnsureArg.IsNotNull(mediator, nameof(mediator));
        return mediator.Send(new DeleteResourcesRequest(studyInstanceUid, seriesInstanceUid), cancellationToken);
    }

    public static Task<DeleteResourcesResponse> DeleteDicomInstanceAsync(
        this IMediator mediator, string studyInstanceUid, string seriesInstanceUid, string sopInstanceUid, CancellationToken cancellationToken = default)
    {
        EnsureArg.IsNotNull(mediator, nameof(mediator));
        return mediator.Send(new DeleteResourcesRequest(studyInstanceUid, seriesInstanceUid, sopInstanceUid), cancellationToken);
    }

    public static Task<QueryResourceResponse> QueryDicomResourcesAsync(
        this IMediator mediator,
        QueryParameters parameters,
        CancellationToken cancellationToken = default)
    {
        EnsureArg.IsNotNull(mediator, nameof(mediator));
        EnsureArg.IsNotNull(parameters, nameof(parameters));
        return mediator.Send(new QueryResourceRequest(parameters), cancellationToken);
    }

    public static Task<ChangeFeedResponse> GetChangeFeed(
        this IMediator mediator,
        long offset,
        int limit,
        bool includeMetadata,
        CancellationToken cancellationToken = default)
    {
        EnsureArg.IsNotNull(mediator, nameof(mediator));
        return mediator.Send(new ChangeFeedRequest(offset, limit, includeMetadata), cancellationToken);
    }

    public static Task<ChangeFeedLatestResponse> GetChangeFeedLatest(
        this IMediator mediator,
        bool includeMetadata,
        CancellationToken cancellationToken = default)
    {
        EnsureArg.IsNotNull(mediator, nameof(mediator));
        return mediator.Send(new ChangeFeedLatestRequest(includeMetadata), cancellationToken);
    }

    public static Task<AddExtendedQueryTagResponse> AddExtendedQueryTagsAsync(
        this IMediator mediator, IEnumerable<AddExtendedQueryTagEntry> extendedQueryTags, CancellationToken cancellationToken)
    {
        EnsureArg.IsNotNull(mediator, nameof(mediator));
        return mediator.Send(new AddExtendedQueryTagRequest(extendedQueryTags), cancellationToken);
    }

    public static Task<DeleteExtendedQueryTagResponse> DeleteExtendedQueryTagAsync(
       this IMediator mediator, string tagPath, CancellationToken cancellationToken)
    {
        EnsureArg.IsNotNull(mediator, nameof(mediator));
        return mediator.Send(new DeleteExtendedQueryTagRequest(tagPath), cancellationToken);
    }

    public static Task<GetExtendedQueryTagsResponse> GetExtendedQueryTagsAsync(
        this IMediator mediator, int limit, int offset, CancellationToken cancellationToken)
    {
        EnsureArg.IsNotNull(mediator, nameof(mediator));
        return mediator.Send(new GetExtendedQueryTagsRequest(limit, offset), cancellationToken);
    }

    public static Task<GetExtendedQueryTagResponse> GetExtendedQueryTagAsync(
        this IMediator mediator, string extendedQueryTagPath, CancellationToken cancellationToken)
    {
        EnsureArg.IsNotNull(mediator, nameof(mediator));
        return mediator.Send(new GetExtendedQueryTagRequest(extendedQueryTagPath), cancellationToken);
    }

    public static Task<GetExtendedQueryTagErrorsResponse> GetExtendedQueryTagErrorsAsync(
        this IMediator mediator, string extendedQueryTagPath, int limit, int offset, CancellationToken cancellationToken)
    {
        EnsureArg.IsNotNull(mediator, nameof(mediator));
        return mediator.Send(new GetExtendedQueryTagErrorsRequest(extendedQueryTagPath, limit, offset), cancellationToken);
    }

    public static Task<UpdateExtendedQueryTagResponse> UpdateExtendedQueryTagAsync(
        this IMediator mediator, string tagPath, UpdateExtendedQueryTagEntry newValue, CancellationToken cancellationToken)
    {
        EnsureArg.IsNotNull(mediator, nameof(mediator));
        return mediator.Send(new UpdateExtendedQueryTagRequest(tagPath, newValue), cancellationToken);
    }

    public static Task<ExportResponse> ExportAsync(
       this IMediator mediator,
       ExportSpecification spec,
       PartitionEntry partition,
       CancellationToken cancellationToken = default)
    {
        EnsureArg.IsNotNull(mediator, nameof(mediator));
<<<<<<< HEAD
        return mediator.Send(new ExportRequest(spec, partition), cancellationToken);
=======
        return mediator.Send(new ExportRequest(spec), cancellationToken);
>>>>>>> ba3a2424
    }

    public static Task<OperationStateResponse> GetOperationStateAsync(
       this IMediator mediator,
       Guid operationId,
       CancellationToken cancellationToken = default)
    {
        EnsureArg.IsNotNull(mediator, nameof(mediator));
        return mediator.Send(new OperationStateRequest(operationId), cancellationToken);
    }

    public static Task<GetPartitionResponse> GetPartitionAsync(
       this IMediator mediator,
       string partitionName,
       CancellationToken cancellationToken = default)
    {
        EnsureArg.IsNotNull(mediator, nameof(mediator));
        return mediator.Send(new GetPartitionRequest(partitionName), cancellationToken);
    }

    public static Task<AddPartitionResponse> AddPartitionAsync(
       this IMediator mediator,
       string partitionName,
       CancellationToken cancellationToken = default)
    {
        EnsureArg.IsNotNull(mediator, nameof(mediator));
        return mediator.Send(new AddPartitionRequest(partitionName), cancellationToken);
    }

    public static Task<GetPartitionsResponse> GetPartitionsAsync(
       this IMediator mediator,
       CancellationToken cancellationToken = default)
    {
        EnsureArg.IsNotNull(mediator, nameof(mediator));
        return mediator.Send(new GetPartitionsRequest(), cancellationToken);
    }

    public static Task<AddWorkitemResponse> AddWorkitemAsync(
        this IMediator mediator, Stream requestBody, string requestContentType, string workitemInstanceUid, CancellationToken cancellationToken)
    {
        EnsureArg.IsNotNull(mediator, nameof(mediator));
        return mediator.Send(new AddWorkitemRequest(requestBody, requestContentType, workitemInstanceUid), cancellationToken);
    }

    public static Task<CancelWorkitemResponse> CancelWorkitemAsync(
        this IMediator mediator, Stream requestBody, string requestContentType, string workitemUid, CancellationToken cancellationToken)
    {
        EnsureArg.IsNotNull(mediator, nameof(mediator));
        return mediator.Send(new CancelWorkitemRequest(requestBody, requestContentType, workitemUid), cancellationToken);
    }

    public static Task<QueryWorkitemResourceResponse> QueryWorkitemsAsync(
        this IMediator mediator,
        BaseQueryParameters parameters,
        CancellationToken cancellationToken = default)
    {
        EnsureArg.IsNotNull(mediator, nameof(mediator));
        EnsureArg.IsNotNull(parameters, nameof(parameters));
        return mediator.Send(new QueryWorkitemResourceRequest(parameters), cancellationToken);
    }

    public static Task<RetrieveWorkitemResponse> RetrieveWorkitemAsync(
        this IMediator mediator,
        string workitemInstanceUid,
        CancellationToken cancellationToken = default)
    {
        EnsureArg.IsNotNull(mediator, nameof(mediator));
        EnsureArg.IsNotEmptyOrWhiteSpace(workitemInstanceUid, nameof(workitemInstanceUid));

        return mediator.Send(new RetrieveWorkitemRequest(workitemInstanceUid), cancellationToken);
    }
}<|MERGE_RESOLUTION|>--- conflicted
+++ resolved
@@ -11,7 +11,6 @@
 using EnsureThat;
 using MediatR;
 using Microsoft.Health.Dicom.Core.Features.ExtendedQueryTag;
-using Microsoft.Health.Dicom.Core.Features.Partition;
 using Microsoft.Health.Dicom.Core.Features.Query;
 using Microsoft.Health.Dicom.Core.Messages.ChangeFeed;
 using Microsoft.Health.Dicom.Core.Messages.Delete;
@@ -189,15 +188,10 @@
     public static Task<ExportResponse> ExportAsync(
        this IMediator mediator,
        ExportSpecification spec,
-       PartitionEntry partition,
-       CancellationToken cancellationToken = default)
-    {
-        EnsureArg.IsNotNull(mediator, nameof(mediator));
-<<<<<<< HEAD
-        return mediator.Send(new ExportRequest(spec, partition), cancellationToken);
-=======
+       CancellationToken cancellationToken = default)
+    {
+        EnsureArg.IsNotNull(mediator, nameof(mediator));
         return mediator.Send(new ExportRequest(spec), cancellationToken);
->>>>>>> ba3a2424
     }
 
     public static Task<OperationStateResponse> GetOperationStateAsync(
