﻿// -------------------------------------------------------------------------------------------------
// Copyright (c) Microsoft Corporation. All rights reserved.
// Licensed under the MIT License (MIT). See LICENSE in the repo root for license information.
// -------------------------------------------------------------------------------------------------

using System;
using System.Collections.Generic;
using System.IO;
using System.Threading;
using System.Threading.Tasks;
using EnsureThat;
using MediatR;
using Microsoft.Health.Dicom.Core.Features.ExtendedQueryTag;
using Microsoft.Health.Dicom.Core.Features.Query;
using Microsoft.Health.Dicom.Core.Messages.ChangeFeed;
using Microsoft.Health.Dicom.Core.Messages.Delete;
using Microsoft.Health.Dicom.Core.Messages.Export;
using Microsoft.Health.Dicom.Core.Messages.ExtendedQueryTag;
using Microsoft.Health.Dicom.Core.Messages.Operations;
using Microsoft.Health.Dicom.Core.Messages.Partition;
using Microsoft.Health.Dicom.Core.Messages.Query;
using Microsoft.Health.Dicom.Core.Messages.Retrieve;
using Microsoft.Health.Dicom.Core.Messages.Store;
using Microsoft.Health.Dicom.Core.Messages.Workitem;
using Microsoft.Health.Dicom.Core.Models.Export;

namespace Microsoft.Health.Dicom.Core.Extensions;

public static class DicomMediatorExtensions
{
    public static Task<StoreResponse> StoreDicomResourcesAsync(
        this IMediator mediator, Stream requestBody, string requestContentType, string studyInstanceUid, CancellationToken cancellationToken)
    {
        EnsureArg.IsNotNull(mediator, nameof(mediator));
        return mediator.Send(new StoreRequest(requestBody, requestContentType, studyInstanceUid), cancellationToken);
    }

    public static Task<RetrieveResourceResponse> RetrieveDicomStudyAsync(
        this IMediator mediator, string studyInstanceUid, IEnumerable<AcceptHeader> acceptHeaders, CancellationToken cancellationToken)
    {
        EnsureArg.IsNotNull(mediator, nameof(mediator));
        return mediator.Send(
            new RetrieveResourceRequest(studyInstanceUid, acceptHeaders),
            cancellationToken);
    }

    public static Task<RetrieveMetadataResponse> RetrieveDicomStudyMetadataAsync(
        this IMediator mediator, string studyInstanceUid, string ifNoneMatch, CancellationToken cancellationToken)
    {
        EnsureArg.IsNotNull(mediator, nameof(mediator));
        return mediator.Send(new RetrieveMetadataRequest(studyInstanceUid, ifNoneMatch), cancellationToken);
    }

    public static Task<RetrieveResourceResponse> RetrieveDicomSeriesAsync(
        this IMediator mediator, string studyInstanceUid, string seriesInstanceUid, IEnumerable<AcceptHeader> acceptHeaders, CancellationToken cancellationToken)
    {
        EnsureArg.IsNotNull(mediator, nameof(mediator));
        return mediator.Send(
            new RetrieveResourceRequest(studyInstanceUid, seriesInstanceUid, acceptHeaders),
            cancellationToken);
    }

    public static Task<RetrieveMetadataResponse> RetrieveDicomSeriesMetadataAsync(
       this IMediator mediator, string studyInstanceUid, string seriesInstanceUid, string ifNoneMatch, CancellationToken cancellationToken)
    {
        EnsureArg.IsNotNull(mediator, nameof(mediator));
        return mediator.Send(new RetrieveMetadataRequest(studyInstanceUid, seriesInstanceUid, ifNoneMatch), cancellationToken);
    }

    public static Task<RetrieveResourceResponse> RetrieveDicomInstanceAsync(
        this IMediator mediator, string studyInstanceUid, string seriesInstanceUid, string sopInstanceUid, IEnumerable<AcceptHeader> acceptHeaders, CancellationToken cancellationToken)
    {
        EnsureArg.IsNotNull(mediator, nameof(mediator));
        return mediator.Send(
            new RetrieveResourceRequest(studyInstanceUid, seriesInstanceUid, sopInstanceUid, acceptHeaders),
            cancellationToken);
    }

    public static Task<RetrieveMetadataResponse> RetrieveDicomInstanceMetadataAsync(
        this IMediator mediator, string studyInstanceUid, string seriesInstanceUid, string sopInstanceUid, string ifNoneMatch, CancellationToken cancellationToken)
    {
        EnsureArg.IsNotNull(mediator, nameof(mediator));
        return mediator.Send(new RetrieveMetadataRequest(studyInstanceUid, seriesInstanceUid, sopInstanceUid, ifNoneMatch), cancellationToken);
    }

    public static Task<RetrieveResourceResponse> RetrieveDicomFramesAsync(
        this IMediator mediator, string studyInstanceUid, string seriesInstanceUid, string sopInstanceUid, int[] frames, IEnumerable<AcceptHeader> acceptHeaders, CancellationToken cancellationToken)
    {
        EnsureArg.IsNotNull(mediator, nameof(mediator));
        return mediator.Send(
            new RetrieveResourceRequest(studyInstanceUid, seriesInstanceUid, sopInstanceUid, frames, acceptHeaders),
            cancellationToken);
    }

    public static Task<DeleteResourcesResponse> DeleteDicomStudyAsync(
        this IMediator mediator, string studyInstanceUid, CancellationToken cancellationToken = default)
    {
        EnsureArg.IsNotNull(mediator, nameof(mediator));
        return mediator.Send(new DeleteResourcesRequest(studyInstanceUid), cancellationToken);
    }

    public static Task<DeleteResourcesResponse> DeleteDicomSeriesAsync(
        this IMediator mediator, string studyInstanceUid, string seriesInstanceUid, CancellationToken cancellationToken = default)
    {
        EnsureArg.IsNotNull(mediator, nameof(mediator));
        return mediator.Send(new DeleteResourcesRequest(studyInstanceUid, seriesInstanceUid), cancellationToken);
    }

    public static Task<DeleteResourcesResponse> DeleteDicomInstanceAsync(
        this IMediator mediator, string studyInstanceUid, string seriesInstanceUid, string sopInstanceUid, CancellationToken cancellationToken = default)
    {
        EnsureArg.IsNotNull(mediator, nameof(mediator));
        return mediator.Send(new DeleteResourcesRequest(studyInstanceUid, seriesInstanceUid, sopInstanceUid), cancellationToken);
    }

    public static Task<QueryResourceResponse> QueryDicomResourcesAsync(
        this IMediator mediator,
        QueryParameters parameters,
        CancellationToken cancellationToken = default)
    {
        EnsureArg.IsNotNull(mediator, nameof(mediator));
        EnsureArg.IsNotNull(parameters, nameof(parameters));
        return mediator.Send(new QueryResourceRequest(parameters), cancellationToken);
    }

    public static Task<ChangeFeedResponse> GetChangeFeed(
        this IMediator mediator,
        long offset,
        int limit,
        bool includeMetadata,
        CancellationToken cancellationToken = default)
    {
        EnsureArg.IsNotNull(mediator, nameof(mediator));
        return mediator.Send(new ChangeFeedRequest(offset, limit, includeMetadata), cancellationToken);
    }

    public static Task<ChangeFeedLatestResponse> GetChangeFeedLatest(
        this IMediator mediator,
        bool includeMetadata,
        CancellationToken cancellationToken = default)
    {
        EnsureArg.IsNotNull(mediator, nameof(mediator));
        return mediator.Send(new ChangeFeedLatestRequest(includeMetadata), cancellationToken);
    }

    public static Task<AddExtendedQueryTagResponse> AddExtendedQueryTagsAsync(
        this IMediator mediator, IEnumerable<AddExtendedQueryTagEntry> extendedQueryTags, CancellationToken cancellationToken)
    {
        EnsureArg.IsNotNull(mediator, nameof(mediator));
        return mediator.Send(new AddExtendedQueryTagRequest(extendedQueryTags), cancellationToken);
    }

    public static Task<DeleteExtendedQueryTagResponse> DeleteExtendedQueryTagAsync(
       this IMediator mediator, string tagPath, CancellationToken cancellationToken)
    {
        EnsureArg.IsNotNull(mediator, nameof(mediator));
        return mediator.Send(new DeleteExtendedQueryTagRequest(tagPath), cancellationToken);
    }

    public static Task<GetExtendedQueryTagsResponse> GetExtendedQueryTagsAsync(
        this IMediator mediator, int limit, int offset, CancellationToken cancellationToken)
    {
        EnsureArg.IsNotNull(mediator, nameof(mediator));
        return mediator.Send(new GetExtendedQueryTagsRequest(limit, offset), cancellationToken);
    }

    public static Task<GetExtendedQueryTagResponse> GetExtendedQueryTagAsync(
        this IMediator mediator, string extendedQueryTagPath, CancellationToken cancellationToken)
    {
        EnsureArg.IsNotNull(mediator, nameof(mediator));
        return mediator.Send(new GetExtendedQueryTagRequest(extendedQueryTagPath), cancellationToken);
    }

    public static Task<GetExtendedQueryTagErrorsResponse> GetExtendedQueryTagErrorsAsync(
        this IMediator mediator, string extendedQueryTagPath, int limit, int offset, CancellationToken cancellationToken)
    {
        EnsureArg.IsNotNull(mediator, nameof(mediator));
        return mediator.Send(new GetExtendedQueryTagErrorsRequest(extendedQueryTagPath, limit, offset), cancellationToken);
    }

    public static Task<UpdateExtendedQueryTagResponse> UpdateExtendedQueryTagAsync(
        this IMediator mediator, string tagPath, UpdateExtendedQueryTagEntry newValue, CancellationToken cancellationToken)
    {
        EnsureArg.IsNotNull(mediator, nameof(mediator));
        return mediator.Send(new UpdateExtendedQueryTagRequest(tagPath, newValue), cancellationToken);
    }

    public static Task<ExportInstancesResponse> ExportInstancesAsync(
       this IMediator mediator,
       ExportSpecification spec,
       CancellationToken cancellationToken = default)
    {
        EnsureArg.IsNotNull(mediator, nameof(mediator));
        return mediator.Send(new ExportInstancesRequest(spec), cancellationToken);
    }

    public static Task<OperationStateResponse> GetOperationStateAsync(
       this IMediator mediator,
       Guid operationId,
       CancellationToken cancellationToken = default)
    {
        EnsureArg.IsNotNull(mediator, nameof(mediator));
        return mediator.Send(new OperationStateRequest(operationId), cancellationToken);
    }

    public static Task<GetPartitionResponse> GetPartitionAsync(
       this IMediator mediator,
       string partitionName,
       CancellationToken cancellationToken = default)
    {
        EnsureArg.IsNotNull(mediator, nameof(mediator));
        return mediator.Send(new GetPartitionRequest(partitionName), cancellationToken);
    }

    public static Task<AddPartitionResponse> AddPartitionAsync(
       this IMediator mediator,
       string partitionName,
       CancellationToken cancellationToken = default)
    {
        EnsureArg.IsNotNull(mediator, nameof(mediator));
        return mediator.Send(new AddPartitionRequest(partitionName), cancellationToken);
    }

    public static Task<GetPartitionsResponse> GetPartitionsAsync(
       this IMediator mediator,
       CancellationToken cancellationToken = default)
    {
        EnsureArg.IsNotNull(mediator, nameof(mediator));
        return mediator.Send(new GetPartitionsRequest(), cancellationToken);
    }

    public static Task<AddWorkitemResponse> AddWorkitemAsync(
        this IMediator mediator, Stream requestBody, string requestContentType, string workitemInstanceUid, CancellationToken cancellationToken)
    {
        EnsureArg.IsNotNull(mediator, nameof(mediator));
        return mediator.Send(new AddWorkitemRequest(requestBody, requestContentType, workitemInstanceUid), cancellationToken);
    }

    public static Task<CancelWorkitemResponse> CancelWorkitemAsync(
        this IMediator mediator, Stream requestBody, string requestContentType, string workitemUid, CancellationToken cancellationToken)
    {
        EnsureArg.IsNotNull(mediator, nameof(mediator));
        return mediator.Send(new CancelWorkitemRequest(requestBody, requestContentType, workitemUid), cancellationToken);
    }

    public static Task<QueryWorkitemResourceResponse> QueryWorkitemsAsync(
        this IMediator mediator,
        BaseQueryParameters parameters,
        CancellationToken cancellationToken = default)
    {
        EnsureArg.IsNotNull(mediator, nameof(mediator));
        EnsureArg.IsNotNull(parameters, nameof(parameters));
        return mediator.Send(new QueryWorkitemResourceRequest(parameters), cancellationToken);
    }

<<<<<<< HEAD
    public static Task<ChangeWorkitemStateResponse> ChangeWorkitemStateAsync(
        this IMediator mediator,
        Stream requestBody,
        string requestContentType,
        string workitemUid,
        CancellationToken cancellationToken = default)
    {
        EnsureArg.IsNotNull(mediator, nameof(mediator));
        EnsureArg.IsNotNull(requestBody, nameof(requestBody));
        EnsureArg.IsNotEmptyOrWhiteSpace(workitemUid, nameof(workitemUid));

        return mediator.Send(
            new ChangeWorkitemStateRequest(requestBody, requestContentType, workitemUid),
            cancellationToken);
=======
    public static Task<RetrieveWorkitemResponse> RetrieveWorkitemAsync(
        this IMediator mediator,
        string workitemInstanceUid,
        CancellationToken cancellationToken = default)
    {
        EnsureArg.IsNotNull(mediator, nameof(mediator));
        EnsureArg.IsNotEmptyOrWhiteSpace(workitemInstanceUid, nameof(workitemInstanceUid));

        return mediator.Send(new RetrieveWorkitemRequest(workitemInstanceUid), cancellationToken);
>>>>>>> 9447d3b2
    }
}<|MERGE_RESOLUTION|>--- conflicted
+++ resolved
@@ -253,7 +253,6 @@
         return mediator.Send(new QueryWorkitemResourceRequest(parameters), cancellationToken);
     }
 
-<<<<<<< HEAD
     public static Task<ChangeWorkitemStateResponse> ChangeWorkitemStateAsync(
         this IMediator mediator,
         Stream requestBody,
@@ -268,7 +267,8 @@
         return mediator.Send(
             new ChangeWorkitemStateRequest(requestBody, requestContentType, workitemUid),
             cancellationToken);
-=======
+    }
+
     public static Task<RetrieveWorkitemResponse> RetrieveWorkitemAsync(
         this IMediator mediator,
         string workitemInstanceUid,
@@ -278,6 +278,5 @@
         EnsureArg.IsNotEmptyOrWhiteSpace(workitemInstanceUid, nameof(workitemInstanceUid));
 
         return mediator.Send(new RetrieveWorkitemRequest(workitemInstanceUid), cancellationToken);
->>>>>>> 9447d3b2
     }
 }