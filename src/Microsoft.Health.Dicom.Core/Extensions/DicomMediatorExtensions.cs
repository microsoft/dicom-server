--- conflicted
+++ resolved
@@ -259,7 +259,6 @@
         CancellationToken cancellationToken = default)
     {
         EnsureArg.IsNotNull(mediator, nameof(mediator));
-<<<<<<< HEAD
         EnsureArg.IsNotNullOrWhiteSpace(workitemInstanceUid, nameof(workitemInstanceUid));
 
         return mediator.Send(new RetrieveWorkitemRequest(workitemInstanceUid), cancellationToken);
@@ -274,10 +273,5 @@
 
         // Not validating transaction Uid as it can be null if the procedure step state is in SCHEDULED state.
         return mediator.Send(new UpdateWorkitemRequest(requestBody, requestContentType, workitemInstanceUid, transactionUid), cancellationToken);
-=======
-        EnsureArg.IsNotEmptyOrWhiteSpace(workitemInstanceUid, nameof(workitemInstanceUid));
-
-        return mediator.Send(new RetrieveWorkitemRequest(workitemInstanceUid), cancellationToken);
->>>>>>> bf1b1871
     }
 }