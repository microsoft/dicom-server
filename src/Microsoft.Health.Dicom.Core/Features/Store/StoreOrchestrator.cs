--- conflicted
+++ resolved
@@ -61,11 +61,6 @@
             var queryTags = await _queryTagService.GetQueryTagsAsync(cancellationToken);
             long version = await _indexDataStore.CreateInstanceIndexAsync(dicomDataset, queryTags, cancellationToken);
 
-<<<<<<< HEAD
-            long version = await _indexDataStore.CreateInstanceIndexAsync(dicomDataset, cancellationToken);
-
-=======
->>>>>>> 0900d31e
             var versionedInstanceIdentifier = dicomDataset.ToVersionedInstanceIdentifier(version);
 
             try
