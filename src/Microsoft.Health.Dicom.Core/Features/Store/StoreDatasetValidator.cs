--- conflicted
+++ resolved
@@ -152,10 +152,6 @@
             catch (ElementValidationException ex)
             {
                 validationResultBuilder.Add(ex, queryTag.Tag);
-<<<<<<< HEAD
-
-=======
->>>>>>> d2009371
                 _telemetryClient
                     .GetMetric(
                         "IndexTagValidationError",
@@ -171,13 +167,9 @@
         }
     }
 
-<<<<<<< HEAD
-    private static void ValidateAllItems(DicomDataset dicomDataset, StoreValidationResultBuilder validationResultBuilder)
-=======
     private void ValidateAllItems(
         DicomDataset dicomDataset,
         StoreValidationResultBuilder validationResultBuilder)
->>>>>>> d2009371
     {
         foreach (DicomItem item in dicomDataset)
         {
@@ -187,13 +179,9 @@
             }
             catch (DicomValidationException ex)
             {
-<<<<<<< HEAD
-                validationResultBuilder.Add(ex, item.Tag);
-=======
                 if (_enableDropInvalidDicomJsonMetadata)
                 {
                     validationResultBuilder.Add(ex, item.Tag);
-                    validationResultBuilder.AddInvalidTag(item.Tag);
                     _telemetryClient
                         .GetMetric(
                             "DroppedInvalidTag",
@@ -212,12 +200,8 @@
                 }
                 else
                 {
-                    throw new DatasetValidationException(
-                        FailureReasonCodes.ValidationFailure,
-                        ex.Message,
-                        ex);
+                    validationResultBuilder.Add(ex, item.Tag);
                 }
->>>>>>> d2009371
             }
         }
     }
