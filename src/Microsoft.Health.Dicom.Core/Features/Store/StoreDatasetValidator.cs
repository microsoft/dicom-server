// -------------------------------------------------------------------------------------------------
// Copyright (c) Microsoft Corporation. All rights reserved.
// Licensed under the MIT License (MIT). See LICENSE in the repo root for license information.
// -------------------------------------------------------------------------------------------------

using System;
using System.Collections.Generic;
using System.Globalization;
using System.Threading;
using System.Threading.Tasks;
using EnsureThat;
using FellowOakDicom;
using Microsoft.ApplicationInsights;
using Microsoft.Extensions.Options;
using Microsoft.Health.Dicom.Core.Configs;
using Microsoft.Health.Dicom.Core.Exceptions;
using Microsoft.Health.Dicom.Core.Extensions;
using Microsoft.Health.Dicom.Core.Features.ExtendedQueryTag;
using Microsoft.Health.Dicom.Core.Features.Validation;

namespace Microsoft.Health.Dicom.Core.Features.Store;

/// <summary>
/// Provides functionality to validate a <see cref="DicomDataset"/> to make sure it meets the minimum requirement when storing.
/// </summary>
public class StoreDatasetValidator : IStoreDatasetValidator
{
    private readonly bool _enableFullDicomItemValidation;
    private readonly bool _enableDropInvalidDicomJsonMetadata;
    private readonly IElementMinimumValidator _minimumValidator;
    private readonly IQueryTagService _queryTagService;
    private readonly TelemetryClient _telemetryClient;


    public StoreDatasetValidator(
        IOptions<FeatureConfiguration> featureConfiguration,
        IElementMinimumValidator minimumValidator,
        IQueryTagService queryTagService,
        TelemetryClient telemetryClient)
    {
        EnsureArg.IsNotNull(featureConfiguration?.Value, nameof(featureConfiguration));
        EnsureArg.IsNotNull(minimumValidator, nameof(minimumValidator));
        EnsureArg.IsNotNull(queryTagService, nameof(queryTagService));

        _enableFullDicomItemValidation = featureConfiguration.Value.EnableFullDicomItemValidation;
        _enableDropInvalidDicomJsonMetadata = featureConfiguration.Value.EnableDropInvalidDicomJsonMetadata;
        _minimumValidator = minimumValidator;
        _queryTagService = queryTagService;
        _telemetryClient = EnsureArg.IsNotNull(telemetryClient, nameof(telemetryClient));
    }

    /// <inheritdoc/>
    public async Task<StoreValidationResult> ValidateAsync(
        DicomDataset dicomDataset,
        string requiredStudyInstanceUid,
        CancellationToken cancellationToken)
    {
        EnsureArg.IsNotNull(dicomDataset, nameof(dicomDataset));

        var validationResultBuilder = new StoreValidationResultBuilder();

        try
        {
            ValidateCoreTags(dicomDataset, requiredStudyInstanceUid);
        }
        catch (DatasetValidationException ex) when (ex.FailureCode == FailureReasonCodes.ValidationFailure)
        {
            validationResultBuilder.Add(ex, ex.DicomTag);
        }

        // validate input data elements
        if (_enableFullDicomItemValidation)
        {
            ValidateAllItems(dicomDataset, validationResultBuilder);
        }
        else
        {
            await ValidateIndexedItemsAsync(dicomDataset, validationResultBuilder, cancellationToken);
        }

        // Validate for Implicit VR at the end
        if (ImplicitValueRepresentationValidator.IsImplicitVR(dicomDataset))
        {
            validationResultBuilder.Add(ValidationWarnings.DatasetDoesNotMatchSOPClass);
        }

        return validationResultBuilder.Build();
    }

    private static void ValidateCoreTags(DicomDataset dicomDataset, string requiredStudyInstanceUid)
    {
        // Ensure required tags are present.
        EnsureRequiredTagIsPresent(DicomTag.PatientID);
        EnsureRequiredTagIsPresent(DicomTag.SOPClassUID);

        // The format of the identifiers will be validated by fo-dicom.
        string studyInstanceUid = EnsureRequiredTagIsPresent(DicomTag.StudyInstanceUID);
        string seriesInstanceUid = EnsureRequiredTagIsPresent(DicomTag.SeriesInstanceUID);
        string sopInstanceUid = EnsureRequiredTagIsPresent(DicomTag.SOPInstanceUID);

        // Ensure the StudyInstanceUid != SeriesInstanceUid != sopInstanceUid
        if (studyInstanceUid == seriesInstanceUid ||
            studyInstanceUid == sopInstanceUid ||
            seriesInstanceUid == sopInstanceUid)
        {
            throw new DatasetValidationException(
                FailureReasonCodes.ValidationFailure,
                DicomCoreResource.DuplicatedUidsNotAllowed);
        }

        // If the requestedStudyInstanceUid is specified, then the StudyInstanceUid must match, ignoring whitespace.
        if (requiredStudyInstanceUid != null &&
            !studyInstanceUid.TrimEnd().Equals(requiredStudyInstanceUid.TrimEnd(), StringComparison.OrdinalIgnoreCase))
        {
            throw new DatasetValidationException(
                FailureReasonCodes.ValidationFailure,
                DicomCoreResource.MismatchStudyInstanceUid,
                DicomTag.StudyInstanceUID);
        }

        string EnsureRequiredTagIsPresent(DicomTag dicomTag)
        {
            if (dicomDataset.TryGetSingleValue(dicomTag, out string value))
            {
                return value;
            }

            throw new DatasetValidationException(
                FailureReasonCodes.ValidationFailure,
                string.Format(
                    CultureInfo.InvariantCulture,
                    DicomCoreResource.MissingRequiredTag,
                    dicomTag.ToString()), dicomTag);
        }
    }

    private async Task ValidateIndexedItemsAsync(
        DicomDataset dicomDataset,
        StoreValidationResultBuilder validationResultBuilder,
        CancellationToken cancellationToken)
    {
        IReadOnlyCollection<QueryTag> queryTags = await _queryTagService.GetQueryTagsAsync(cancellationToken: cancellationToken);

        foreach (QueryTag queryTag in queryTags)
        {
            try
            {
                var validationWarning = dicomDataset.ValidateQueryTag(queryTag, _minimumValidator);

                validationResultBuilder.Add(validationWarning, queryTag.Tag);
            }
            catch (ElementValidationException ex)
            {
<<<<<<< HEAD
                validationResultBuilder.Add(ex, queryTag.Tag);


=======
                validationResultBuilder.Add(ex, queryTag);
                if (_enableDropInvalidDicomJsonMetadata)
                {
                    validationResultBuilder.AddInvalidTag(queryTag.Tag);
                }
>>>>>>> d5657227
                _telemetryClient
                    .GetMetric(
                        "IndexTagValidationError",
                        "ExceptionErrorCode",
                        "ExceptionName",
                        "VR")
                    .TrackValue(
                        1,
                        ex.ErrorCode.ToString(),
                        ex.Name,
                        queryTag.VR.Code);
            }
        }
    }

    private static void ValidateAllItems(DicomDataset dicomDataset, StoreValidationResultBuilder validationResultBuilder)
    {
        foreach (DicomItem item in dicomDataset)
        {
            try
            {
                item.Validate();
            }
            catch (DicomValidationException ex)
            {
                validationResultBuilder.Add(ex, item.Tag);
            }
        }
    }
}<|MERGE_RESOLUTION|>--- conflicted
+++ resolved
@@ -151,17 +151,8 @@
             }
             catch (ElementValidationException ex)
             {
-<<<<<<< HEAD
                 validationResultBuilder.Add(ex, queryTag.Tag);
 
-
-=======
-                validationResultBuilder.Add(ex, queryTag);
-                if (_enableDropInvalidDicomJsonMetadata)
-                {
-                    validationResultBuilder.AddInvalidTag(queryTag.Tag);
-                }
->>>>>>> d5657227
                 _telemetryClient
                     .GetMetric(
                         "IndexTagValidationError",
