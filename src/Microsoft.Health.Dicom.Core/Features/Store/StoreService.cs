// -------------------------------------------------------------------------------------------------
// Copyright (c) Microsoft Corporation. All rights reserved.
// Licensed under the MIT License (MIT). See LICENSE in the repo root for license information.
// -------------------------------------------------------------------------------------------------

using System;
using System.Collections.Generic;
using System.Diagnostics.CodeAnalysis;
using System.Linq;
using System.Threading;
using System.Threading.Tasks;
using EnsureThat;
using FellowOakDicom;
using Microsoft.ApplicationInsights;
using Microsoft.Extensions.Logging;
using Microsoft.Extensions.Options;
using Microsoft.Health.Dicom.Core.Configs;
using Microsoft.Health.Dicom.Core.Exceptions;
using Microsoft.Health.Dicom.Core.Extensions;
using Microsoft.Health.Dicom.Core.Features.Context;
using Microsoft.Health.Dicom.Core.Features.Diagnostic;
using Microsoft.Health.Dicom.Core.Features.Store.Entries;
using Microsoft.Health.Dicom.Core.Features.Telemetry;
using Microsoft.Health.Dicom.Core.Messages.Store;

namespace Microsoft.Health.Dicom.Core.Features.Store;

/// <summary>
/// Provides functionality to process the list of <see cref="IDicomInstanceEntry"/>.
/// </summary>
public class StoreService : IStoreService
{
    private static readonly Action<ILogger, int, ushort, Exception> LogValidationFailedDelegate =
        LoggerMessage.Define<int, ushort>(
            LogLevel.Information,
            default,
            "Validation failed for the DICOM instance entry at index '{DicomInstanceEntryIndex}'. Failure code: {FailureCode}.");

    private static readonly Action<ILogger, int, ushort, Exception> LogValidationSucceededWithWarningDelegate =
        LoggerMessage.Define<int, ushort>(
            LogLevel.Warning,
            default,
            "Validation succeeded with warning(s) for the DICOM instance entry at index '{DicomInstanceEntryIndex}'. {WarningCode}");

    private static readonly Action<ILogger, int, ushort, Exception> LogFailedToStoreDelegate =
        LoggerMessage.Define<int, ushort>(
            LogLevel.Warning,
            default,
            "Failed to store the DICOM instance entry at index '{DicomInstanceEntryIndex}'. Failure code: {FailureCode}.");

    private static readonly Action<ILogger, int, Exception> LogSuccessfullyStoredDelegate =
        LoggerMessage.Define<int>(
            LogLevel.Information,
            default,
            "Successfully stored the DICOM instance entry at index '{DicomInstanceEntryIndex}'.");

    private static readonly Action<ILogger, int, Exception> LogFailedToDisposeDelegate =
        LoggerMessage.Define<int>(
            LogLevel.Warning,
            default,
            "Failed to dispose the DICOM instance entry at index '{DicomInstanceEntryIndex}'.");

    private readonly IStoreResponseBuilder _storeResponseBuilder;
    private readonly IStoreDatasetValidator _dicomDatasetValidator;
    private readonly IStoreOrchestrator _storeOrchestrator;
    private readonly IDicomRequestContextAccessor _dicomRequestContextAccessor;
    private readonly TelemetryClient _telemetryClient;
    private readonly StoreMeter _storeMeter;
    private readonly ILogger _logger;

    private IReadOnlyList<IDicomInstanceEntry> _dicomInstanceEntries;
    private string _requiredStudyInstanceUid;

    public StoreService(
        IStoreResponseBuilder storeResponseBuilder,
        IStoreDatasetValidator dicomDatasetValidator,
        IStoreOrchestrator storeOrchestrator,
        IDicomRequestContextAccessor dicomRequestContextAccessor,
        StoreMeter storeMeter,
        ILogger<StoreService> logger,
        IOptions<FeatureConfiguration> featureConfiguration,
        TelemetryClient telemetryClient)
    {
        EnsureArg.IsNotNull(featureConfiguration?.Value, nameof(featureConfiguration));
        _storeResponseBuilder = EnsureArg.IsNotNull(storeResponseBuilder, nameof(storeResponseBuilder));
        _dicomDatasetValidator = EnsureArg.IsNotNull(dicomDatasetValidator, nameof(dicomDatasetValidator));
        _storeOrchestrator = EnsureArg.IsNotNull(storeOrchestrator, nameof(storeOrchestrator));
        _dicomRequestContextAccessor = EnsureArg.IsNotNull(dicomRequestContextAccessor, nameof(dicomRequestContextAccessor));
        _telemetryClient = EnsureArg.IsNotNull(telemetryClient, nameof(telemetryClient));
        _storeMeter = EnsureArg.IsNotNull(storeMeter, nameof(storeMeter));
        _logger = EnsureArg.IsNotNull(logger, nameof(logger));
    }

    /// <inheritdoc />
    public async Task<StoreResponse> ProcessAsync(
        IReadOnlyList<IDicomInstanceEntry> instanceEntries,
        string requiredStudyInstanceUid,
        CancellationToken cancellationToken)
    {
        bool returnWarning202 = _dicomRequestContextAccessor.RequestContext.Version is >= 2;
        if (instanceEntries != null)
        {
            _dicomRequestContextAccessor.RequestContext.PartCount = instanceEntries.Count;
            _dicomInstanceEntries = instanceEntries;
            _requiredStudyInstanceUid = requiredStudyInstanceUid;

            for (int index = 0; index < instanceEntries.Count; index++)
            {
                try
                {
                    long? length = await ProcessDicomInstanceEntryAsync(index, cancellationToken);
                    if (length != null)
                    {
                        long len = length.GetValueOrDefault();
                        // Update Telemetry
                        _storeMeter.InstanceLength.Record(len);
                    }
                }
                finally
                {
                    // Fire and forget.
                    int capturedIndex = index;

                    _ = Task.Run(() => DisposeResourceAsync(capturedIndex), CancellationToken.None);
                }
            }
        }

        return _storeResponseBuilder.BuildResponse(requiredStudyInstanceUid, returnWarning202);
    }

    [SuppressMessage("Design", "CA1031:Do not catch general exception types", Justification = "Will reevaluate exceptions when refactoring validation.")]
    private async Task<long?> ProcessDicomInstanceEntryAsync(int index, CancellationToken cancellationToken)
    {
        IDicomInstanceEntry dicomInstanceEntry = _dicomInstanceEntries[index];

        ushort? warningReasonCode = null;
        DicomDataset dicomDataset = null;
        StoreValidationResult storeValidatorResult = null;

        bool dropMetadata = _dicomRequestContextAccessor.RequestContext.Version is >= 2;

        try
        {
            // Open and validate the DICOM instance.
            dicomDataset = await dicomInstanceEntry.GetDicomDatasetAsync(cancellationToken);

            storeValidatorResult = await _dicomDatasetValidator.ValidateAsync(dicomDataset, _requiredStudyInstanceUid, cancellationToken);

            // We have different ways to handle with warnings.
            // DatasetDoesNotMatchSOPClass is defined in Dicom Standards (https://dicom.nema.org/medical/dicom/current/output/chtml/part18/sect_I.2.html), put into Warning Reason dicom tag
            if ((storeValidatorResult.WarningCodes & ValidationWarnings.DatasetDoesNotMatchSOPClass) == ValidationWarnings.DatasetDoesNotMatchSOPClass)
            {
                warningReasonCode = WarningReasonCodes.DatasetDoesNotMatchSOPClass;

                LogValidationSucceededWithWarningDelegate(_logger, index, WarningReasonCodes.DatasetDoesNotMatchSOPClass, null);
            }

            // IndexedDicomTagHasMultipleValues is our warning, put into http Warning header.
            if ((storeValidatorResult.WarningCodes & ValidationWarnings.IndexedDicomTagHasMultipleValues) == ValidationWarnings.IndexedDicomTagHasMultipleValues)
            {
                _storeResponseBuilder.SetWarningMessage(DicomCoreResource.IndexedDicomTagHasMultipleValues);
            }

<<<<<<< HEAD
            if (enableDropInvalidDicomJsonMetadata)
=======
            // If there is an error in the required core tag, return immediately
            if (storeValidatorResult.InvalidTagErrors.Any(x => x.Value.IsRequiredCoreTag) ||
                !dropMetadata && storeValidatorResult.InvalidTagErrors.Any())
            {
                ushort failureCode = FailureReasonCodes.ValidationFailure;
                LogValidationFailedDelegate(_logger, index, failureCode, null);
                _storeResponseBuilder.AddFailure(dicomDataset, failureCode, storeValidatorResult);
                return null;
            }

            if (dropMetadata)
>>>>>>> 8eb3e9ab
            {
                // if any core tag errors occured, log as failure and return. otherwise we drop the invalid tag
                if (storeValidatorResult.InvalidTagErrors.Any(x => x.Value.IsRequiredCoreTag))
                {
                    LogFailure(index, dicomDataset, storeValidatorResult);
                    return null;
                }

                DropInvalidMetadata(storeValidatorResult, dicomDataset);

                // set warning code if none set yet
                warningReasonCode ??= WarningReasonCodes.DatasetHasValidationWarnings;
            }
            else
            {
                // if any tag errors occured, log as failure and return
                if (storeValidatorResult.InvalidTagErrors.Any())
                {
                    LogFailure(index, dicomDataset, storeValidatorResult);
                    return null;
                }
            }
        }
        catch (Exception ex)
        {
            ushort failureCode = FailureReasonCodes.ProcessingFailure;

            switch (ex)
            {
                case DicomValidationException _:
                    failureCode = FailureReasonCodes.ValidationFailure;
                    break;

                case DatasetValidationException dicomDatasetValidationException:
                    failureCode = dicomDatasetValidationException.FailureCode;
                    break;

                case ValidationException _:
                    failureCode = FailureReasonCodes.ValidationFailure;
                    break;
            }

            LogValidationFailedDelegate(_logger, index, failureCode, ex);

            _storeResponseBuilder.AddFailure(dicomDataset, failureCode);
            return null;
        }

        try
        {
            // Store the instance.
            long length = await _storeOrchestrator.StoreDicomInstanceEntryAsync(
                dicomInstanceEntry,
                cancellationToken);

            LogSuccessfullyStoredDelegate(_logger, index, null);

            _storeResponseBuilder.AddSuccess(
                dicomDataset,
                storeValidatorResult,
                warningReasonCode,
                buildWarningSequence: dropMetadata
            );
            return length;
        }
        catch (Exception ex)
        {
            ushort failureCode = FailureReasonCodes.ProcessingFailure;

            switch (ex)
            {
                case PendingInstanceException _:
                    failureCode = FailureReasonCodes.PendingSopInstance;
                    break;

                case InstanceAlreadyExistsException _:
                    failureCode = FailureReasonCodes.SopInstanceAlreadyExists;
                    break;
            }

            LogFailedToStoreDelegate(_logger, index, failureCode, ex);

            _storeResponseBuilder.AddFailure(dicomDataset, failureCode);
            return null;
        }
    }

    private void LogFailure(int index, DicomDataset dicomDataset, StoreValidationResult storeValidatorResult)
    {
        ushort failureCode = FailureReasonCodes.ValidationFailure;
        LogValidationFailedDelegate(_logger, index, failureCode, null);
        _storeResponseBuilder.AddFailure(dicomDataset, failureCode, storeValidatorResult);
    }

    private void DropInvalidMetadata(StoreValidationResult storeValidatorResult, DicomDataset dicomDataset)
    {
        var identifier = dicomDataset.ToInstanceIdentifier();
        foreach (DicomTag tag in storeValidatorResult.InvalidTagErrors.Keys)
        {
            // drop invalid metadata
            dicomDataset.Remove(tag);

            string message = storeValidatorResult.InvalidTagErrors[tag].Error;
            _telemetryClient.ForwardLogTrace(
                $"{message}. This attribute will not be present when retrieving study, series, or instance metadata resources, nor can it be used in searches." +
                " However, it will still be present when retrieving study, series, or instance resources.",
                identifier);
        }
    }

    [SuppressMessage("Design", "CA1031:Do not catch general exception types", Justification = "Ignore errors during disposal.")]
    private async Task DisposeResourceAsync(int index)
    {
        try
        {
            await _dicomInstanceEntries[index].DisposeAsync();
        }
        catch (Exception ex)
        {
            LogFailedToDisposeDelegate(_logger, index, ex);
        }
    }
}<|MERGE_RESOLUTION|>--- conflicted
+++ resolved
@@ -162,21 +162,7 @@
                 _storeResponseBuilder.SetWarningMessage(DicomCoreResource.IndexedDicomTagHasMultipleValues);
             }
 
-<<<<<<< HEAD
-            if (enableDropInvalidDicomJsonMetadata)
-=======
-            // If there is an error in the required core tag, return immediately
-            if (storeValidatorResult.InvalidTagErrors.Any(x => x.Value.IsRequiredCoreTag) ||
-                !dropMetadata && storeValidatorResult.InvalidTagErrors.Any())
-            {
-                ushort failureCode = FailureReasonCodes.ValidationFailure;
-                LogValidationFailedDelegate(_logger, index, failureCode, null);
-                _storeResponseBuilder.AddFailure(dicomDataset, failureCode, storeValidatorResult);
-                return null;
-            }
-
             if (dropMetadata)
->>>>>>> 8eb3e9ab
             {
                 // if any core tag errors occured, log as failure and return. otherwise we drop the invalid tag
                 if (storeValidatorResult.InvalidTagErrors.Any(x => x.Value.IsRequiredCoreTag))
