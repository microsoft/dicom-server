--- conflicted
+++ resolved
@@ -63,12 +63,7 @@
     private readonly IStoreDatasetValidator _dicomDatasetValidator;
     private readonly IStoreOrchestrator _storeOrchestrator;
     private readonly IDicomRequestContextAccessor _dicomRequestContextAccessor;
-<<<<<<< HEAD
     private readonly StoreMeter _storeMeter;
-=======
-    private readonly IDicomTelemetryClient _dicomTelemetryClient;
-    private readonly TelemetryClient _telemetryClient;
->>>>>>> 254610ff
     private readonly ILogger _logger;
 
     private IReadOnlyList<IDicomInstanceEntry> _dicomInstanceEntries;
@@ -80,11 +75,7 @@
         IStoreDatasetValidator dicomDatasetValidator,
         IStoreOrchestrator storeOrchestrator,
         IDicomRequestContextAccessor dicomRequestContextAccessor,
-<<<<<<< HEAD
         StoreMeter storeMeter,
-=======
-        IDicomTelemetryClient dicomTelemetryClient,
->>>>>>> 254610ff
         ILogger<StoreService> logger,
         IOptions<FeatureConfiguration> featureConfiguration,
         TelemetryClient telemetryClient
@@ -95,11 +86,7 @@
         _dicomDatasetValidator = EnsureArg.IsNotNull(dicomDatasetValidator, nameof(dicomDatasetValidator));
         _storeOrchestrator = EnsureArg.IsNotNull(storeOrchestrator, nameof(storeOrchestrator));
         _dicomRequestContextAccessor = EnsureArg.IsNotNull(dicomRequestContextAccessor, nameof(dicomRequestContextAccessor));
-<<<<<<< HEAD
         _storeMeter = EnsureArg.IsNotNull(storeMeter, nameof(storeMeter));
-=======
-        _dicomTelemetryClient = EnsureArg.IsNotNull(dicomTelemetryClient, nameof(dicomTelemetryClient));
->>>>>>> 254610ff
         _logger = EnsureArg.IsNotNull(logger, nameof(logger));
         _enableDropInvalidDicomJsonMetadata = featureConfiguration.Value.EnableDropInvalidDicomJsonMetadata;
         _telemetryClient = EnsureArg.IsNotNull(telemetryClient, nameof(telemetryClient));
@@ -116,10 +103,6 @@
             _dicomRequestContextAccessor.RequestContext.PartCount = instanceEntries.Count;
             _dicomInstanceEntries = instanceEntries;
             _requiredStudyInstanceUid = requiredStudyInstanceUid;
-<<<<<<< HEAD
-=======
-            _dicomTelemetryClient.TrackInstanceCount(instanceEntries.Count);
->>>>>>> 254610ff
 
             for (int index = 0; index < instanceEntries.Count; index++)
             {
@@ -135,18 +118,6 @@
                 }
                 finally
                 {
-<<<<<<< HEAD
-=======
-                    // Update Telemetry
-                    if (metrics != null)
-                    {
-                        (long totalLength, long minLength, long maxLength) = metrics.GetValueOrDefault();
-                        _dicomTelemetryClient.TrackTotalInstanceBytes(totalLength);
-                        _dicomTelemetryClient.TrackMinInstanceBytes(minLength);
-                        _dicomTelemetryClient.TrackMaxInstanceBytes(maxLength);
-                    }
-
->>>>>>> 254610ff
                     // Fire and forget.
                     int capturedIndex = index;
 
