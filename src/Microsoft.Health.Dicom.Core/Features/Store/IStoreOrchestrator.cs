--- conflicted
+++ resolved
@@ -27,9 +27,5 @@
     /// </returns>
     Task<long> StoreDicomInstanceEntryAsync(
         IDicomInstanceEntry dicomInstanceEntry,
-<<<<<<< HEAD
-        DicomDataset dicomDataset,
-=======
->>>>>>> d2009371
         CancellationToken cancellationToken);
 }