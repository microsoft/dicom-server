// -------------------------------------------------------------------------------------------------
// Copyright (c) Microsoft Corporation. All rights reserved.
// Licensed under the MIT License (MIT). See LICENSE in the repo root for license information.
// -------------------------------------------------------------------------------------------------

using FellowOakDicom;
using Microsoft.Health.Dicom.Core.Messages.Store;

namespace Microsoft.Health.Dicom.Core.Features.Store;

/// <summary>
/// Provides functionality to build the response for the store transaction.
/// </summary>
public interface IStoreResponseBuilder
{
    /// <summary>
    /// Builds the response.
    /// </summary>
    /// <param name="studyInstanceUid">If specified and there is at least one success, then the RetrieveURL for the study will be set.</param>
    /// <returns>An instance of <see cref="StoreResponse"/> representing the response.</returns>
    StoreResponse BuildResponse(string studyInstanceUid);

    /// <summary>
    /// Adds a Success entry to the response.
    /// </summary>
    /// <param name="dicomDataset">The DICOM dataset that was successfully stored.</param>
    /// <param name="storeValidationResult"></param>
    /// <param name="warningReasonCode">The warning reason code.</param>
<<<<<<< HEAD
    void AddSuccess(DicomDataset dicomDataset,
        StoreValidationResult storeValidationResult,
        ushort? warningReasonCode = null);
=======
    /// <param name="enableDropInvalidDicomJsonMetadata">Whether to build response warning sequence or not.</param>
    void AddSuccess(DicomDataset dicomDataset,
        StoreValidationResult storeValidationResult,
        ushort? warningReasonCode = null,
        bool enableDropInvalidDicomJsonMetadata = false);
>>>>>>> d2009371

    void SetWarningMessage(string message);

    /// <summary>
    /// Adds a failed entry to the response.
    /// </summary>
    /// <param name="dicomDataset">The DICOM dataset that failed to be stored.</param>
    /// <param name="failureReasonCode">The failure reason code.</param>
    /// <param name="storeValidationResult"></param>
    void AddFailure(
        DicomDataset dicomDataset = null,
        ushort failureReasonCode = FailureReasonCodes.ProcessingFailure,
        StoreValidationResult storeValidationResult = null);
}<|MERGE_RESOLUTION|>--- conflicted
+++ resolved
@@ -26,17 +26,11 @@
     /// <param name="dicomDataset">The DICOM dataset that was successfully stored.</param>
     /// <param name="storeValidationResult"></param>
     /// <param name="warningReasonCode">The warning reason code.</param>
-<<<<<<< HEAD
-    void AddSuccess(DicomDataset dicomDataset,
-        StoreValidationResult storeValidationResult,
-        ushort? warningReasonCode = null);
-=======
     /// <param name="enableDropInvalidDicomJsonMetadata">Whether to build response warning sequence or not.</param>
     void AddSuccess(DicomDataset dicomDataset,
         StoreValidationResult storeValidationResult,
         ushort? warningReasonCode = null,
         bool enableDropInvalidDicomJsonMetadata = false);
->>>>>>> d2009371
 
     void SetWarningMessage(string message);
 
