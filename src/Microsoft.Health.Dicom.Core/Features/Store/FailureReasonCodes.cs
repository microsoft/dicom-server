﻿// -------------------------------------------------------------------------------------------------
// Copyright (c) Microsoft Corporation. All rights reserved.
// Licensed under the MIT License (MIT). See LICENSE in the repo root for license information.
// -------------------------------------------------------------------------------------------------

namespace Microsoft.Health.Dicom.Core.Features.Store
{
    /// <summary>
    /// If any of the failure codes are modified, please check they match the DICOM conformance statement.
    /// </summary>
    internal static class FailureReasonCodes
    {
        /// <summary>
        /// General exception in processing the DICOM instance.
        /// </summary>
        public const ushort ProcessingFailure = 272;

        /// <summary>
        /// The DICOM instance failed validation.
        /// </summary>
        public const ushort ValidationFailure = 43264;

        /// <summary>
        /// The DICOM instance does not belong to the specified study.
        /// </summary>
        public const ushort MismatchStudyInstanceUid = 43265;

        /// <summary>
        /// The DICOM instance already exists.
        /// </summary>
        public const ushort SopInstanceAlreadyExists = 45070;

        /// <summary>
        /// The DICOM instance is being created.
        /// </summary>
        public const ushort PendingSopInstance = 45071;

        /// <summary>
<<<<<<< HEAD
        /// The workitem instance does not belong to the specified workitem.
=======
        /// The workitem instance includes conflicting uids
>>>>>>> d9fd2372
        /// </summary>
        public const ushort MismatchWorkitemInstanceUid = 45072;

        /// <summary>
        /// The workitem instance is not in a valid procedure step state.
        /// </summary>
        public const ushort InvalidProcedureStepState = 45073;

        /// <summary>
        /// Duplicate Tag Value is not supported in a Sequence
        /// </summary>
        public const ushort DuplicateTagValueNotSupportedInSequence = 45074;
    }
}<|MERGE_RESOLUTION|>--- conflicted
+++ resolved
@@ -36,11 +36,7 @@
         public const ushort PendingSopInstance = 45071;
 
         /// <summary>
-<<<<<<< HEAD
-        /// The workitem instance does not belong to the specified workitem.
-=======
         /// The workitem instance includes conflicting uids
->>>>>>> d9fd2372
         /// </summary>
         public const ushort MismatchWorkitemInstanceUid = 45072;
 
