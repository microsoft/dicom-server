--- conflicted
+++ resolved
@@ -27,12 +27,7 @@
     private string _message;
 
     public StoreResponseBuilder(
-<<<<<<< HEAD
-        IUrlResolver urlResolver,
-        IOptions<FeatureConfiguration> featureConfiguration
-=======
         IUrlResolver urlResolver
->>>>>>> d2009371
         )
     {
         EnsureArg.IsNotNull(urlResolver, nameof(urlResolver));
@@ -77,12 +72,8 @@
     /// <inheritdoc />
     public void AddSuccess(DicomDataset dicomDataset,
         StoreValidationResult storeValidationResult,
-<<<<<<< HEAD
-        ushort? warningReasonCode = null)
-=======
         ushort? warningReasonCode = null,
         bool enableDropInvalidDicomJsonMetadata = false)
->>>>>>> d2009371
     {
         EnsureArg.IsNotNull(dicomDataset, nameof(dicomDataset));
         EnsureArg.IsNotNull(storeValidationResult, nameof(storeValidationResult));
@@ -105,11 +96,7 @@
             { DicomTag.ReferencedSOPClassUID, dicomDataset.GetFirstValueOrDefault<string>(DicomTag.SOPClassUID) },
         };
 
-<<<<<<< HEAD
-        if (!_enableDropInvalidDicomJsonMetadata)
-=======
         if (!enableDropInvalidDicomJsonMetadata)
->>>>>>> d2009371
         {
             if (warningReasonCode.HasValue)
             {
@@ -120,7 +107,6 @@
         {
             // add comment Sq / list of warnings here
 
-<<<<<<< HEAD
             var warnings = storeValidationResult.InvalidTagErrors.Values.Select(
                     error => new DicomDataset(
                         new DicomLongString(
@@ -128,23 +114,10 @@
                             error.Item1)))
                 .ToArray();
 
-            var commentSequence = new DicomSequence(
-                DicomTag.CalculationCommentSequence,
-                warnings);
-            referencedSop.Add(commentSequence);
-=======
-            var warnings = storeValidationResult.Errors.Select(
-                    error => new DicomDataset(
-                        new DicomLongString(
-                            DicomTag.ErrorComment,
-                            error)))
-                .ToArray();
-
             var failedSequence = new DicomSequence(
                 DicomTag.FailedAttributesSequence,
                 warnings);
             referencedSop.Add(failedSequence);
->>>>>>> d2009371
         }
 
         referencedSopSequence.Items.Add(referencedSop);
