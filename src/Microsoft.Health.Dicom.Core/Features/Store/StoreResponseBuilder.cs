--- conflicted
+++ resolved
@@ -107,11 +107,7 @@
         {
             // add comment Sq / list of warnings here
 
-<<<<<<< HEAD
-            var warningList = storeValidationResult.InvalidTagErrors.Values.Select(
-=======
-            var warnings = storeValidationResult.Errors.Select(
->>>>>>> d5657227
+            var warnings = storeValidationResult.InvalidTagErrors.Values.Select(
                     error => new DicomDataset(
                         new DicomLongString(
                             DicomTag.ErrorComment,
