--- conflicted
+++ resolved
@@ -32,7 +32,6 @@
             CancellationToken cancellationToken);
 
         /// <summary>
-<<<<<<< HEAD
         /// 
         /// </summary>
         /// <param name="dataset">The <see cref="DicomDataset"/> to process.</param>
@@ -43,13 +42,13 @@
             DicomDataset dataset,
             string workitemInstanceUid,
             CancellationToken cancellationToken);
-=======
+
+        /// <summary>
         /// Asynchronously process the searching of a UPS-RS workitem
         /// </summary>
         /// <param name="parameters">Query parameters that contains filters</param>
         /// <param name="cancellationToken">The cancellation token.</param>
         /// <returns>A task that represents the asynchronous process operation.</returns>
         Task<QueryWorkitemResourceResponse> ProcessQueryAsync(BaseQueryParameters parameters, CancellationToken cancellationToken = default);
->>>>>>> 761ddba9
     }
 }