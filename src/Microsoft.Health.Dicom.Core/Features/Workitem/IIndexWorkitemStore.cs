﻿// -------------------------------------------------------------------------------------------------
// Copyright (c) Microsoft Corporation. All rights reserved.
// Licensed under the MIT License (MIT). See LICENSE in the repo root for license information.
// -------------------------------------------------------------------------------------------------

using System.Collections.Generic;
using System.Threading;
using System.Threading.Tasks;
using FellowOakDicom;
using Microsoft.Health.Dicom.Core.Features.ExtendedQueryTag;
using Microsoft.Health.Dicom.Core.Features.Workitem.Model;
using Microsoft.Health.Dicom.Core.Features.Query.Model;

namespace Microsoft.Health.Dicom.Core.Features.Workitem
{
    /// <summary>
    /// Provides functionality to index UPS-RS workitems.
    /// </summary>
    public interface IIndexWorkitemStore
    {
        /// <summary>
        /// Asynchronously begin the creation of a workitem instance.
        /// </summary>
        /// <param name="partitionKey">The partition key.</param>
        /// <param name="dataset">The DICOM dataset to index.</param>
        /// <param name="queryTags">Queryable workitem tags</param>
        /// <param name="cancellationToken">The cancellation token.</param>
<<<<<<< HEAD
        /// <returns>A task that gets the workitem watermark.</returns>
=======
        /// <returns>A task that gets the workitem identifier.</returns>
>>>>>>> fec06479
        Task<WorkitemInstanceIdentifier> BeginAddWorkitemAsync(int partitionKey, DicomDataset dataset, IEnumerable<QueryTag> queryTags, CancellationToken cancellationToken = default);

        /// <summary>
        /// Asynchronously completes the creation of a workitem instance.
        /// </summary>
        /// <param name="partitionKey">The Partition Key</param>
        /// <param name="workitemKey">The workitem instance key.</param>
        /// <param name="cancellationToken">The cancellation token.</param>
        /// <returns>A task that represents the asynchronous update operation.</returns>
        Task EndAddWorkitemAsync(int partitionKey, long workitemKey, CancellationToken cancellationToken = default);

        /// <summary>
        /// Asynchronously updates the workitem instance status.
        /// </summary>
        /// <param name="partitionKey">The Partition Key</param>
        /// <param name="workitemKey">The workitem instance key.</param>
        /// <param name="status">The Workitem status</param>
        /// <param name="cancellationToken">The cancellation token.</param>
        /// <returns></returns>
        Task UpdateWorkitemStatusAsync(int partitionKey, long workitemKey, WorkitemStoreStatus status, CancellationToken cancellationToken = default);

        /// <summary>
        /// Asynchronously updates the workitem instance's Procedure Step State.
        /// </summary>
        /// <param name="workitemMetadata">The Workitem Metadata</param>
        /// <param name="proposedWatermark">The Proposed Watermark</param>
        /// <param name="procedureStepState">The Procedure Step State</param>
        /// <param name="cancellationToken">The cancellation token.</param>
        /// <returns>A Task representing the method status.</returns>
        Task UpdateWorkitemProcedureStepStateAsync(WorkitemMetadataStoreEntry workitemMetadata, long proposedWatermark, string procedureStepState, CancellationToken cancellationToken = default);

        /// <summary>
        /// Asynchronously deletes a workitem instance.
        /// </summary>
        /// <param name="identifier">The Workitem Identifier.</param>
        /// <param name="cancellationToken">The cancellation token.</param>
        /// <returns>A Task representing the method status.</returns>
        Task DeleteWorkitemAsync(WorkitemInstanceIdentifier identifier, CancellationToken cancellationToken = default);

        /// <summary>
        /// Asynchronously gets workitem query tags
        /// </summary>
        /// <param name="cancellationToken"></param>
        /// <returns>A task that gets workitem query tags.</returns>
        Task<IReadOnlyList<WorkitemQueryTagStoreEntry>> GetWorkitemQueryTagsAsync(CancellationToken cancellationToken = default);

        /// <summary>
        /// Asynchronously gets workitem metadata
        /// </summary>
        /// <param name="partitionKey">The Partition key</param>
        /// <param name="workitemUid">The workitem instance UID.</param>
        /// <param name="cancellationToken">The cancellation token</param>
        /// <returns>Returns the Workitem attributes that are indexed in a store.</returns>
        Task<WorkitemMetadataStoreEntry> GetWorkitemMetadataAsync(
            int partitionKey,
            string workitemUid,
            CancellationToken cancellationToken = default);

        /// <summary>
        /// Asynchronously gets current and next workitem watermark
        /// </summary>
        /// <param name="workitemKey">The workitem key.</param>
        /// <param name="cancellationToken">The cancellation token</param>
        /// <returns>Returns the Current and Next Workitem Watermark.</returns>
        Task<(long CurrentWatermark, long NextWatermark)?> GetCurrentAndNextWorkitemWatermarkAsync(long workitemKey, CancellationToken cancellationToken = default);

        /// <summary>
        /// Asynchronously queries workitem
        /// </summary>
        /// <param name="partitionKey">The partition key.</param>
        /// <param name="query">Query expression that matches the filters</param>
        /// <param name="cancellationToken">The cancellation token.</param>
        /// <returns>A task that gets workitem that matches the query filters</returns>
        Task<WorkitemQueryResult> QueryAsync(int partitionKey, BaseQueryExpression query, CancellationToken cancellationToken = default);
    }
}<|MERGE_RESOLUTION|>--- conflicted
+++ resolved
@@ -25,11 +25,7 @@
         /// <param name="dataset">The DICOM dataset to index.</param>
         /// <param name="queryTags">Queryable workitem tags</param>
         /// <param name="cancellationToken">The cancellation token.</param>
-<<<<<<< HEAD
-        /// <returns>A task that gets the workitem watermark.</returns>
-=======
         /// <returns>A task that gets the workitem identifier.</returns>
->>>>>>> fec06479
         Task<WorkitemInstanceIdentifier> BeginAddWorkitemAsync(int partitionKey, DicomDataset dataset, IEnumerable<QueryTag> queryTags, CancellationToken cancellationToken = default);
 
         /// <summary>
