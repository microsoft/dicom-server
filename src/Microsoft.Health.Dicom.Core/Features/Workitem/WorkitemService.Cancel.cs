﻿// -------------------------------------------------------------------------------------------------
// Copyright (c) Microsoft Corporation. All rights reserved.
// Licensed under the MIT License (MIT). See LICENSE in the repo root for license information.
// -------------------------------------------------------------------------------------------------

using System;
using System.Globalization;
using System.Threading;
using System.Threading.Tasks;
using EnsureThat;
using FellowOakDicom;
using Microsoft.Extensions.Logging;
using Microsoft.Health.Dicom.Core.Exceptions;
using Microsoft.Health.Dicom.Core.Features.Store;
using Microsoft.Health.Dicom.Core.Features.Store.Entries;
using Microsoft.Health.Dicom.Core.Features.Workitem.Model;
using Microsoft.Health.Dicom.Core.Messages.Workitem;

namespace Microsoft.Health.Dicom.Core.Features.Workitem
{
    /// <summary>
    /// Provides functionality to process the list of <see cref="IDicomInstanceEntry"/>.
    /// </summary>
    public partial class WorkitemService
    {
        public async Task<CancelWorkitemResponse> ProcessCancelAsync(DicomDataset dataset, string workitemInstanceUid, CancellationToken cancellationToken)
        {
            EnsureArg.IsNotNull(dataset, nameof(dataset));

            var workitemMetadata = await _workitemOrchestrator
                .GetWorkitemMetadataAsync(workitemInstanceUid, cancellationToken)
                .ConfigureAwait(false);

            // Get the state transition result
            var transitionStateResult = workitemMetadata?
                .ProcedureStepState
                .GetTransitionState(WorkitemStateEvents.NActionToRequestCancel);

            var cancelRequestDataset = await PrepareRequestCancelWorkitemBlobDatasetAsync(
                    dataset, workitemMetadata, transitionStateResult.State, cancellationToken)
                .ConfigureAwait(false);

            if (ValidateCancelRequest(workitemInstanceUid, workitemMetadata, cancelRequestDataset, transitionStateResult))
            {
                // If there is a warning code, the workitem is already in the canceled state.
                if (transitionStateResult.HasWarningWithCode)
                {
                    _responseBuilder.AddSuccess(
                        string.Format(
                            CultureInfo.InvariantCulture,
                            DicomCoreResource.WorkitemIsInFinalState,
                            workitemInstanceUid,
                            workitemMetadata.ProcedureStepState,
                            transitionStateResult.Code));
                }
                else
                {
                    await CancelWorkitemAsync(
                            cancelRequestDataset,
                            workitemMetadata,
                            transitionStateResult.State,
                            cancellationToken)
                        .ConfigureAwait(false);
                }
            }

            return _responseBuilder.BuildCancelResponse();
        }

        private async Task<DicomDataset> PrepareRequestCancelWorkitemBlobDatasetAsync(
            DicomDataset dataset,
            WorkitemMetadataStoreEntry workitemMetadata,
            ProcedureStepState targetProcedureStepState,
            CancellationToken cancellationToken)
        {
            try
            {
                // Get the workitem from blob store
                var workitemDataset = await _workitemOrchestrator
                    .GetWorkitemBlobAsync(workitemMetadata, cancellationToken)
                    .ConfigureAwait(false);

                if (!workitemDataset.TryGetSequence(DicomTag.ProcedureStepProgressInformationSequence, out var progressInformationSequence))
                {
                    progressInformationSequence = new DicomSequence(DicomTag.ProcedureStepProgressInformationSequence);
                    workitemDataset.Add(DicomTag.ProcedureStepProgressInformationSequence, progressInformationSequence);
                }
                dataset.Add(DicomTag.ProcedureStepCancellationDateTime, DateTime.UtcNow);
                progressInformationSequence.Items.Add(dataset);

                var discontinuationReasonCodeSequence = new DicomDataset();
                if (dataset.TryGetString(DicomTag.ReasonForCancellation, out var cancellationReason))
                {
                    discontinuationReasonCodeSequence.Add(DicomTag.ReasonForCancellation, cancellationReason);
                }
                workitemDataset.AddOrUpdate(new DicomSequence(DicomTag.ProcedureStepDiscontinuationReasonCodeSequence, discontinuationReasonCodeSequence));

                workitemDataset.AddOrUpdate(DicomTag.ProcedureStepCancellationDateTime, DateTime.UtcNow);
                workitemDataset.AddOrUpdate(DicomTag.ProcedureStepState, targetProcedureStepState.GetStringValue());

                return workitemDataset;
            }
            catch (Exception ex)
            {
                _logger.LogError(ex, @"Error while preparing Cancel Request Blob Dataset");

                throw;
            }
        }

<<<<<<< HEAD
=======
        private static DicomDataset PopulateCancelRequestAttributes(
            DicomDataset workitemDataset,
            DicomDataset cancelRequestDataset,
            ProcedureStepState procedureStepState)
        {
            workitemDataset.AddOrUpdate(DicomTag.ProcedureStepCancellationDateTime, DateTime.UtcNow);
            workitemDataset.AddOrUpdate(DicomTag.ProcedureStepState, procedureStepState.GetStringValue());

            var cancellationReason = cancelRequestDataset.GetSingleValueOrDefault<string>(DicomTag.ReasonForCancellation, string.Empty);
            var discontinuationReasonCodeSequence = new DicomSequence(DicomTag.ProcedureStepDiscontinuationReasonCodeSequence, new DicomDataset
            {
                { DicomTag.ReasonForCancellation, cancellationReason }
            });
            workitemDataset.AddOrUpdate(discontinuationReasonCodeSequence);

            var progressInformationSequence = new DicomSequence(DicomTag.ProcedureStepProgressInformationSequence, new DicomDataset
            {
                { DicomTag.ProcedureStepCancellationDateTime, DateTime.UtcNow },
                new DicomSequence(DicomTag.ProcedureStepDiscontinuationReasonCodeSequence, new DicomDataset
                    {
                        { DicomTag.ReasonForCancellation, cancellationReason }
                    }),
                new DicomSequence(DicomTag.ProcedureStepCommunicationsURISequence, new DicomDataset
                    {
                        { DicomTag.ContactURI, cancelRequestDataset.GetSingleValueOrDefault<string>(DicomTag.ContactURI, string.Empty) },
                        { DicomTag.ContactDisplayName, cancelRequestDataset.GetSingleValueOrDefault<string>(DicomTag.ContactDisplayName, string.Empty) },
                    })
            });
            workitemDataset.AddOrUpdate(progressInformationSequence);

            // TODO: Remove this once Update workitem feature is implemented
            // This is a workaround for Cancel workitem to work without Update workitem
            if (cancelRequestDataset.TryGetSequence(DicomTag.UnifiedProcedureStepPerformedProcedureSequence, out var unifiedProcedureStepPerformedProcedureSequence))
            {
                workitemDataset.AddOrUpdate(unifiedProcedureStepPerformedProcedureSequence);
            }

            return workitemDataset;
        }

>>>>>>> 97e3d911
        private bool ValidateCancelRequest(
            string workitemInstanceUid,
            WorkitemMetadataStoreEntry workitemMetadata,
            DicomDataset dataset,
            WorkitemStateTransitionResult transitionStateResult)
        {
            try
            {
                CancelWorkitemDatasetValidator.ValidateWorkitemState(
                    workitemInstanceUid,
                    workitemMetadata,
                    transitionStateResult);

                GetValidator<CancelWorkitemDatasetValidator>().Validate(dataset);

                return true;
            }
            catch (Exception ex)
            {
                ushort? failureCode = FailureReasonCodes.ProcessingFailure;

                switch (ex)
                {
                    case DatasetValidationException datasetValidationException:
                        // should return 400
                        failureCode = datasetValidationException.FailureCode;
                        break;

                    case DicomValidationException _:
                    case ValidationException _:
                        // should return 409
                        failureCode = FailureReasonCodes.DatasetDoesNotMatchSOPClass;
                        break;

                    case WorkitemNotFoundException:
                        // should return 404
                        failureCode = null;
                        break;
                }

                _logger.LogInformation(ex,
                    "Validation failed for the DICOM instance work-item entry. Failure code: {FailureCode}.", failureCode);

                _responseBuilder.AddFailure(failureCode, ex.Message, dataset);

                return false;
            }
        }

        private async Task CancelWorkitemAsync(
            DicomDataset dataset,
            WorkitemMetadataStoreEntry workitemMetadata,
            ProcedureStepState targetProcedureStepState,
            CancellationToken cancellationToken)
        {
            try
            {
                await _workitemOrchestrator
                    .UpdateWorkitemStateAsync(dataset, workitemMetadata, targetProcedureStepState, cancellationToken)
                    .ConfigureAwait(false);

                _logger.LogInformation("Successfully canceled the work-item entry.");

                _responseBuilder.AddSuccess(
                    string.Format(
                        CultureInfo.InvariantCulture,
                        DicomCoreResource.WorkitemCancelRequestSuccess,
                        workitemMetadata.WorkitemUid));
            }
            catch (Exception ex)
            {
                ushort failureCode = FailureReasonCodes.ProcessingFailure;

                switch (ex)
                {
                    case WorkitemNotFoundException _:
                        failureCode = FailureReasonCodes.ProcessingFailure;
                        break;
                }

                _logger.LogWarning(ex, "Failed to cancel the work-item entry. Failure code: {FailureCode}.", failureCode);

                _responseBuilder.AddFailure(failureCode, ex.Message, dataset);
            }
        }
    }
}<|MERGE_RESOLUTION|>--- conflicted
+++ resolved
@@ -80,23 +80,7 @@
                     .GetWorkitemBlobAsync(workitemMetadata, cancellationToken)
                     .ConfigureAwait(false);
 
-                if (!workitemDataset.TryGetSequence(DicomTag.ProcedureStepProgressInformationSequence, out var progressInformationSequence))
-                {
-                    progressInformationSequence = new DicomSequence(DicomTag.ProcedureStepProgressInformationSequence);
-                    workitemDataset.Add(DicomTag.ProcedureStepProgressInformationSequence, progressInformationSequence);
-                }
-                dataset.Add(DicomTag.ProcedureStepCancellationDateTime, DateTime.UtcNow);
-                progressInformationSequence.Items.Add(dataset);
-
-                var discontinuationReasonCodeSequence = new DicomDataset();
-                if (dataset.TryGetString(DicomTag.ReasonForCancellation, out var cancellationReason))
-                {
-                    discontinuationReasonCodeSequence.Add(DicomTag.ReasonForCancellation, cancellationReason);
-                }
-                workitemDataset.AddOrUpdate(new DicomSequence(DicomTag.ProcedureStepDiscontinuationReasonCodeSequence, discontinuationReasonCodeSequence));
-
-                workitemDataset.AddOrUpdate(DicomTag.ProcedureStepCancellationDateTime, DateTime.UtcNow);
-                workitemDataset.AddOrUpdate(DicomTag.ProcedureStepState, targetProcedureStepState.GetStringValue());
+                PopulateCancelRequestAttributes(workitemDataset, dataset, targetProcedureStepState);
 
                 return workitemDataset;
             }
@@ -108,8 +92,6 @@
             }
         }
 
-<<<<<<< HEAD
-=======
         private static DicomDataset PopulateCancelRequestAttributes(
             DicomDataset workitemDataset,
             DicomDataset cancelRequestDataset,
@@ -150,7 +132,6 @@
             return workitemDataset;
         }
 
->>>>>>> 97e3d911
         private bool ValidateCancelRequest(
             string workitemInstanceUid,
             WorkitemMetadataStoreEntry workitemMetadata,
