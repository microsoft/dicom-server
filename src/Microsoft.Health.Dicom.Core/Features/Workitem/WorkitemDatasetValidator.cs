--- conflicted
+++ resolved
@@ -16,125 +16,7 @@
         {
             EnsureArg.IsNotNull(dataset, nameof(dataset));
 
-<<<<<<< HEAD
-            OnValidate(dicomDataset, workitemInstanceUid);
-        }
-
-        protected abstract void OnValidate(DicomDataset dicomDataset, string workitemInstanceUid);
-
-        protected static void ValidateWorkitemInstanceUid(DicomDataset dicomDataset, string workitemInstanceUid)
-        {
-            EnsureArg.IsNotNull(dicomDataset, nameof(dicomDataset));
-
-            // The format of the identifiers will be validated by fo-dicom.
-            var hasWorkitemInstanceUid = !string.IsNullOrEmpty(workitemInstanceUid);
-            var hasSopInstanceUid = dicomDataset.TryGetString(DicomTag.SOPInstanceUID, out var sopInstanceUid);
-            var hasAffectedSOPInstanceUID = dicomDataset.TryGetString(DicomTag.AffectedSOPInstanceUID, out var affectedSopInstanceUid);
-
-            if (string.IsNullOrWhiteSpace(workitemInstanceUid))
-            {
-                throw new DatasetValidationException(
-                    FailureReasonCodes.ValidationFailure,
-                    string.Format(
-                        CultureInfo.InvariantCulture,
-                        DicomCoreResource.MissingWorkitemInstanceUid));
-            }
-
-            // if the workitemInstanceUid is available in SOPInstanceUid, check against the WorkitemInstanceUid that came in the Url
-            if (hasSopInstanceUid && hasWorkitemInstanceUid && !AreSame(workitemInstanceUid, sopInstanceUid))
-            {
-                throw new DatasetValidationException(
-                    FailureReasonCodes.ValidationFailure,
-                    string.Format(
-                        CultureInfo.InvariantCulture,
-                        DicomCoreResource.MismatchSopInstanceWorkitemInstanceUid,
-                        sopInstanceUid,
-                        workitemInstanceUid));
-            }
-
-            // if the workitemInstanceUid is available in AffectedSOPInstanceUid, check against the WorkitemInstanceUid that came in the Url
-            if (hasAffectedSOPInstanceUID && hasWorkitemInstanceUid && !AreSame(workitemInstanceUid, affectedSopInstanceUid))
-            {
-                throw new DatasetValidationException(
-                    FailureReasonCodes.ValidationFailure,
-                    string.Format(
-                        CultureInfo.InvariantCulture,
-                        DicomCoreResource.MismatchAffectedSopInstanceWorkitemInstanceUid,
-                        affectedSopInstanceUid,
-                        workitemInstanceUid));
-            }
-        }
-
-        private static bool AreSame(string valueX, string valueY)
-        {
-            if (string.IsNullOrWhiteSpace(valueX) && string.IsNullOrWhiteSpace(valueY))
-            {
-                return true;
-            }
-
-            if (string.IsNullOrWhiteSpace(valueX) && !string.IsNullOrWhiteSpace(valueY))
-            {
-                return false;
-            }
-
-            return string.Equals(valueX, valueY, StringComparison.Ordinal);
-        }
-
-        protected static void ValidateProcedureStepState(DicomDataset dicomDataset, string workitemInstanceUid)
-        {
-            EnsureArg.IsNotNull(dicomDataset, nameof(dicomDataset));
-
-            var procedureStepState = dicomDataset.GetProcedureState();
-            var result = procedureStepState.GetTransitionState(WorkitemStateEvents.NCreate);
-            if (result.IsError)
-            {
-                throw new DatasetValidationException(
-                    FailureReasonCodes.ValidationFailure,
-                    string.Format(
-                        CultureInfo.InvariantCulture,
-                        DicomCoreResource.InvalidProcedureStepStateTransition,
-                        workitemInstanceUid,
-                        procedureStepState,
-                        result.Code));
-            }
-        }
-
-        protected static string EnsureRequiredTagIsPresent(DicomDataset dicomDataset, DicomTag dicomTag)
-        {
-            EnsureArg.IsNotNull(dicomDataset, nameof(dicomDataset));
-            EnsureArg.IsNotNull(dicomTag, nameof(dicomTag));
-
-            if (dicomDataset.TryGetSingleValue(dicomTag, out string value))
-            {
-                return value;
-            }
-
-            throw new DatasetValidationException(
-                FailureReasonCodes.ValidationFailure,
-                string.Format(
-                    CultureInfo.InvariantCulture,
-                    DicomCoreResource.MissingRequiredTag,
-                    dicomTag.ToString()));
-        }
-
-        protected static DicomSequence EnsureRequiredSequenceTagIsPresent(DicomDataset dicomDataset, DicomTag dicomTag)
-        {
-            EnsureArg.IsNotNull(dicomDataset, nameof(dicomDataset));
-
-            if (dicomTag.GetDefaultVR().Code == DicomVRCode.SQ && dicomDataset.TryGetSequence(dicomTag, out var sequence))
-            {
-                return sequence;
-            }
-
-            throw new DatasetValidationException(
-                FailureReasonCodes.ValidationFailure,
-                string.Format(
-                    CultureInfo.InvariantCulture,
-                    DicomCoreResource.MissingRequiredTag,
-                    dicomTag.ToString()));
-=======
             OnValidate(dataset);
->>>>>>> c3097b0b
         }
 
         protected abstract void OnValidate(DicomDataset dataset);
