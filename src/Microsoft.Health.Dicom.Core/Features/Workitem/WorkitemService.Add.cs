﻿// -------------------------------------------------------------------------------------------------
// Copyright (c) Microsoft Corporation. All rights reserved.
// Licensed under the MIT License (MIT). See LICENSE in the repo root for license information.
// -------------------------------------------------------------------------------------------------

using System;
using System.Threading;
using System.Threading.Tasks;
using EnsureThat;
using FellowOakDicom;
using Microsoft.Extensions.Logging;
using Microsoft.Health.Dicom.Core.Exceptions;
using Microsoft.Health.Dicom.Core.Features.Store;
using Microsoft.Health.Dicom.Core.Features.Store.Entries;
using Microsoft.Health.Dicom.Core.Messages.WorkitemMessages;
<<<<<<< HEAD
using Microsoft.Health.Dicom.Core.Models;
=======
>>>>>>> eac2a417
using DicomValidationException = FellowOakDicom.DicomValidationException;

namespace Microsoft.Health.Dicom.Core.Features.Workitem
{
    /// <summary>
    /// Provides functionality to process the list of <see cref="IDicomInstanceEntry"/>.
    /// </summary>
    public partial class WorkitemService
    {
        private static readonly Action<ILogger, ushort, Exception> LogFailedToAddDelegate =
            LoggerMessage.Define<ushort>(
                LogLevel.Warning,
                default,
                "Failed to store the DICOM instance work-item entry. Failure code: {FailureCode}.");

        private static readonly Action<ILogger, Exception> LogSuccessfullyAddedDelegate =
            LoggerMessage.Define(
                LogLevel.Information,
                default,
                "Successfully stored the DICOM instance work-item entry.");

<<<<<<< HEAD
        public async Task<AddWorkitemResponse> ProcessAddAsync(DicomDataset dataset, string workitemInstanceUid, CancellationToken cancellationToken)
=======
        private readonly IAddWorkitemResponseBuilder _responseBuilder;
        private readonly IAddWorkitemDatasetValidator _validator;
        private readonly IWorkitemOrchestrator _workitemOrchestrator;
        private readonly ILogger _logger;

        public WorkitemService(
            IAddWorkitemResponseBuilder storeResponseBuilder,
            IAddWorkitemDatasetValidator dicomDatasetValidator,
            IWorkitemOrchestrator storeOrchestrator,
            ILogger<WorkitemService> logger)
        {
            _responseBuilder = EnsureArg.IsNotNull(storeResponseBuilder, nameof(storeResponseBuilder));
            _validator = EnsureArg.IsNotNull(dicomDatasetValidator, nameof(dicomDatasetValidator));
            _workitemOrchestrator = EnsureArg.IsNotNull(storeOrchestrator, nameof(storeOrchestrator));
            _logger = EnsureArg.IsNotNull(logger, nameof(logger));
        }

        public async Task<AddWorkitemResponse> ProcessAsync(DicomDataset dataset, string workitemInstanceUid, CancellationToken cancellationToken)
>>>>>>> eac2a417
        {
            EnsureArg.IsNotNull(dataset, nameof(dataset));

            if (Validate(dataset, workitemInstanceUid))
            {
                Prepare(dataset);

                await AddWorkitemAsync(dataset, cancellationToken).ConfigureAwait(false);
            }

            return _responseBuilder.BuildAddResponse();
        }

        private static void Prepare(DicomDataset dataset)
        {
            var result = ProcedureStepState.GetTransitionState(WorkitemStateEvents.NCreate, dataset.GetString(DicomTag.ProcedureStepState));
            dataset.AddOrUpdate(DicomTag.ProcedureStepState, result.State);
        }

        private bool Validate(DicomDataset dataset, string workitemInstanceUid)
        {
            try
            {
                GetValidator<AddWorkitemDatasetValidator>().Validate(dataset, workitemInstanceUid);
                return true;
            }
            catch (Exception ex)
            {
                ushort failureCode = FailureReasonCodes.ProcessingFailure;

                switch (ex)
                {
                    case DicomValidationException _:
                        failureCode = FailureReasonCodes.ValidationFailure;
                        break;

                    case DatasetValidationException dicomDatasetValidationException:
                        failureCode = dicomDatasetValidationException.FailureCode;
                        break;

                    case ValidationException _:
                        failureCode = FailureReasonCodes.ValidationFailure;
                        break;
                }

                LogValidationFailedDelegate(_logger, failureCode, ex);

                _responseBuilder.AddFailure(dataset, failureCode, ex.Message);

                return false;
            }
        }

        private async Task AddWorkitemAsync(DicomDataset dataset, CancellationToken cancellationToken)
        {
            try
            {
                await _workitemOrchestrator.AddWorkitemAsync(dataset, cancellationToken).ConfigureAwait(false);

                LogSuccessfullyAddedDelegate(_logger, null);

                _responseBuilder.AddSuccess(dataset);
            }
            catch (Exception ex)
            {
                ushort failureCode = FailureReasonCodes.ProcessingFailure;

                switch (ex)
                {
                    case WorkitemAlreadyExistsException _:
                        failureCode = FailureReasonCodes.SopInstanceAlreadyExists;
                        break;
                }

                LogFailedToAddDelegate(_logger, failureCode, ex);

                // TODO: This can return the Database Error as is. We need to abstract that detail.
                _responseBuilder.AddFailure(dataset, failureCode, ex.Message);
            }
        }
    }
}<|MERGE_RESOLUTION|>--- conflicted
+++ resolved
@@ -13,10 +13,6 @@
 using Microsoft.Health.Dicom.Core.Features.Store;
 using Microsoft.Health.Dicom.Core.Features.Store.Entries;
 using Microsoft.Health.Dicom.Core.Messages.WorkitemMessages;
-<<<<<<< HEAD
-using Microsoft.Health.Dicom.Core.Models;
-=======
->>>>>>> eac2a417
 using DicomValidationException = FellowOakDicom.DicomValidationException;
 
 namespace Microsoft.Health.Dicom.Core.Features.Workitem
@@ -38,28 +34,7 @@
                 default,
                 "Successfully stored the DICOM instance work-item entry.");
 
-<<<<<<< HEAD
         public async Task<AddWorkitemResponse> ProcessAddAsync(DicomDataset dataset, string workitemInstanceUid, CancellationToken cancellationToken)
-=======
-        private readonly IAddWorkitemResponseBuilder _responseBuilder;
-        private readonly IAddWorkitemDatasetValidator _validator;
-        private readonly IWorkitemOrchestrator _workitemOrchestrator;
-        private readonly ILogger _logger;
-
-        public WorkitemService(
-            IAddWorkitemResponseBuilder storeResponseBuilder,
-            IAddWorkitemDatasetValidator dicomDatasetValidator,
-            IWorkitemOrchestrator storeOrchestrator,
-            ILogger<WorkitemService> logger)
-        {
-            _responseBuilder = EnsureArg.IsNotNull(storeResponseBuilder, nameof(storeResponseBuilder));
-            _validator = EnsureArg.IsNotNull(dicomDatasetValidator, nameof(dicomDatasetValidator));
-            _workitemOrchestrator = EnsureArg.IsNotNull(storeOrchestrator, nameof(storeOrchestrator));
-            _logger = EnsureArg.IsNotNull(logger, nameof(logger));
-        }
-
-        public async Task<AddWorkitemResponse> ProcessAsync(DicomDataset dataset, string workitemInstanceUid, CancellationToken cancellationToken)
->>>>>>> eac2a417
         {
             EnsureArg.IsNotNull(dataset, nameof(dataset));
 
