--- conflicted
+++ resolved
@@ -23,56 +23,20 @@
     /// </summary>
     public partial class WorkitemService
     {
-<<<<<<< HEAD
-=======
-        private const string WorklistLabel = "worklist";
-
-        private static readonly Action<ILogger, ushort, Exception> LogFailedToAddDelegate =
-            LoggerMessage.Define<ushort>(
-                LogLevel.Warning,
-                default,
-                "Failed to add the DICOM instance work-item entry. Failure code: {FailureCode}.");
-
-        private static readonly Action<ILogger, Exception> LogSuccessfullyAddedDelegate =
-            LoggerMessage.Define(
-                LogLevel.Information,
-                default,
-                "Successfully added the DICOM instance work-item entry.");
-
->>>>>>> c3097b0b
         public async Task<AddWorkitemResponse> ProcessAddAsync(DicomDataset dataset, string workitemInstanceUid, CancellationToken cancellationToken)
         {
             EnsureArg.IsNotNull(dataset, nameof(dataset));
 
             SetSpecifiedAttributesForCreate(dataset, workitemInstanceUid);
 
-<<<<<<< HEAD
-            if (ValidateAddRequest(dataset, workitemUid))
+            if (ValidateAddRequest(dataset))
             {
-                PrepareAddRequest(dataset, workitemUid);
-
-=======
-            if (Validate(dataset))
-            {
->>>>>>> c3097b0b
                 await AddWorkitemAsync(dataset, cancellationToken).ConfigureAwait(false);
             }
 
             return _responseBuilder.BuildAddResponse();
         }
 
-<<<<<<< HEAD
-        private static void PrepareAddRequest(DicomDataset dataset, string workitemUid)
-        {
-            var currentProcedureStepState = dataset.GetProcedureState();
-            var result = currentProcedureStepState.GetTransitionState(WorkitemStateEvents.NCreate);
-
-            dataset.AddOrUpdate(DicomTag.ProcedureStepState, result.State);
-            dataset.AddOrUpdate(DicomTag.SOPInstanceUID, workitemUid);
-        }
-
-        private bool ValidateAddRequest(DicomDataset dataset, string workitemInstanceUid)
-=======
         /// <summary>
         /// Sets attributes that are the Service Class Provider's responsibility according to:
         /// <see href='https://dicom.nema.org/dicom/2013/output/chtml/part04/sect_CC.2.html#table_CC.2.5-3'/>
@@ -115,8 +79,7 @@
             }
         }
 
-        private bool Validate(DicomDataset dataset)
->>>>>>> c3097b0b
+        private bool ValidateAddRequest(DicomDataset dataset)
         {
             try
             {
