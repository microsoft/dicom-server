--- conflicted
+++ resolved
@@ -14,13 +14,10 @@
 using Microsoft.Health.Dicom.Core.Extensions;
 using Microsoft.Health.Dicom.Core.Features.Context;
 using Microsoft.Health.Dicom.Core.Features.ExtendedQueryTag;
-<<<<<<< HEAD
 using Microsoft.Health.Dicom.Core.Features.Workitem.Model;
-=======
 using Microsoft.Health.Dicom.Core.Features.Query;
 using Microsoft.Health.Dicom.Core.Features.Query.Model;
 using Microsoft.Health.Dicom.Core.Messages.Workitem;
->>>>>>> 761ddba9
 
 namespace Microsoft.Health.Dicom.Core.Features.Workitem
 {
@@ -183,9 +180,6 @@
         }
 
         /// <inheritdoc />
-<<<<<<< HEAD
-        private async Task TryDeleteWorkitemAsync(WorkitemInstanceIdentifier identifier, CancellationToken cancellationToken)
-=======
         public async Task<QueryWorkitemResourceResponse> QueryAsync(
             BaseQueryParameters parameters,
             CancellationToken cancellationToken)
@@ -212,7 +206,6 @@
         private async Task TryDeleteWorkitemAsync(
             WorkitemInstanceIdentifier identifier,
             CancellationToken cancellationToken)
->>>>>>> 761ddba9
         {
             if (null == identifier)
             {
