﻿// -------------------------------------------------------------------------------------------------
// Copyright (c) Microsoft Corporation. All rights reserved.
// Licensed under the MIT License (MIT). See LICENSE in the repo root for license information.
// -------------------------------------------------------------------------------------------------

using System;
using System.Collections.Generic;
using System.Globalization;
using System.Linq;
using EnsureThat;
using FellowOakDicom;
using Microsoft.Health.Dicom.Core.Extensions;
using Microsoft.Health.Dicom.Core.Features.Query;
using Microsoft.Health.Dicom.Core.Features.Store;

namespace Microsoft.Health.Dicom.Core.Features.Workitem
{
    /// <summary>
    /// Provides functionality to validate a <see cref="DicomDataset"/> to make sure it meets the minimum requirement when Adding.
    /// </summary>
    public class AddWorkitemDatasetValidator : WorkitemDatasetValidator
    {
        protected override void OnValidate(DicomDataset dicomDataset, string workitemInstanceUid)
        {
            EnsureArg.IsNotNull(dicomDataset, nameof(dicomDataset));

            ValidateWorkitemInstanceUid(dicomDataset, workitemInstanceUid);

            ValidateRequiredTags(dicomDataset);

            ValidateProcedureStepState(dicomDataset, workitemInstanceUid);

            ValidateTransactionUID(dicomDataset, workitemInstanceUid);

            ValidateForDuplicateTagValuesInSequence(dicomDataset);
        }

        private static void ValidateRequiredTags(DicomDataset dicomDataset)
        {
            // Ensure required tags are present.
            foreach (DicomTag tag in QueryLimit.RequiredWorkitemSingleTags)
            {
                EnsureRequiredTagIsPresent(dicomDataset, tag);
            }

            // Ensure required sequence tags are present
            foreach (DicomTag tag in QueryLimit.RequiredWorkitemSequenceTags)
            {
                EnsureRequiredSequenceTagIsPresent(dicomDataset, tag);
            }
        }

        private static void ValidateForDuplicateTagValuesInSequence(DicomDataset dicomDataset)
        {
            var sequenceList = dicomDataset.Where(t => t.ValueRepresentation == DicomVR.SQ).Cast<DicomSequence>();

            var tagValueMap = new Dictionary<string, string>();
            foreach (var sequence in sequenceList)
            {
                tagValueMap.Clear();

                foreach (var item in sequence.Items.SelectMany(ds => ds))
                {
                    var tagPath = item.Tag.GetPath();

                    if (dicomDataset.TryGetString(item.Tag, out var tagValue) &&
                        tagValueMap.ContainsKey(tagPath) &&
                        string.Equals(tagValue, tagValueMap[tagPath], StringComparison.Ordinal))
                    {
                        throw new DatasetValidationException(
                            FailureReasonCodes.ValidationFailure,
                            string.Format(
                                CultureInfo.InvariantCulture,
                                DicomCoreResource.DuplicateTagValueNotSupported,
                                tagValue,
                                tagPath));
                    }

                    tagValueMap[tagPath] = tagValue;
                }
            }
        }

        private static void ValidateTransactionUID(DicomDataset dicomDataset, string workitemInstanceUid)
        {
            // ProcedureStepState should be empty for create
            if (dicomDataset.TryGetString(DicomTag.TransactionUID, out var transactionUID) && !string.IsNullOrEmpty(transactionUID))
            {
                throw new DatasetValidationException(
                    FailureReasonCodes.ValidationFailure,
                    string.Format(
                        CultureInfo.InvariantCulture,
                        DicomCoreResource.InvalidTransactionUID,
                        transactionUID,
                        workitemInstanceUid));
            }
        }
<<<<<<< HEAD

        internal static IEnumerable<DicomTag> GetWorkitemRequiredTags()
        {
            yield return DicomTag.WorklistLabel;
            yield return DicomTag.ExpectedCompletionDateTime;
            yield return DicomTag.InputReadinessState;
            yield return DicomTag.PatientName;
            yield return DicomTag.PatientID;
            yield return DicomTag.PatientBirthDate;
            yield return DicomTag.PatientSex;
            yield return DicomTag.AdmissionID;
            yield return DicomTag.AccessionNumber;
            yield return DicomTag.RequestedProcedureID;
            yield return DicomTag.RequestingService;

            yield return DicomTag.ProcedureStepLabel;
            yield return DicomTag.ScheduledProcedureStepPriority;
            yield return DicomTag.ScheduledProcedureStepStartDateTime;
        }

        internal static IEnumerable<DicomTag> GetWorkitemRequiredSequenceTags()
        {
            yield return DicomTag.IssuerOfAdmissionIDSequence;
            yield return DicomTag.ReferencedRequestSequence;
            yield return DicomTag.IssuerOfAccessionNumberSequence;
            yield return DicomTag.ScheduledWorkitemCodeSequence;
            yield return DicomTag.ScheduledStationNameCodeSequence;
            yield return DicomTag.ScheduledStationClassCodeSequence;
            yield return DicomTag.ScheduledStationGeographicLocationCodeSequence;
            yield return DicomTag.ScheduledHumanPerformersSequence;
            yield return DicomTag.HumanPerformerCodeSequence;
            yield return DicomTag.ReplacedProcedureStepSequence;
        }
=======
>>>>>>> 761ddba9
    }
}<|MERGE_RESOLUTION|>--- conflicted
+++ resolved
@@ -95,7 +95,6 @@
                         workitemInstanceUid));
             }
         }
-<<<<<<< HEAD
 
         internal static IEnumerable<DicomTag> GetWorkitemRequiredTags()
         {
@@ -129,7 +128,5 @@
             yield return DicomTag.HumanPerformerCodeSequence;
             yield return DicomTag.ReplacedProcedureStepSequence;
         }
-=======
->>>>>>> 761ddba9
     }
 }