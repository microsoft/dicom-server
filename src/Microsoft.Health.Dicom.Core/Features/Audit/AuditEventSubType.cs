﻿// -------------------------------------------------------------------------------------------------
// Copyright (c) Microsoft Corporation. All rights reserved.
// Licensed under the MIT License (MIT). See LICENSE in the repo root for license information.
// -------------------------------------------------------------------------------------------------

namespace Microsoft.Health.Dicom.Core.Features.Audit;

/// <summary>
/// Value set defined at http://dicom.nema.org/medical/dicom/current/output/html/part15.html#sect_A.5.1
/// </summary>
public static class AuditEventSubType
{
    public const string System = "http://dicom.nema.org/medical/dicom/current/output/html/part15.html#sect_A.5.1";

    public const string Partition = "partition";

    public const string ChangeFeed = "change-feed";

    public const string Delete = "delete";

    public const string Query = "query";

    public const string Retrieve = "retrieve";

    public const string RetrieveMetadata = "retrieve-metadata";

    public const string Store = "store";

    public const string Export = "export";

    public const string Operation = "operation";

    public const string AddWorkitem = "add-workitem";

    public const string CancelWorkitem = "cancel-workitem";

    public const string QueryWorkitem = "query-workitem";

    public const string RetrieveWorkitem = "retrieve-workitem";

<<<<<<< HEAD
    public const string UpdateWorkitem = "update-workitem";
=======
    public const string ChangeStateWorkitem = "change-state-workitem";
>>>>>>> bf95064a

    public const string AddExtendedQueryTag = "add-extended-query-tag";

    public const string RemoveExtendedQueryTag = "remove-extended-query-tag";

    public const string GetAllExtendedQueryTags = "get-all-extended-query-tag";

    public const string GetExtendedQueryTag = "get-extended-query-tag";

    public const string GetExtendedQueryTagErrors = "get-extended-query-tag-errors";

    public const string UpdateExtendedQueryTag = "update-extended-query-tag";
}<|MERGE_RESOLUTION|>--- conflicted
+++ resolved
@@ -38,11 +38,9 @@
 
     public const string RetrieveWorkitem = "retrieve-workitem";
 
-<<<<<<< HEAD
+    public const string ChangeStateWorkitem = "change-state-workitem";
+
     public const string UpdateWorkitem = "update-workitem";
-=======
-    public const string ChangeStateWorkitem = "change-state-workitem";
->>>>>>> bf95064a
 
     public const string AddExtendedQueryTag = "add-extended-query-tag";
 
