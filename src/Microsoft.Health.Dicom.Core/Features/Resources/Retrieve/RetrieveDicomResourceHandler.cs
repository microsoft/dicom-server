--- conflicted
+++ resolved
@@ -5,8 +5,6 @@
 
 using System;
 using System.Collections.Generic;
-using System.Drawing;
-using System.Drawing.Drawing2D;
 using System.IO;
 using System.Linq;
 using System.Net;
@@ -20,7 +18,6 @@
 using MediatR;
 using Microsoft.Health.Dicom.Core.Features.Persistence;
 using Microsoft.Health.Dicom.Core.Features.Persistence.Exceptions;
-using Microsoft.Health.Dicom.Core.Features.Resources.Retrieve.BitmapRendering;
 using Microsoft.Health.Dicom.Core.Messages;
 using Microsoft.Health.Dicom.Core.Messages.Retrieve;
 using Microsoft.IO;
@@ -29,10 +26,6 @@
 {
     public class RetrieveDicomResourceHandler : BaseRetrieveDicomResourceHandler, IRequestHandler<RetrieveDicomResourceRequest, RetrieveDicomResourceResponse>
     {
-        // DICOM spec does not define the thumbnail size. This choice is arbitrary and might be made a
-        // configuration constant in the future
-        private static readonly Size ThumbnailSize = new Size(width: 200, height: 200);
-
         private static readonly DicomTransferSyntax DefaultTransferSyntax = DicomTransferSyntax.ExplicitVRLittleEndian;
         private readonly IDicomDataStore _dicomDataStore;
         private readonly RecyclableMemoryStreamManager _recyclableMemoryStreamManager;
@@ -76,48 +69,20 @@
                     if (!message.OriginalTransferSyntaxRequested() &&
                         !dicomFile.Dataset.CanTranscodeDataset(parsedDicomTransferSyntax))
                     {
-<<<<<<< HEAD
-                        resultStreams = message.Frames.Select(
-                                frame => new LazyTransformReadOnlyStream<DicomFile>(
-                                    dicomFile,
-                                    df => GetFrameAsImage(df, frame, imageRepresentation, message.ThumbnailRequested)))
-                            .ToArray();
-=======
                         throw new DataStoreException(HttpStatusCode.NotAcceptable);
->>>>>>> 6fc9098c
                     }
 
-<<<<<<< HEAD
-                        resultStreams = message.Frames.Select(
-                                frame => new LazyTransformReadOnlyStream<DicomFile>(
-                                    dicomFile,
-                                    df => GetFrameAsDicomData(df, frame, parsedDicomTransferSyntax)))
-                            .ToArray();
-                    }
-=======
                     resultStreams = message.Frames.Select(
-                            x => new LazyTransformReadOnlyStream<DicomFile>(
+                            frame => new LazyTransformReadOnlyStream<DicomFile>(
                                 dicomFile,
-                                y => y.GetFrameAsDicomData(x, parsedDicomTransferSyntax)))
+                                df => GetFrameAsDicomData(df, frame, parsedDicomTransferSyntax)))
                         .ToArray();
->>>>>>> 6fc9098c
                 }
                 else
                 {
                     if (!message.OriginalTransferSyntaxRequested())
                     {
-<<<<<<< HEAD
-                        resultStreams = resultStreams.Select(stream =>
-                            new LazyTransformReadOnlyStream<Stream>(
-                                stream,
-                                s => EncodeDicomFileAsImage(s, imageRepresentation, message.ThumbnailRequested))).ToArray();
-                    }
-                    else
-                    {
-                        if (!message.OriginalTransferSyntaxRequested())
-=======
                         Stream[] filteredStreams = resultStreams.Where(x =>
->>>>>>> 6fc9098c
                         {
                             var canTranscode = false;
 
@@ -149,14 +114,7 @@
                             responseCode = HttpStatusCode.PartialContent;
                         }
 
-<<<<<<< HEAD
-                        resultStreams = resultStreams.Select(stream =>
-                            new LazyTransformReadOnlyStream<Stream>(
-                                stream,
-                                s => EncodeDicomFileAsDicom(s, parsedDicomTransferSyntax))).ToArray();
-=======
                         resultStreams = filteredStreams;
->>>>>>> 6fc9098c
                     }
 
                     if (resultStreams.Length == 0)
@@ -164,10 +122,10 @@
                         throw new DataStoreException(HttpStatusCode.NotAcceptable);
                     }
 
-                    resultStreams = resultStreams.Select(x =>
+                    resultStreams = resultStreams.Select(stream =>
                         new LazyTransformReadOnlyStream<Stream>(
-                            x,
-                            y => y.EncodeDicomFileAsDicom(parsedDicomTransferSyntax))).ToArray();
+                            stream,
+                            s => EncodeDicomFileAsDicom(s, parsedDicomTransferSyntax))).ToArray();
                 }
 
                 return new RetrieveDicomResourceResponse(responseCode, resultStreams);
@@ -204,15 +162,6 @@
             }
 
             return _recyclableMemoryStreamManager.GetStream("RetrieveDicomResourceHandler.GetFrameAsDicomData", resultByteBuffer.Data, 0, resultByteBuffer.Data.Length);
-        }
-
-        private Stream EncodeDicomFileAsImage(Stream stream, ImageRepresentationModel imageRepresentation, bool thumbnail)
-        {
-            var tempDicomFile = DicomFile.Open(stream);
-
-            // Since requesting to render a multiframe image without specifying a frame is ambiguous, per DICOM spec
-            // we are free to make assumptions here. We will render the first frame by default
-            return ToRenderedMemoryStream(new DicomImage(tempDicomFile.Dataset), imageRepresentation, frame: 0, thumbnail);
         }
 
         private Stream EncodeDicomFileAsDicom(Stream stream, DicomTransferSyntax requestedTransferSyntax)
@@ -265,80 +214,5 @@
                 return resultStream;
             }
         }
-
-        internal MemoryStream ToRenderedMemoryStream(DicomImage dicomImage, ImageRepresentationModel imageRepresentation, int frame = 0, bool thumbnail = false)
-        {
-            EnsureArg.IsNotNull(dicomImage, nameof(dicomImage));
-
-            Bitmap image = null;
-            Bitmap bmpResized = null;
-
-            MemoryStream ms = _recyclableMemoryStreamManager.GetStream();
-            try
-            {
-                image = dicomImage.ToBitmap(frame);
-                var bmp = image;
-
-                if (thumbnail)
-                {
-                    // Scale factor to preserve aspect ratio and fit within the thumbnail square
-                    float scale = Math.Min(
-                        (float)ThumbnailSize.Width / bmp.Width,
-                        (float)ThumbnailSize.Height / bmp.Height);
-                    var w = (int)(bmp.Width * scale);
-                    var h = (int)(bmp.Height * scale);
-
-                    bmpResized = new Bitmap(ThumbnailSize.Width, ThumbnailSize.Height);
-
-                    using (var graphics = Graphics.FromImage(bmpResized))
-                    {
-                        graphics.SmoothingMode = SmoothingMode.AntiAlias;
-                        graphics.CompositingQuality = CompositingQuality.HighSpeed;
-                        graphics.InterpolationMode = InterpolationMode.HighQualityBicubic;
-                        graphics.CompositingMode = CompositingMode.SourceCopy;
-
-                        // Paint the background black
-                        graphics.FillRectangle(
-                            new SolidBrush(Color.Black),
-                            new RectangleF(x: 0, y: 0, ThumbnailSize.Width, ThumbnailSize.Height));
-
-                        // Draw image in the middle
-                        graphics.DrawImage(
-                            bmp,
-                            x: (ThumbnailSize.Width - w) / 2,
-                            y: (ThumbnailSize.Height - h) / 2,
-                            width: w,
-                            height: h);
-
-                        bmp = bmpResized;
-                    }
-                }
-
-                bmp.Save(ms, imageRepresentation.CodecInfo, imageRepresentation.EncoderParameters);
-
-                ms.Seek(0, SeekOrigin.Begin);
-            }
-            catch
-            {
-                // We catch all here because rendering may throw for a variety of reasons.
-                // Most likely, this is a corrupt image or there has been a codec error.
-                // Presently the intention is to return an empty stream
-                // TODO: for future enhancements - put more detailed error analysis here.
-                // If this is an issue to users, maybe return a default placeholder image
-            }
-            finally
-            {
-                image?.Dispose();
-                bmpResized?.Dispose();
-            }
-
-            return ms;
-        }
-
-        private Stream GetFrameAsImage(DicomFile dicomFile, int frame, ImageRepresentationModel imageRepresentation, bool thumbnail)
-        {
-            EnsureArg.IsNotNull(dicomFile, nameof(dicomFile));
-            return ToRenderedMemoryStream(new DicomImage(dicomFile.Dataset), imageRepresentation, frame, thumbnail);
-        }
     }
 }