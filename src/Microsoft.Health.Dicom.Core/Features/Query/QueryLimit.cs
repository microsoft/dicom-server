--- conflicted
+++ resolved
@@ -43,23 +43,10 @@
             DicomTag.SOPInstanceUID,
         };
 
-<<<<<<< HEAD
-        public static readonly HashSet<DicomTag> IndexedWorkItemQueryTags = new HashSet<DicomTag>()
-        {
-            DicomTag.PatientID,
-            DicomTag.PatientName,
-            DicomTag.Procedure​Step​State,
-            DicomTag.Scheduled​Procedure​Step​Start​Date​Time,
-            DicomTag.ReferencedRequestSequence,
-            DicomTag.ScheduledStationNameCodeSequence,
-            DicomTag.ScheduledStationClassCodeSequence,
-            DicomTag.Scheduled​Station​Geographic​Location​Code​Sequence
-=======
         private static readonly HashSet<DicomTag> CoreWorkitemTags = new HashSet<DicomTag>()
         {
             DicomTag.RequestedProcedureID,
             DicomTag.CodeValue
->>>>>>> 4c494185
         };
 
         public static readonly HashSet<DicomTag> CoreTags = new HashSet<DicomTag>(
