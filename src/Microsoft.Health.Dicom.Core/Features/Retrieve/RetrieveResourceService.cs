// -------------------------------------------------------------------------------------------------
// Copyright (c) Microsoft Corporation. All rights reserved.
// Licensed under the MIT License (MIT). See LICENSE in the repo root for license information.
// -------------------------------------------------------------------------------------------------

using System.Collections.Generic;
using System.Globalization;
using System.IO;
using System.Linq;
using System.Runtime.CompilerServices;
using System.Threading;
using System.Threading.Tasks;
using EnsureThat;
using Microsoft.Extensions.Logging;
using Microsoft.Extensions.Options;
using Microsoft.Health.Dicom.Core.Configs;
using Microsoft.Health.Dicom.Core.Exceptions;
using Microsoft.Health.Dicom.Core.Extensions;
using Microsoft.Health.Dicom.Core.Features.Common;
using Microsoft.Health.Dicom.Core.Features.Context;
using Microsoft.Health.Dicom.Core.Features.Model;
using Microsoft.Health.Dicom.Core.Features.Partitioning;
using Microsoft.Health.Dicom.Core.Features.Telemetry;
using Microsoft.Health.Dicom.Core.Messages;
using Microsoft.Health.Dicom.Core.Messages.Retrieve;

namespace Microsoft.Health.Dicom.Core.Features.Retrieve;

public class RetrieveResourceService : IRetrieveResourceService
{
    private readonly IFileStore _blobDataStore;
    private readonly IInstanceStore _instanceStore;
    private readonly ITranscoder _transcoder;
    private readonly IFrameHandler _frameHandler;
    private readonly IAcceptHeaderHandler _acceptHeaderHandler;
    private readonly IDicomRequestContextAccessor _dicomRequestContextAccessor;
    private readonly IMetadataStore _metadataStore;
    private readonly RetrieveConfiguration _retrieveConfiguration;
    private readonly ILogger<RetrieveResourceService> _logger;
    private readonly IInstanceMetadataCache _instanceMetadataCache;
    private readonly IFramesRangeCache _framesRangeCache;
    private readonly RetrieveMeter _retrieveMeter;

    public RetrieveResourceService(
        IInstanceStore instanceStore,
        IFileStore blobDataStore,
        ITranscoder transcoder,
        IFrameHandler frameHandler,
        IAcceptHeaderHandler acceptHeaderHandler,
        IDicomRequestContextAccessor dicomRequestContextAccessor,
        IMetadataStore metadataStore,
        IInstanceMetadataCache instanceMetadataCache,
        IFramesRangeCache framesRangeCache,
        IOptionsSnapshot<RetrieveConfiguration> retrieveConfiguration,
        RetrieveMeter retrieveMeter,
        ILogger<RetrieveResourceService> logger)
    {
        EnsureArg.IsNotNull(instanceStore, nameof(instanceStore));
        EnsureArg.IsNotNull(blobDataStore, nameof(blobDataStore));
        EnsureArg.IsNotNull(transcoder, nameof(transcoder));
        EnsureArg.IsNotNull(frameHandler, nameof(frameHandler));
        EnsureArg.IsNotNull(acceptHeaderHandler, nameof(acceptHeaderHandler));
        EnsureArg.IsNotNull(dicomRequestContextAccessor, nameof(dicomRequestContextAccessor));
        EnsureArg.IsNotNull(metadataStore, nameof(metadataStore));
        EnsureArg.IsNotNull(instanceMetadataCache, nameof(instanceMetadataCache));
        EnsureArg.IsNotNull(framesRangeCache, nameof(framesRangeCache));
        _retrieveMeter = EnsureArg.IsNotNull(retrieveMeter, nameof(retrieveMeter));
        EnsureArg.IsNotNull(logger, nameof(logger));
        EnsureArg.IsNotNull(retrieveConfiguration?.Value, nameof(retrieveConfiguration));

        _instanceStore = instanceStore;
        _blobDataStore = blobDataStore;
        _transcoder = transcoder;
        _frameHandler = frameHandler;
        _acceptHeaderHandler = acceptHeaderHandler;
        _dicomRequestContextAccessor = dicomRequestContextAccessor;
        _metadataStore = metadataStore;
        _retrieveConfiguration = retrieveConfiguration?.Value;
        _logger = logger;
        _instanceMetadataCache = instanceMetadataCache;
        _framesRangeCache = framesRangeCache;
    }

    public async Task<RetrieveResourceResponse> GetInstanceResourceAsync(RetrieveResourceRequest message, CancellationToken cancellationToken)
    {
        EnsureArg.IsNotNull(message, nameof(message));
        var partition = _dicomRequestContextAccessor.RequestContext.GetPartition();

        try
        {
            AcceptHeader validAcceptHeader = _acceptHeaderHandler.GetValidAcceptHeader(
                message.ResourceType,
                message.AcceptHeaders);

            string requestedTransferSyntax = validAcceptHeader.TransferSyntax.Value;
            bool isOriginalTransferSyntaxRequested = DicomTransferSyntaxUids.IsOriginalTransferSyntaxRequested(requestedTransferSyntax);

            if (message.ResourceType == ResourceType.Frames)
            {
                return await GetFrameResourceAsync(
                    message,
                    partition,
                    requestedTransferSyntax,
                    isOriginalTransferSyntaxRequested,
                    validAcceptHeader.MediaType.ToString(),
                    validAcceptHeader.IsSinglePart,
                    cancellationToken);
            }

            // this call throws NotFound when zero instance found
            IEnumerable<InstanceMetadata> retrieveInstances = await _instanceStore.GetInstancesWithProperties(
                message.ResourceType, partition, message.StudyInstanceUid, message.SeriesInstanceUid, message.SopInstanceUid, cancellationToken);
            InstanceMetadata instance = retrieveInstances.First();
            long version = instance.GetVersion(message.IsOriginalVersionRequested);

            bool needsTranscoding = NeedsTranscoding(isOriginalTransferSyntaxRequested, requestedTransferSyntax, instance);

            _dicomRequestContextAccessor.RequestContext.PartCount = retrieveInstances.Count();

            // we will only support retrieving multiple instance if requested in original format, since we can do lazyStreams
            if (retrieveInstances.Count() > 1 && !isOriginalTransferSyntaxRequested)
            {
                throw new NotAcceptableException(
                    string.Format(CultureInfo.CurrentCulture, DicomCoreResource.RetrieveServiceMultiInstanceTranscodingNotSupported, requestedTransferSyntax));
            }

            // transcoding of single instance
            if (needsTranscoding)
            {
<<<<<<< HEAD
                _logger.LogInformation("Transcoding Instance");
                long contentLength = await RetrieveHelpers.CheckFileSize(_blobDataStore, _retrieveConfiguration.MaxDicomFileSize, version, partition, instance.InstanceProperties.FileProperties, false, cancellationToken);
                LogFileSize(contentLength, version, needsTranscoding, instance.InstanceProperties.HasFrameMetadata);
                SetTranscodingBillingProperties(contentLength);
=======
                FileProperties fileProperties = await RetrieveHelpers.CheckFileSize(_blobDataStore, _retrieveConfiguration.MaxDicomFileSize, version, partition, instance.InstanceProperties.FileProperties, false, cancellationToken);
                LogFileSize(fileProperties.ContentLength, version, needsTranscoding, instance.InstanceProperties.HasFrameMetadata);
                SetTranscodingBillingProperties(fileProperties.ContentLength);
>>>>>>> 51c5b738

                using Stream stream = await _blobDataStore.GetFileAsync(version, instance.VersionedInstanceIdentifier.Partition, instance.InstanceProperties.FileProperties, cancellationToken);
                Stream transcodedStream = await _transcoder.TranscodeFileAsync(stream, requestedTransferSyntax);

                IAsyncEnumerable<RetrieveResourceInstance> transcodedEnum =
                    GetTranscodedStreams(
                        isOriginalTransferSyntaxRequested,
                        transcodedStream,
                        instance,
                        requestedTransferSyntax)
                    .ToAsyncEnumerable();

                return new RetrieveResourceResponse(
                    transcodedEnum,
                    validAcceptHeader.MediaType.ToString(),
                    validAcceptHeader.IsSinglePart);
            }

            // no transcoding
            IAsyncEnumerable<RetrieveResourceInstance> responses = GetAsyncEnumerableStreams(retrieveInstances, isOriginalTransferSyntaxRequested, requestedTransferSyntax, message.IsOriginalVersionRequested, version, instance.InstanceProperties.HasFrameMetadata, cancellationToken);
            return new RetrieveResourceResponse(responses, validAcceptHeader.MediaType.ToString(), validAcceptHeader.IsSinglePart);
        }
        catch (DataStoreException e)
        {
            // Log request details associated with exception. Note that the details are not for the store call that failed but for the request only.
            _logger.LogError(e, "Error retrieving dicom resource. StudyInstanceUid: {StudyInstanceUid} SeriesInstanceUid: {SeriesInstanceUid} SopInstanceUid: {SopInstanceUid}", message.StudyInstanceUid, message.SeriesInstanceUid, message.SopInstanceUid);

            throw;
        }
    }

    private async Task<RetrieveResourceResponse> GetFrameResourceAsync(
        RetrieveResourceRequest message,
        Partition partition,
        string requestedTransferSyntax,
        bool isOriginalTransferSyntaxRequested,
        string mediaType,
        bool isSinglePart,
        CancellationToken cancellationToken)
    {

        if (isSinglePart && message.Frames.Count > 1)
        {
            throw new BadRequestException(DicomCoreResource.SinglePartSupportedForSingleFrame);
        }

        _dicomRequestContextAccessor.RequestContext.PartCount = message.Frames.Count;

        // only caching frames which are required to provide all 3 UIDs and more immutable
        InstanceIdentifier instanceIdentifier = new InstanceIdentifier(message.StudyInstanceUid, message.SeriesInstanceUid, message.SopInstanceUid, partition);
        string key = GenerateInstanceCacheKey(instanceIdentifier);
        InstanceMetadata instance = await _instanceMetadataCache.GetAsync(
            key,
            instanceIdentifier,
            GetInstanceMetadata,
            cancellationToken);

        bool needsTranscoding = NeedsTranscoding(isOriginalTransferSyntaxRequested, requestedTransferSyntax, instance);

        // need the entire DicomDataset for transcoding
        if (!needsTranscoding && instance.InstanceProperties.HasFrameMetadata)
        {
            _logger.LogInformation("Executing fast frame get.");

            // To get frame range metadata file, we use the original version of the instance, since we are not changing the pixel data
            // else we use the current version.
            long version = instance.InstanceProperties.OriginalVersion ?? instance.VersionedInstanceIdentifier.Version;

            // get frame range
            IReadOnlyDictionary<int, FrameRange> framesRange = await _framesRangeCache.GetAsync(
                version,
                version,
                _metadataStore.GetInstanceFramesRangeAsync,
                cancellationToken);

            string responseTransferSyntax = GetResponseTransferSyntax(isOriginalTransferSyntaxRequested, requestedTransferSyntax, instance);

            IAsyncEnumerable<RetrieveResourceInstance> fastFrames = GetAsyncEnumerableFastFrameStreams(
                version,
                framesRange,
                message.Frames,
                responseTransferSyntax,
                instance.InstanceProperties.FileProperties,
                cancellationToken);

            return new RetrieveResourceResponse(fastFrames, mediaType, isSinglePart);
        }
        _logger.LogInformation("Downloading the entire instance for frame parsing");

        long contentLength = await RetrieveHelpers.CheckFileSize(_blobDataStore, _retrieveConfiguration.MaxDicomFileSize, instance.VersionedInstanceIdentifier.Version, partition, instance.InstanceProperties.FileProperties, render: false, cancellationToken);
        LogFileSize(contentLength, instance.VersionedInstanceIdentifier.Version, needsTranscoding, instance.InstanceProperties.HasFrameMetadata);

        // eagerly doing getFrames to validate frame numbers are valid before returning a response
        Stream stream = await _blobDataStore.GetFileAsync(instance.VersionedInstanceIdentifier.Version, partition, instance.InstanceProperties.FileProperties, cancellationToken);
        IReadOnlyCollection<Stream> frameStreams = await _frameHandler.GetFramesResourceAsync(
            stream,
            message.Frames,
            isOriginalTransferSyntaxRequested,
            requestedTransferSyntax);

        if (needsTranscoding)
        {
            SetTranscodingBillingProperties(frameStreams.Sum(f => f.Length));
        }

        IAsyncEnumerable<RetrieveResourceInstance> frames = GetAsyncEnumerableFrameStreams(
            frameStreams,
            instance,
            isOriginalTransferSyntaxRequested,
            requestedTransferSyntax);

        return new RetrieveResourceResponse(frames, mediaType, isSinglePart);

    }

    private void LogFileSize(long size, long version, bool needsTranscoding, bool hasFrameMetadata = false)
    {
        _logger.LogInformation(
            "Retrieving Instance for watermark {Watermark} of size {ContentLength}, isTranscoding is {NeedsTranscoding}",
            version, size, needsTranscoding);
        _retrieveMeter.RetrieveInstanceCount.Add(
            size,
            RetrieveMeter.RetrieveInstanceCountTelemetryDimension(isTranscoding: needsTranscoding, hasFrameMetadata: hasFrameMetadata));
    }

    private void SetTranscodingBillingProperties(long bytesTranscoded)
    {
        _dicomRequestContextAccessor.RequestContext.IsTranscodeRequested = true;
        _dicomRequestContextAccessor.RequestContext.BytesTranscoded = bytesTranscoded;
    }

    private static string GetResponseTransferSyntax(bool isOriginalTransferSyntaxRequested, string requestedTransferSyntax, InstanceMetadata instanceMetadata)
    {
        if (isOriginalTransferSyntaxRequested)
        {
            return GetOriginalTransferSyntaxWithBackCompat(requestedTransferSyntax, instanceMetadata);
        }
        return requestedTransferSyntax;
    }

    /// <summary>
    /// Existing dicom files(as of Feb 2022) do not have transferSyntax stored.
    /// Untill we backfill those files, we need this existing buggy fall back code: requestedTransferSyntax can be "*" which is the wrong content-type to return
    /// </summary>
    /// <param name="requestedTransferSyntax"></param>
    /// <param name="instanceMetadata"></param>
    /// <returns></returns>
    private static string GetOriginalTransferSyntaxWithBackCompat(string requestedTransferSyntax, InstanceMetadata instanceMetadata)
    {
        return string.IsNullOrEmpty(instanceMetadata.InstanceProperties.TransferSyntaxUid) ? requestedTransferSyntax : instanceMetadata.InstanceProperties.TransferSyntaxUid;
    }

    private static bool NeedsTranscoding(bool isOriginalTransferSyntaxRequested, string requestedTransferSyntax, InstanceMetadata instanceMetadata)
    {
        if (isOriginalTransferSyntaxRequested)
            return false;

        return !(instanceMetadata.InstanceProperties.TransferSyntaxUid != null
                && DicomTransferSyntaxUids.AreEqual(requestedTransferSyntax, instanceMetadata.InstanceProperties.TransferSyntaxUid));
    }

    private async IAsyncEnumerable<RetrieveResourceInstance> GetAsyncEnumerableStreams(
        IEnumerable<InstanceMetadata> instanceMetadataList,
        bool isOriginalTransferSyntaxRequested,
        string requestedTransferSyntax,
        bool isOriginalVersionRequested,
        long requestedVersion,
        bool hasFrameMetadata,
        [EnumeratorCancellation] CancellationToken cancellationToken)
    {
        long streamTotalLength = 0;
        foreach (var instanceMetadata in instanceMetadataList)
        {
            long version = instanceMetadata.GetVersion(isOriginalVersionRequested);
            long contentLength = await _blobDataStore.GetFilePropertiesContentLengthAsync(version, _dicomRequestContextAccessor.RequestContext.GetPartition(), instanceMetadata.InstanceProperties.FileProperties, cancellationToken);
            Stream stream = await _blobDataStore.GetStreamingFileAsync(version, _dicomRequestContextAccessor.RequestContext.GetPartition(), instanceMetadata.InstanceProperties.FileProperties, cancellationToken);
            streamTotalLength += contentLength;
            yield return
                new RetrieveResourceInstance(
                    stream,
                    GetResponseTransferSyntax(isOriginalTransferSyntaxRequested, requestedTransferSyntax, instanceMetadata),
                    contentLength);
        }
        LogFileSize(streamTotalLength, requestedVersion, needsTranscoding: false, hasFrameMetadata: hasFrameMetadata);
    }

    private static async IAsyncEnumerable<RetrieveResourceInstance> GetAsyncEnumerableFrameStreams(
        IEnumerable<Stream> frameStreams,
        InstanceMetadata instanceMetadata,
        bool isOriginalTransferSyntaxRequested,
        string requestedTransferSyntax)
    {
        // fake await to return AsyncEnumerable and keep the response consistent
        await Task.Run(() => 1);
        // responseTransferSyntax is same for all frames in a instance
        var responseTransferSyntax = GetResponseTransferSyntax(isOriginalTransferSyntaxRequested, requestedTransferSyntax, instanceMetadata);
        foreach (Stream frameStream in frameStreams)
        {
            yield return
                new RetrieveResourceInstance(frameStream, responseTransferSyntax, frameStream.Length);
        }
    }

    private static IEnumerable<RetrieveResourceInstance> GetTranscodedStreams(
        bool isOriginalTransferSyntaxRequested,
        Stream transcodedStream,
        InstanceMetadata instanceMetadata,
        string requestedTransferSyntax)
    {
        yield return new RetrieveResourceInstance(transcodedStream, GetResponseTransferSyntax(isOriginalTransferSyntaxRequested, requestedTransferSyntax, instanceMetadata), transcodedStream.Length);
    }

    private async IAsyncEnumerable<RetrieveResourceInstance> GetAsyncEnumerableFastFrameStreams(
        long version,
        IReadOnlyDictionary<int, FrameRange> framesRange,
        IReadOnlyCollection<int> frames,
        string responseTransferSyntax,
        FileProperties fileProperties,
        [EnumeratorCancellation] CancellationToken cancellationToken)
    {
        long streamTotalLength = 0;
        // eager validation before yield return
        foreach (int frame in frames)
        {
            if (!framesRange.TryGetValue(frame, out FrameRange newFrameRange))
                throw new FrameNotFoundException();
        }

        foreach (int frame in frames)
        {
            FrameRange frameRange = framesRange[frame];
            Stream frameStream = await _blobDataStore.GetFileFrameAsync(version, _dicomRequestContextAccessor.RequestContext.GetPartition(), frameRange, fileProperties, cancellationToken);
            streamTotalLength += frameRange.Length;

            yield return new RetrieveResourceInstance(frameStream, responseTransferSyntax, frameRange.Length);
        }
        LogFileSize(streamTotalLength, version, needsTranscoding: false, hasFrameMetadata: true);
    }

    private static string GenerateInstanceCacheKey(InstanceIdentifier instanceIdentifier)
    {
        return $"{instanceIdentifier.Partition.Key}/{instanceIdentifier.StudyInstanceUid}/{instanceIdentifier.SeriesInstanceUid}/{instanceIdentifier.SopInstanceUid}";
    }

    private async Task<InstanceMetadata> GetInstanceMetadata(InstanceIdentifier instanceIdentifier, CancellationToken cancellationToken)
    {
        var partition = new Partition(instanceIdentifier.Partition.Key, instanceIdentifier.Partition.Name);
        IEnumerable<InstanceMetadata> retrieveInstances = await _instanceStore.GetInstancesWithProperties(
                ResourceType.Instance,
                partition,
                instanceIdentifier.StudyInstanceUid,
                instanceIdentifier.SeriesInstanceUid,
                instanceIdentifier.SopInstanceUid,
                cancellationToken);

        if (!retrieveInstances.Any())
        {
            throw new InstanceNotFoundException();
        }

        return retrieveInstances.First();
    }
}<|MERGE_RESOLUTION|>--- conflicted
+++ resolved
@@ -127,16 +127,10 @@
             // transcoding of single instance
             if (needsTranscoding)
             {
-<<<<<<< HEAD
                 _logger.LogInformation("Transcoding Instance");
                 long contentLength = await RetrieveHelpers.CheckFileSize(_blobDataStore, _retrieveConfiguration.MaxDicomFileSize, version, partition, instance.InstanceProperties.FileProperties, false, cancellationToken);
                 LogFileSize(contentLength, version, needsTranscoding, instance.InstanceProperties.HasFrameMetadata);
                 SetTranscodingBillingProperties(contentLength);
-=======
-                FileProperties fileProperties = await RetrieveHelpers.CheckFileSize(_blobDataStore, _retrieveConfiguration.MaxDicomFileSize, version, partition, instance.InstanceProperties.FileProperties, false, cancellationToken);
-                LogFileSize(fileProperties.ContentLength, version, needsTranscoding, instance.InstanceProperties.HasFrameMetadata);
-                SetTranscodingBillingProperties(fileProperties.ContentLength);
->>>>>>> 51c5b738
 
                 using Stream stream = await _blobDataStore.GetFileAsync(version, instance.VersionedInstanceIdentifier.Partition, instance.InstanceProperties.FileProperties, cancellationToken);
                 Stream transcodedStream = await _transcoder.TranscodeFileAsync(stream, requestedTransferSyntax);
@@ -226,8 +220,8 @@
         }
         _logger.LogInformation("Downloading the entire instance for frame parsing");
 
-        long contentLength = await RetrieveHelpers.CheckFileSize(_blobDataStore, _retrieveConfiguration.MaxDicomFileSize, instance.VersionedInstanceIdentifier.Version, partition, instance.InstanceProperties.FileProperties, render: false, cancellationToken);
-        LogFileSize(contentLength, instance.VersionedInstanceIdentifier.Version, needsTranscoding, instance.InstanceProperties.HasFrameMetadata);
+        FileProperties fileProperties = await RetrieveHelpers.CheckFileSize(_blobDataStore, _retrieveConfiguration.MaxDicomFileSize, instance.VersionedInstanceIdentifier.Version, partition, instance.InstanceProperties.FileProperties, render: false, cancellationToken);
+        LogFileSize(fileProperties.ContentLength, instance.VersionedInstanceIdentifier.Version, needsTranscoding, instance.InstanceProperties.HasFrameMetadata);
 
         // eagerly doing getFrames to validate frame numbers are valid before returning a response
         Stream stream = await _blobDataStore.GetFileAsync(instance.VersionedInstanceIdentifier.Version, partition, instance.InstanceProperties.FileProperties, cancellationToken);
@@ -311,14 +305,14 @@
         foreach (var instanceMetadata in instanceMetadataList)
         {
             long version = instanceMetadata.GetVersion(isOriginalVersionRequested);
-            long contentLength = await _blobDataStore.GetFilePropertiesContentLengthAsync(version, _dicomRequestContextAccessor.RequestContext.GetPartition(), instanceMetadata.InstanceProperties.FileProperties, cancellationToken);
+            FileProperties fileProperties = await _blobDataStore.GetFilePropertiesAsync(version, _dicomRequestContextAccessor.RequestContext.GetPartition(), instanceMetadata.InstanceProperties.FileProperties, cancellationToken);
             Stream stream = await _blobDataStore.GetStreamingFileAsync(version, _dicomRequestContextAccessor.RequestContext.GetPartition(), instanceMetadata.InstanceProperties.FileProperties, cancellationToken);
-            streamTotalLength += contentLength;
+            streamTotalLength += fileProperties.ContentLength;
             yield return
                 new RetrieveResourceInstance(
                     stream,
                     GetResponseTransferSyntax(isOriginalTransferSyntaxRequested, requestedTransferSyntax, instanceMetadata),
-                    contentLength);
+                    fileProperties.ContentLength);
         }
         LogFileSize(streamTotalLength, requestedVersion, needsTranscoding: false, hasFrameMetadata: hasFrameMetadata);
     }
