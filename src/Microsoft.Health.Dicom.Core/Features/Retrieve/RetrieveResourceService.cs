--- conflicted
+++ resolved
@@ -127,12 +127,8 @@
                 FileProperties fileProperties = await RetrieveHelpers.CheckFileSize(_blobDataStore, _retrieveConfiguration.MaxDicomFileSize, version, instance.VersionedInstanceIdentifier.Partition.Name, false, cancellationToken);
                 SetTranscodingBillingProperties(fileProperties.ContentLength);
 
-<<<<<<< HEAD
-                Stream stream = await _blobDataStore.GetFileAsync(version, instance.VersionedInstanceIdentifier.Partition.Name, cancellationToken);
-=======
-                using Stream stream = await _blobDataStore.GetFileAsync(version, instance.VersionedInstanceIdentifier.PartitionName, cancellationToken);
+                using Stream stream = await _blobDataStore.GetFileAsync(version, instance.VersionedInstanceIdentifier.Partition.Name, cancellationToken);
                 Stream transcodedStream = await _transcoder.TranscodeFileAsync(stream, requestedTransferSyntax);
->>>>>>> ec05b14b
 
                 IAsyncEnumerable<RetrieveResourceInstance> transcodedEnum =
                     GetTranscodedStreams(
