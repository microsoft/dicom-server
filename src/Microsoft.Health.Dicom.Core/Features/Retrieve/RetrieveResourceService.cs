--- conflicted
+++ resolved
@@ -218,13 +218,9 @@
             return new RetrieveResourceResponse(fastFrames, mediaType, isSinglePart);
         }
         _logger.LogInformation("Downloading the entire instance for frame parsing");
-<<<<<<< HEAD
-        await RetrieveHelpers.CheckFileSize(_blobDataStore, _retrieveConfiguration.MaxDicomFileSize, instance.VersionedInstanceIdentifier.Version, partition.Name, false, cancellationToken);
-=======
 
         FileProperties fileProperties = await RetrieveHelpers.CheckFileSize(_blobDataStore, _retrieveConfiguration.MaxDicomFileSize, instance.VersionedInstanceIdentifier.Version, partition.Name, false, cancellationToken);
         LogFileSize(fileProperties.ContentLength, instance.VersionedInstanceIdentifier.Version, needsTranscoding, instance.InstanceProperties.HasFrameMetadata);
->>>>>>> 7b348dc8
 
         // eagerly doing getFrames to validate frame numbers are valid before returning a response
         Stream stream = await _blobDataStore.GetFileAsync(instance.VersionedInstanceIdentifier.Version, partition, instance.InstanceProperties.fileProperties, cancellationToken);
