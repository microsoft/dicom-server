// -------------------------------------------------------------------------------------------------
// Copyright (c) Microsoft Corporation. All rights reserved.
// Licensed under the MIT License (MIT). See LICENSE in the repo root for license information.
// -------------------------------------------------------------------------------------------------

using System;
using System.Collections.Generic;
using System.Diagnostics;
using System.IO;
using System.Linq;
using System.Threading;
using System.Threading.Tasks;
using EnsureThat;
using FellowOakDicom;
using FellowOakDicom.Imaging;
using Microsoft.Extensions.Logging;
using Microsoft.Extensions.Options;
using Microsoft.Extensions.Primitives;
using Microsoft.Health.Dicom.Core.Configs;
using Microsoft.Health.Dicom.Core.Exceptions;
using Microsoft.Health.Dicom.Core.Extensions;
using Microsoft.Health.Dicom.Core.Features.Common;
using Microsoft.Health.Dicom.Core.Features.Context;
using Microsoft.Health.Dicom.Core.Features.Model;
using Microsoft.Health.Dicom.Core.Features.Telemetry;
using Microsoft.Health.Dicom.Core.Messages;
using Microsoft.Health.Dicom.Core.Messages.Retrieve;
using Microsoft.Health.Dicom.Core.Web;
using Microsoft.IO;
using SixLabors.ImageSharp;
using SixLabors.ImageSharp.Formats.Jpeg;

namespace Microsoft.Health.Dicom.Core.Features.Retrieve;
public class RetrieveRenderedService : IRetrieveRenderedService
{
    private readonly IFileStore _blobDataStore;
    private readonly IInstanceStore _instanceStore;
    private readonly IDicomRequestContextAccessor _dicomRequestContextAccessor;
    private readonly RetrieveConfiguration _retrieveConfiguration;
    private readonly RecyclableMemoryStreamManager _recyclableMemoryStreamManager;
    private readonly ILogger<RetrieveRenderedService> _logger;
    private readonly RetrieveMeter _retrieveMeter;

    public RetrieveRenderedService(
        IInstanceStore instanceStore,
        IFileStore blobDataStore,
        IDicomRequestContextAccessor dicomRequestContextAccessor,
        IOptionsSnapshot<RetrieveConfiguration> retrieveConfiguration,
        RecyclableMemoryStreamManager recyclableMemoryStreamManager,
        RetrieveMeter retrieveMeter,
        ILogger<RetrieveRenderedService> logger)
    {
        EnsureArg.IsNotNull(instanceStore, nameof(instanceStore));
        EnsureArg.IsNotNull(blobDataStore, nameof(blobDataStore));
        EnsureArg.IsNotNull(dicomRequestContextAccessor, nameof(dicomRequestContextAccessor));
        EnsureArg.IsNotNull(retrieveConfiguration?.Value, nameof(retrieveConfiguration));
        EnsureArg.IsNotNull(recyclableMemoryStreamManager, nameof(recyclableMemoryStreamManager));
        _retrieveMeter = EnsureArg.IsNotNull(retrieveMeter, nameof(retrieveMeter));
        EnsureArg.IsNotNull(logger, nameof(logger));

        _instanceStore = instanceStore;
        _blobDataStore = blobDataStore;
        _dicomRequestContextAccessor = dicomRequestContextAccessor;
        _retrieveConfiguration = retrieveConfiguration?.Value;
        _recyclableMemoryStreamManager = recyclableMemoryStreamManager;
        _logger = logger;
    }

    public async Task<RetrieveRenderedResponse> RetrieveRenderedImageAsync(RetrieveRenderedRequest request, CancellationToken cancellationToken)
    {
        EnsureArg.IsNotNull(request, nameof(request));

        if (request.Quality < 1 || request.Quality > 100)
        {
            throw new BadRequestException(DicomCoreResource.InvalidImageQuality);
        }

        // To keep track of how long render operation is taking
        Stopwatch sw = new Stopwatch();

        var partition = _dicomRequestContextAccessor.RequestContext.GetPartition();
        _dicomRequestContextAccessor.RequestContext.PartCount = 1;
        AcceptHeader returnHeader = GetValidRenderAcceptHeader(request.AcceptHeaders);

        try
        {
            // this call throws NotFound when zero instance found
            InstanceMetadata instance = (await _instanceStore.GetInstancesWithProperties(
                ResourceType.Instance, partition, request.StudyInstanceUid, request.SeriesInstanceUid, request.SopInstanceUid, cancellationToken))[0];

<<<<<<< HEAD
            await RetrieveHelpers.CheckFileSize(_blobDataStore, _retrieveConfiguration.MaxDicomFileSize, instance.VersionedInstanceIdentifier.Version, partition.Name, true, cancellationToken);

            using Stream stream = await _blobDataStore.GetFileAsync(instance.VersionedInstanceIdentifier.Version, instance.VersionedInstanceIdentifier.Partition, instance.InstanceProperties.fileProperties, cancellationToken);
=======
            FileProperties fileProperties = await RetrieveHelpers.CheckFileSize(_blobDataStore, _retrieveConfiguration.MaxDicomFileSize, instance.VersionedInstanceIdentifier.Version, partition.Name, true, cancellationToken);
            _logger.LogInformation(
                "Retrieving rendered Instance for watermark {Watermark} of size {ContentLength}", instance.VersionedInstanceIdentifier.Version, fileProperties.ContentLength);
            _retrieveMeter.RetrieveInstanceCount.Add(
                1,
                RetrieveMeter.RetrieveInstanceCountTelemetryDimension(fileProperties.ContentLength, _retrieveConfiguration.MaxDicomFileSize, isRendered: true));

            using Stream stream = await _blobDataStore.GetFileAsync(instance.VersionedInstanceIdentifier.Version, instance.VersionedInstanceIdentifier.Partition.Name, cancellationToken);
>>>>>>> 7b348dc8
            sw.Start();

            DicomFile dicomFile = await DicomFile.OpenAsync(stream, FileReadOption.ReadLargeOnDemand);
            DicomPixelData dicomPixelData = dicomFile.GetPixelDataAndValidateFrames(new[] { request.FrameNumber });

            Stream resultStream = await ConvertToImage(dicomFile, request.FrameNumber, returnHeader.MediaType.ToString(), request.Quality, cancellationToken);
            string outputContentType = returnHeader.MediaType.ToString();

            sw.Stop();
            _logger.LogInformation("Render from dicom to {OutputContentType}, uncompressed file size was {UncompressedFrameSize}, output frame size is {OutputFrameSize} and took {ElapsedMilliseconds} ms", outputContentType, stream.Length, resultStream.Length, sw.ElapsedMilliseconds);

            _dicomRequestContextAccessor.RequestContext.BytesRendered = resultStream.Length;

            return new RetrieveRenderedResponse(resultStream, resultStream.Length, outputContentType);
        }

        catch (DataStoreException e)
        {
            // Log request details associated with exception. Note that the details are not for the store call that failed but for the request only.
            _logger.LogError(e, "Error retrieving dicom resource to render");
            throw;
        }

    }

    private async Task<Stream> ConvertToImage(DicomFile dicomFile, int frameNumber, string mediaType, int quality, CancellationToken cancellationToken)
    {
        try
        {
            DicomImage dicomImage = new DicomImage(dicomFile.Dataset);
            using var img = dicomImage.RenderImage(frameNumber);
            using var sharpImage = img.AsSharpImage();
            MemoryStream resultStream = _recyclableMemoryStreamManager.GetStream(tag: nameof(ConvertToImage));

            if (mediaType.Equals(KnownContentTypes.ImageJpeg, StringComparison.OrdinalIgnoreCase))
            {
                JpegEncoder jpegEncoder = new JpegEncoder();
                jpegEncoder.Quality = quality;
                await sharpImage.SaveAsJpegAsync(resultStream, jpegEncoder, cancellationToken: cancellationToken);
            }
            else
            {
                await sharpImage.SaveAsPngAsync(resultStream, new SixLabors.ImageSharp.Formats.Png.PngEncoder(), cancellationToken: cancellationToken);
            }

            resultStream.Position = 0;

            return resultStream;
        }
        catch (Exception e)
        {
            _logger.LogError(e, "Error rendering dicom file into {OutputConentType} media type", mediaType);
            throw new DicomImageException();
        }
    }

    private static AcceptHeader GetValidRenderAcceptHeader(IReadOnlyCollection<AcceptHeader> acceptHeaders)
    {
        EnsureArg.IsNotNull(acceptHeaders, nameof(acceptHeaders));

        if (acceptHeaders.Count > 1)
        {
            throw new NotAcceptableException(DicomCoreResource.MultipleAcceptHeadersNotSupported);
        }

        if (acceptHeaders.Count == 1)
        {
            var mediaType = acceptHeaders.First()?.MediaType;

            if (mediaType == null || (!StringSegment.Equals(mediaType.ToString(), KnownContentTypes.ImageJpeg, StringComparison.InvariantCultureIgnoreCase) && !StringSegment.Equals(mediaType.ToString(), KnownContentTypes.ImagePng, StringComparison.InvariantCultureIgnoreCase)))
            {
                throw new NotAcceptableException(DicomCoreResource.NotAcceptableHeaders);
            }

            if (StringSegment.Equals(mediaType.ToString(), KnownContentTypes.ImagePng, StringComparison.InvariantCultureIgnoreCase))
            {
                return new AcceptHeader(KnownContentTypes.ImagePng, PayloadTypes.SinglePart);
            }
        }

        return new AcceptHeader(KnownContentTypes.ImageJpeg, PayloadTypes.SinglePart);
    }
}<|MERGE_RESOLUTION|>--- conflicted
+++ resolved
@@ -88,11 +88,6 @@
             InstanceMetadata instance = (await _instanceStore.GetInstancesWithProperties(
                 ResourceType.Instance, partition, request.StudyInstanceUid, request.SeriesInstanceUid, request.SopInstanceUid, cancellationToken))[0];
 
-<<<<<<< HEAD
-            await RetrieveHelpers.CheckFileSize(_blobDataStore, _retrieveConfiguration.MaxDicomFileSize, instance.VersionedInstanceIdentifier.Version, partition.Name, true, cancellationToken);
-
-            using Stream stream = await _blobDataStore.GetFileAsync(instance.VersionedInstanceIdentifier.Version, instance.VersionedInstanceIdentifier.Partition, instance.InstanceProperties.fileProperties, cancellationToken);
-=======
             FileProperties fileProperties = await RetrieveHelpers.CheckFileSize(_blobDataStore, _retrieveConfiguration.MaxDicomFileSize, instance.VersionedInstanceIdentifier.Version, partition.Name, true, cancellationToken);
             _logger.LogInformation(
                 "Retrieving rendered Instance for watermark {Watermark} of size {ContentLength}", instance.VersionedInstanceIdentifier.Version, fileProperties.ContentLength);
@@ -100,8 +95,7 @@
                 1,
                 RetrieveMeter.RetrieveInstanceCountTelemetryDimension(fileProperties.ContentLength, _retrieveConfiguration.MaxDicomFileSize, isRendered: true));
 
-            using Stream stream = await _blobDataStore.GetFileAsync(instance.VersionedInstanceIdentifier.Version, instance.VersionedInstanceIdentifier.Partition.Name, cancellationToken);
->>>>>>> 7b348dc8
+            using Stream stream = await _blobDataStore.GetFileAsync(instance.VersionedInstanceIdentifier.Version, instance.VersionedInstanceIdentifier.Partition, instance.InstanceProperties.fileProperties, cancellationToken);
             sw.Start();
 
             DicomFile dicomFile = await DicomFile.OpenAsync(stream, FileReadOption.ReadLargeOnDemand);
