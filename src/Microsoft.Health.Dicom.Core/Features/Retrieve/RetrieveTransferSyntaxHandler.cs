﻿// -------------------------------------------------------------------------------------------------
// Copyright (c) Microsoft Corporation. All rights reserved.
// Licensed under the MIT License (MIT). See LICENSE in the repo root for license information.
// -------------------------------------------------------------------------------------------------

using System;
using System.Collections.Generic;
using System.Linq;
using Dicom;
using EnsureThat;
using Microsoft.Health.Dicom.Core.Exceptions;
using Microsoft.Health.Dicom.Core.Messages;
using Microsoft.Health.Dicom.Core.Messages.Retrieve;
using Microsoft.Health.Dicom.Core.Web;

namespace Microsoft.Health.Dicom.Core.Features.Retrieve
{
    public class RetrieveTransferSyntaxHandler : IRetrieveTransferSyntaxHandler
    {
        private static readonly IReadOnlyDictionary<ResourceType, AcceptHeaderDescriptors> AcceptableDescriptors =
        new Dictionary<ResourceType, AcceptHeaderDescriptors>()
        {
                { ResourceType.Study, DescriptorsForGetStudy() },
                { ResourceType.Series, DescriptorsForGetSeries() },
                { ResourceType.Instance, DescriptorsForGetInstance() },
                { ResourceType.Frames, DescriptorsForGetFrame() },
        };

        private readonly IReadOnlyDictionary<ResourceType, AcceptHeaderDescriptors> _acceptableDescriptors;

        public RetrieveTransferSyntaxHandler()
            : this(AcceptableDescriptors)
        {
        }

        public RetrieveTransferSyntaxHandler(IReadOnlyDictionary<ResourceType, AcceptHeaderDescriptors> acceptableDescriptors) => _acceptableDescriptors = acceptableDescriptors;

        public string GetTransferSyntax(ResourceType resourceType, IEnumerable<AcceptHeader> acceptHeaders, out AcceptHeaderDescriptor acceptableHeaderDescriptor)
        {
            EnsureArg.IsNotNull(acceptHeaders, nameof(acceptHeaders));
            AcceptHeaderDescriptors descriptors = _acceptableDescriptors[resourceType];
            acceptableHeaderDescriptor = null;

            // get all accceptable headers and sort by quality (ascendently)
            SortedDictionary<AcceptHeader, string> accepted = new SortedDictionary<AcceptHeader, string>(new AcceptHeaderQualityComparer());
            foreach (AcceptHeader header in acceptHeaders)
            {
                string transfersyntax;
                if (descriptors.TryGetMatchedDescriptor(header, out acceptableHeaderDescriptor, out transfersyntax))
                {
                    accepted.Add(header, transfersyntax);
                }
            }

            if (accepted.Count == 0)
            {
                throw new NotAcceptableException(DicomCoreResource.NotAcceptableHeaders);
            }

            // Last elment has largest quality
            return accepted.Last().Value;
        }

        private static AcceptHeaderDescriptors DescriptorsForGetStudy()
        {
            return new AcceptHeaderDescriptors(
                        new AcceptHeaderDescriptor(
                        payloadType: PayloadTypes.MultipartRelated,
                        mediaType: KnownContentTypes.ApplicationDicom,
                        isTransferSyntaxMandatory: true,
                        transferSyntaxWhenMissing: string.Empty,
                        acceptableTransferSyntaxes: GetAcceptableTransferSyntaxSet(DicomTransferSyntaxUids.Original)));
        }

        private static AcceptHeaderDescriptors DescriptorsForGetSeries()
        {
            return new AcceptHeaderDescriptors(
                        new AcceptHeaderDescriptor(
                        payloadType: PayloadTypes.MultipartRelated,
                        mediaType: KnownContentTypes.ApplicationDicom,
                        isTransferSyntaxMandatory: true,
                        transferSyntaxWhenMissing: string.Empty,
                        acceptableTransferSyntaxes: GetAcceptableTransferSyntaxSet(DicomTransferSyntaxUids.Original)));
        }

        private static AcceptHeaderDescriptors DescriptorsForGetInstance()
        {
            return new AcceptHeaderDescriptors(
                        new AcceptHeaderDescriptor(
                        payloadType: PayloadTypes.SinglePart,
                        mediaType: KnownContentTypes.ApplicationDicom,
                        isTransferSyntaxMandatory: true,
                        transferSyntaxWhenMissing: string.Empty,
                        acceptableTransferSyntaxes: GetAcceptableTransferSyntaxSet(DicomTransferSyntaxUids.Original)));
        }

        private static AcceptHeaderDescriptors DescriptorsForGetFrame()
        {
            return new AcceptHeaderDescriptors(
             new AcceptHeaderDescriptor(
                 payloadType: PayloadTypes.MultipartRelated,
                 mediaType: KnownContentTypes.ApplicationOctetStream,
                 isTransferSyntaxMandatory: false,
                 transferSyntaxWhenMissing: DicomTransferSyntax.ExplicitVRLittleEndian.UID.UID,
                 acceptableTransferSyntaxes: GetAcceptableTransferSyntaxSet(DicomTransferSyntaxUids.Original, DicomTransferSyntax.ExplicitVRLittleEndian.UID.UID)),
             new AcceptHeaderDescriptor(
                 payloadType: PayloadTypes.MultipartRelated,
                 mediaType: KnownContentTypes.ImageJpeg2000,
                 isTransferSyntaxMandatory: false,
                 transferSyntaxWhenMissing: DicomTransferSyntax.JPEG2000Lossless.UID.UID,
                 acceptableTransferSyntaxes: GetAcceptableTransferSyntaxSet(DicomTransferSyntax.JPEG2000Lossless)));
        }

        private static ISet<string> GetAcceptableTransferSyntaxSet(params DicomTransferSyntax[] transferSyntaxes)
        {
            return GetAcceptableTransferSyntaxSet(transferSyntaxes.Select(item => item.UID.UID).ToArray());
        }

        private static ISet<string> GetAcceptableTransferSyntaxSet(params string[] transferSyntaxes)
        {
            return new HashSet<string>(transferSyntaxes, StringComparer.InvariantCultureIgnoreCase);
        }
<<<<<<< HEAD
=======

        public string GetTransferSyntax(ResourceType resourceType, IEnumerable<AcceptHeader> acceptHeaders)
        {
            EnsureArg.IsNotNull(acceptHeaders, nameof(acceptHeaders));

            // TODO: disable multiple accept headers, will fully implement it later (https://microsofthealth.visualstudio.com/Health/_workitems/edit/75782)
            if (acceptHeaders.Count() > 1)
            {
                throw new NotAcceptableException(DicomCoreResource.NotSupportMultipleAcceptHeaders);
            }

            AcceptHeaderDescriptors descriptors = AcceptableDescriptors[resourceType];

            // get all accceptable headers and sort by quality (ascendently)
            SortedDictionary<AcceptHeader, string> accepted = new SortedDictionary<AcceptHeader, string>(new AcceptHeaderQualityComparer());
            foreach (AcceptHeader header in acceptHeaders)
            {
                AcceptHeaderDescriptor acceptableHeaderDescriptor;
                string transfersyntax;
                if (descriptors.TryGetMatchedDescriptor(header, out acceptableHeaderDescriptor, out transfersyntax))
                {
                    accepted.Add(header, transfersyntax);
                }
            }

            if (accepted.Count == 0)
            {
                throw new NotAcceptableException(DicomCoreResource.NotAcceptableHeaders);
            }

            // Last elment has largest quality
            return accepted.Last().Value;
        }
>>>>>>> ba5aea41
    }
}<|MERGE_RESOLUTION|>--- conflicted
+++ resolved
@@ -38,6 +38,13 @@
         public string GetTransferSyntax(ResourceType resourceType, IEnumerable<AcceptHeader> acceptHeaders, out AcceptHeaderDescriptor acceptableHeaderDescriptor)
         {
             EnsureArg.IsNotNull(acceptHeaders, nameof(acceptHeaders));
+
+            // TODO: disable multiple accept headers, will fully implement it later (https://microsofthealth.visualstudio.com/Health/_workitems/edit/75782)
+            if (acceptHeaders.Count() > 1)
+            {
+                throw new NotAcceptableException(DicomCoreResource.NotSupportMultipleAcceptHeaders);
+            }
+
             AcceptHeaderDescriptors descriptors = _acceptableDescriptors[resourceType];
             acceptableHeaderDescriptor = null;
 
@@ -120,41 +127,5 @@
         {
             return new HashSet<string>(transferSyntaxes, StringComparer.InvariantCultureIgnoreCase);
         }
-<<<<<<< HEAD
-=======
-
-        public string GetTransferSyntax(ResourceType resourceType, IEnumerable<AcceptHeader> acceptHeaders)
-        {
-            EnsureArg.IsNotNull(acceptHeaders, nameof(acceptHeaders));
-
-            // TODO: disable multiple accept headers, will fully implement it later (https://microsofthealth.visualstudio.com/Health/_workitems/edit/75782)
-            if (acceptHeaders.Count() > 1)
-            {
-                throw new NotAcceptableException(DicomCoreResource.NotSupportMultipleAcceptHeaders);
-            }
-
-            AcceptHeaderDescriptors descriptors = AcceptableDescriptors[resourceType];
-
-            // get all accceptable headers and sort by quality (ascendently)
-            SortedDictionary<AcceptHeader, string> accepted = new SortedDictionary<AcceptHeader, string>(new AcceptHeaderQualityComparer());
-            foreach (AcceptHeader header in acceptHeaders)
-            {
-                AcceptHeaderDescriptor acceptableHeaderDescriptor;
-                string transfersyntax;
-                if (descriptors.TryGetMatchedDescriptor(header, out acceptableHeaderDescriptor, out transfersyntax))
-                {
-                    accepted.Add(header, transfersyntax);
-                }
-            }
-
-            if (accepted.Count == 0)
-            {
-                throw new NotAcceptableException(DicomCoreResource.NotAcceptableHeaders);
-            }
-
-            // Last elment has largest quality
-            return accepted.Last().Value;
-        }
->>>>>>> ba5aea41
     }
 }