--- conflicted
+++ resolved
@@ -7,17 +7,10 @@
 using System.Threading.Tasks;
 using EnsureThat;
 using MediatR;
-<<<<<<< HEAD
-using Microsoft.Health.Dicom.Core.Exceptions;
-using Microsoft.Health.Dicom.Core.Features.Common;
-using Microsoft.Health.Dicom.Core.Features.Security;
-using Microsoft.Health.Dicom.Core.Features.Security.Authorization;
-=======
 using Microsoft.Health.Core.Features.Security.Authorization;
 using Microsoft.Health.Dicom.Core.Exceptions;
 using Microsoft.Health.Dicom.Core.Features.Common;
 using Microsoft.Health.Dicom.Core.Features.Security;
->>>>>>> 8a1c9bcf
 using Microsoft.Health.Dicom.Core.Messages;
 using Microsoft.Health.Dicom.Core.Messages.Retrieve;
 
@@ -27,13 +20,8 @@
     {
         private readonly IRetrieveResourceService _retrieveResourceService;
 
-<<<<<<< HEAD
-        public RetrieveResourceHandler(IDicomAuthorizationService dicomAuthorizationService, IRetrieveResourceService retrieveResourceService)
-            : base(dicomAuthorizationService)
-=======
         public RetrieveResourceHandler(IAuthorizationService<DataActions> authorizationService, IRetrieveResourceService retrieveResourceService)
             : base(authorizationService)
->>>>>>> 8a1c9bcf
         {
             _retrieveResourceService = EnsureArg.IsNotNull(retrieveResourceService, nameof(retrieveResourceService));
         }
