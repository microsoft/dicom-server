// -------------------------------------------------------------------------------------------------
// Copyright (c) Microsoft Corporation. All rights reserved.
// Licensed under the MIT License (MIT). See LICENSE in the repo root for license information.
// -------------------------------------------------------------------------------------------------

using System.Threading;
using System.Threading.Tasks;
using EnsureThat;
using MediatR;
using Microsoft.Health.Core.Features.Security.Authorization;
using Microsoft.Health.Dicom.Core.Exceptions;
using Microsoft.Health.Dicom.Core.Features.Common;
using Microsoft.Health.Dicom.Core.Features.Security;
using Microsoft.Health.Dicom.Core.Messages.Update;

namespace Microsoft.Health.Dicom.Core.Features.Update;

internal class UpdateInstanceHandler : BaseHandler, IRequestHandler<UpdateInstanceRequest, UpdateInstanceResponse>
{
    private readonly IUpdateInstanceOperationService _updateInstanceOperationService;

<<<<<<< HEAD
    public UpdateInstanceHandler(IAuthorizationService<DataActions> authorizationService, IUpdateInstanceOperationService updateInstanceOperationService)
        : base(authorizationService)
        => _updateInstanceOperationService = EnsureArg.IsNotNull(updateInstanceOperationService, nameof(updateInstanceOperationService));
=======
    public UpdateInstanceHandler(IAuthorizationService<DataActions> authorizationService, IUpdateInstanceOperationService updateOperationInstanceService)
        : base(authorizationService)
        => _updateInstanceOperationService = EnsureArg.IsNotNull(updateOperationInstanceService, nameof(updateOperationInstanceService));
>>>>>>> f9cb0987

    public async Task<UpdateInstanceResponse> Handle(UpdateInstanceRequest request, CancellationToken cancellationToken = default)
    {
        EnsureArg.IsNotNull(request, nameof(request));
        EnsureArg.IsNotNull(request.UpdateSpec, nameof(request.UpdateSpec));

        if (await AuthorizationService.CheckAccess(DataActions.Write, cancellationToken) != DataActions.Write)
            throw new UnauthorizedDicomActionException(DataActions.Write);

<<<<<<< HEAD
        return new UpdateInstanceResponse(await _updateInstanceOperationService.QueueUpdateOperationAsync(request.UpdateSpec, cancellationToken));
=======
        return await _updateInstanceOperationService.QueueUpdateOperationAsync(request.UpdateSpec, cancellationToken);
>>>>>>> f9cb0987
    }
}<|MERGE_RESOLUTION|>--- conflicted
+++ resolved
@@ -19,15 +19,9 @@
 {
     private readonly IUpdateInstanceOperationService _updateInstanceOperationService;
 
-<<<<<<< HEAD
     public UpdateInstanceHandler(IAuthorizationService<DataActions> authorizationService, IUpdateInstanceOperationService updateInstanceOperationService)
         : base(authorizationService)
         => _updateInstanceOperationService = EnsureArg.IsNotNull(updateInstanceOperationService, nameof(updateInstanceOperationService));
-=======
-    public UpdateInstanceHandler(IAuthorizationService<DataActions> authorizationService, IUpdateInstanceOperationService updateOperationInstanceService)
-        : base(authorizationService)
-        => _updateInstanceOperationService = EnsureArg.IsNotNull(updateOperationInstanceService, nameof(updateOperationInstanceService));
->>>>>>> f9cb0987
 
     public async Task<UpdateInstanceResponse> Handle(UpdateInstanceRequest request, CancellationToken cancellationToken = default)
     {
@@ -37,10 +31,6 @@
         if (await AuthorizationService.CheckAccess(DataActions.Write, cancellationToken) != DataActions.Write)
             throw new UnauthorizedDicomActionException(DataActions.Write);
 
-<<<<<<< HEAD
-        return new UpdateInstanceResponse(await _updateInstanceOperationService.QueueUpdateOperationAsync(request.UpdateSpec, cancellationToken));
-=======
         return await _updateInstanceOperationService.QueueUpdateOperationAsync(request.UpdateSpec, cancellationToken);
->>>>>>> f9cb0987
     }
 }