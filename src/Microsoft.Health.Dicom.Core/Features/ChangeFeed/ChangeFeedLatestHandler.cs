--- conflicted
+++ resolved
@@ -7,17 +7,10 @@
 using System.Threading.Tasks;
 using EnsureThat;
 using MediatR;
-<<<<<<< HEAD
-using Microsoft.Health.Dicom.Core.Exceptions;
-using Microsoft.Health.Dicom.Core.Features.Common;
-using Microsoft.Health.Dicom.Core.Features.Security;
-using Microsoft.Health.Dicom.Core.Features.Security.Authorization;
-=======
 using Microsoft.Health.Core.Features.Security.Authorization;
 using Microsoft.Health.Dicom.Core.Exceptions;
 using Microsoft.Health.Dicom.Core.Features.Common;
 using Microsoft.Health.Dicom.Core.Features.Security;
->>>>>>> 8a1c9bcf
 using Microsoft.Health.Dicom.Core.Messages.ChangeFeed;
 
 namespace Microsoft.Health.Dicom.Core.Features.ChangeFeed
@@ -26,13 +19,8 @@
     {
         private readonly IChangeFeedService _changeFeedService;
 
-<<<<<<< HEAD
-        public ChangeFeedLatestHandler(IDicomAuthorizationService dicomAuthorizationService, IChangeFeedService changeFeedService)
-            : base(dicomAuthorizationService)
-=======
         public ChangeFeedLatestHandler(IAuthorizationService<DataActions> authorizationService, IChangeFeedService changeFeedService)
             : base(authorizationService)
->>>>>>> 8a1c9bcf
         {
             _changeFeedService = EnsureArg.IsNotNull(changeFeedService, nameof(changeFeedService));
         }
