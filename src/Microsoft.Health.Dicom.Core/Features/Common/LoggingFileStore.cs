--- conflicted
+++ resolved
@@ -169,11 +169,6 @@
         }
     }
 
-<<<<<<< HEAD
-    public async Task<Stream> GetFileFrameAsync(VersionedInstanceIdentifier versionedInstanceIdentifier, FrameRange range, CancellationToken cancellationToken = default)
-    {
-        return await _fileStore.GetFileFrameAsync(versionedInstanceIdentifier, range, cancellationToken);
-=======
     /// <inheritdoc />
     public async Task CopyFileAsync(VersionedInstanceIdentifier versionedInstanceIdentifier, CancellationToken cancellationToken)
     {
@@ -184,6 +179,10 @@
         await _fileStore.CopyFileAsync(versionedInstanceIdentifier, cancellationToken);
 
         LogOperationSucceededDelegate(_logger, null);
->>>>>>> 6cbbd0bb
+    }
+
+    public async Task<Stream> GetFileFrameAsync(VersionedInstanceIdentifier versionedInstanceIdentifier, FrameRange range, CancellationToken cancellationToken = default)
+    {
+        return await _fileStore.GetFileFrameAsync(versionedInstanceIdentifier, range, cancellationToken);
     }
 }