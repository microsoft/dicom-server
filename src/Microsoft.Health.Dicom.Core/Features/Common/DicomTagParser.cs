﻿// -------------------------------------------------------------------------------------------------
// Copyright (c) Microsoft Corporation. All rights reserved.
// Licensed under the MIT License (MIT). See LICENSE in the repo root for license information.
// -------------------------------------------------------------------------------------------------

using System;
using System.Globalization;
using Dicom;
using EnsureThat;

namespace Microsoft.Health.Dicom.Core.Features.Common
{
    /// <summary>
    /// Provides functionality to parse dicom tag path
    /// </summary>
    public class DicomTagParser : IDicomTagParser
    {
        public bool TryParse(string dicomTagPath, out DicomTag[] dicomTags, bool supportMultiple = false)
        {
            dicomTags = null;
            if (supportMultiple)
            {
                throw new NotImplementedException(DicomCoreResource.SequentialDicomTagsNotSupported);
            }

            if (string.IsNullOrWhiteSpace(dicomTagPath))
            {
                return false;
            }

            // Try Keyword match, returns null if not found
            DicomTag dicomTag = DicomDictionary.Default[dicomTagPath];

            if (dicomTag == null)
            {
                dicomTag = ParseDicomTagNumber(dicomTagPath);
            }

            dicomTags = new DicomTag[] { dicomTag };
            return dicomTag != null;
        }

<<<<<<< HEAD
=======
        public string ParseFormattedTagPath(string dicomTagPath, bool supportMultiple = false)
        {
            EnsureArg.IsNotNull(dicomTagPath, nameof(dicomTagPath));

            if (supportMultiple || dicomTagPath.Contains('.', System.StringComparison.OrdinalIgnoreCase))
            {
                throw new NotImplementedException("Sequential dicom tags are currently not supported.");
            }

            return string.Join(string.Empty, dicomTagPath.Split('.'));
        }

>>>>>>> dae1287a
        private static DicomTag ParseDicomTagNumber(string s)
        {
            if (s.Length < 8)
            {
                return null;
            }

            if (!ushort.TryParse(s.Substring(0, 4), NumberStyles.HexNumber, null, out ushort group))
            {
                return null;
            }

            if (!ushort.TryParse(s.Substring(4, 4), NumberStyles.HexNumber, null, out ushort element))
            {
                return null;
            }

            var dicomTag = new DicomTag(group, element);
            DicomDictionaryEntry knownTag = DicomDictionary.Default[dicomTag];

            // Check if the tag is null or unknown.
            // Tag with odd group is considered as private.
            if (knownTag == null || (!dicomTag.IsPrivate && knownTag == DicomDictionary.UnknownTag))
            {
                return null;
            }

            return dicomTag;
        }
    }
}<|MERGE_RESOLUTION|>--- conflicted
+++ resolved
@@ -40,21 +40,6 @@
             return dicomTag != null;
         }
 
-<<<<<<< HEAD
-=======
-        public string ParseFormattedTagPath(string dicomTagPath, bool supportMultiple = false)
-        {
-            EnsureArg.IsNotNull(dicomTagPath, nameof(dicomTagPath));
-
-            if (supportMultiple || dicomTagPath.Contains('.', System.StringComparison.OrdinalIgnoreCase))
-            {
-                throw new NotImplementedException("Sequential dicom tags are currently not supported.");
-            }
-
-            return string.Join(string.Empty, dicomTagPath.Split('.'));
-        }
-
->>>>>>> dae1287a
         private static DicomTag ParseDicomTagNumber(string s)
         {
             if (s.Length < 8)
