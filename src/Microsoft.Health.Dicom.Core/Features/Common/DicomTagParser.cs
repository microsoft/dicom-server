--- conflicted
+++ resolved
@@ -4,7 +4,6 @@
 // -------------------------------------------------------------------------------------------------
 
 using System;
-using System.Collections.Generic;
 using System.Globalization;
 using System.Linq;
 using FellowOakDicom;
@@ -16,20 +15,25 @@
     /// </summary>
     public class DicomTagParser : IDicomTagParser
     {
-        public bool TryParse(string dicomTagPath, out DicomTag[] dicomTags)
+        public bool TryParse(string dicomTagPath, out DicomTag[] dicomTags, bool supportMultiple = false)
         {
             dicomTags = null;
             if (string.IsNullOrWhiteSpace(dicomTagPath))
-<<<<<<< HEAD
             {
                 return false;
             }
 
-            DicomTag[] tags = ParseTag(dicomTagPath);
+            DicomTag[] tags = dicomTagPath
+                     .Split('.')
+                     .Select(ParseTagFromKeywordOrNumber)
+                     .ToArray();
+
+            if (!supportMultiple && tags.Length > 1)
+            {
+                throw new DicomValidationException(dicomTagPath, DicomVR.SQ, DicomCoreResource.SequentialDicomTagsNotSupported);
+            }
 
             if (tags.Length > 2)
-=======
->>>>>>> 18a7e857
             {
                 throw new DicomValidationException(dicomTagPath, DicomVR.SQ, DicomCoreResource.NestedSequencesNotSupported);
             }
@@ -40,53 +44,9 @@
             return result;
         }
 
-        private static DicomTag[] ParseTag(string dicomTagPath)
-        {
-            var paths = dicomTagPath.Split(".");
-            var dicomTags = new List<DicomTag>();
-
-            foreach (var path in paths)
-            {
-                dicomTags.Add(ParseTagFromKeywordOrNumber(path));
-            }
-
-<<<<<<< HEAD
-            return dicomTags.ToArray();
-        }
-
-        private static DicomTag ParseTagFromKeywordOrNumber(string dicomTagPath)
-        {
-            DicomTag dicomTag = ParseStardandDicomTagKeyword(dicomTagPath);
-=======
-            DicomTag[] tags = dicomTagPath
-                     .Split('.')
-                     .Select(ParseTagFromKeywordOrNumber)
-                     .ToArray();
-
-            if (!supportMultiple && tags.Length > 1)
-            {
-                throw new DicomValidationException(dicomTagPath, DicomVR.SQ, DicomCoreResource.SequentialDicomTagsNotSupported);
-            }
->>>>>>> 18a7e857
-
-            if (tags.Length > 2)
-            {
-                throw new DicomValidationException(dicomTagPath, DicomVR.SQ, DicomCoreResource.NestedSequencesNotSupported);
-            }
-
-<<<<<<< HEAD
-            return dicomTag;
-=======
-            var result = tags.All(x => x != null);
-            dicomTags = result ? tags : null;
-
-            return result;
-        }
-
         private static DicomTag ParseTagFromKeywordOrNumber(string dicomTagPath)
         {
             return ParseStardandDicomTagKeyword(dicomTagPath) ?? ParseDicomTagNumber(dicomTagPath);
->>>>>>> 18a7e857
         }
 
         private static DicomTag ParseStardandDicomTagKeyword(string keyword)
