﻿// -------------------------------------------------------------------------------------------------
// Copyright (c) Microsoft Corporation. All rights reserved.
// Licensed under the MIT License (MIT). See LICENSE in the repo root for license information.
// -------------------------------------------------------------------------------------------------

using System.Threading;
using System.Threading.Tasks;
using Dicom;

namespace Microsoft.Health.Dicom.Core.Features.Common
{
    /// <summary>
    /// Provides functionalities managing the DICOM instance metadata.
    /// </summary>
    public interface IDicomMetadataStore
    {
        /// <summary>
        /// Asynchronously adds a DICOM instance metadata.
        /// </summary>
        /// <param name="dicomDataset">The DICOM instance.</param>
        /// <param name="version">The version.</param>
        /// <param name="cancellationToken">The cancellation token.</param>
        /// <returns>A task that represents the asynchronous add operation.</returns>
        Task AddInstanceMetadataAsync(
            DicomDataset dicomDataset,
            long version,
            CancellationToken cancellationToken = default);

        /// <summary>
        /// Asynchronously gets a DICOM instance metadata.
        /// </summary>
        /// <param name="dicomInstanceIdentifier">The DICOM instance identifier.</param>
        /// <param name="cancellationToken">The cancellation token.</param>
        /// <returns>A task that represents the asynchronous get operation.</returns>
        Task<DicomDataset> GetInstanceMetadataAsync(
            VersionedDicomInstanceIdentifier dicomInstanceIdentifier,
            CancellationToken cancellationToken = default);

<<<<<<< HEAD
        Task DeleteInstanceMetadataIfExistsAsync(DicomInstanceIdentifier dicomInstanceIdentifier, CancellationToken cancellationToken = default);
=======
        /// <summary>
        /// Asynchronously deletes a DICOM instance metadata.
        /// </summary>
        /// <param name="dicomInstanceIdentifier">The DICOM instance identifier.</param>
        /// <param name="cancellationToken">The cancellation token.</param>
        /// <returns>A task that represents the asynchronous delete operation.</returns>
        Task DeleteInstanceMetadataAsync(
            VersionedDicomInstanceIdentifier dicomInstanceIdentifier,
            CancellationToken cancellationToken = default);
>>>>>>> c4db4864
    }
}<|MERGE_RESOLUTION|>--- conflicted
+++ resolved
@@ -36,18 +36,14 @@
             VersionedDicomInstanceIdentifier dicomInstanceIdentifier,
             CancellationToken cancellationToken = default);
 
-<<<<<<< HEAD
-        Task DeleteInstanceMetadataIfExistsAsync(DicomInstanceIdentifier dicomInstanceIdentifier, CancellationToken cancellationToken = default);
-=======
         /// <summary>
         /// Asynchronously deletes a DICOM instance metadata.
         /// </summary>
         /// <param name="dicomInstanceIdentifier">The DICOM instance identifier.</param>
         /// <param name="cancellationToken">The cancellation token.</param>
         /// <returns>A task that represents the asynchronous delete operation.</returns>
-        Task DeleteInstanceMetadataAsync(
+        Task DeleteInstanceMetadataIfExistsAsync(
             VersionedDicomInstanceIdentifier dicomInstanceIdentifier,
             CancellationToken cancellationToken = default);
->>>>>>> c4db4864
     }
 }