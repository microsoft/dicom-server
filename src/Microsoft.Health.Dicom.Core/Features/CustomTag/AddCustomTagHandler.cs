﻿// -------------------------------------------------------------------------------------------------
// Copyright (c) Microsoft Corporation. All rights reserved.
// Licensed under the MIT License (MIT). See LICENSE in the repo root for license information.
// -------------------------------------------------------------------------------------------------

using System.Threading;
using System.Threading.Tasks;
using EnsureThat;
using MediatR;
using Microsoft.Health.Dicom.Core.Exceptions;
using Microsoft.Health.Dicom.Core.Features.Common;
using Microsoft.Health.Dicom.Core.Features.Security;
using Microsoft.Health.Dicom.Core.Features.Security.Authorization;
using Microsoft.Health.Dicom.Core.Messages.CustomTag;

namespace Microsoft.Health.Dicom.Core.Features.CustomTag
{
    public class AddCustomTagHandler : BaseHandler, IRequestHandler<AddCustomTagRequest, AddCustomTagResponse>
    {
        private readonly IAddCustomTagService _addCustomTagService;

        public AddCustomTagHandler(IDicomAuthorizationService dicomAuthorizationService, IAddCustomTagService addCustomTagService)
            : base(dicomAuthorizationService)
        {
            EnsureArg.IsNotNull(addCustomTagService, nameof(addCustomTagService));
            _addCustomTagService = addCustomTagService;
        }

        public async Task<AddCustomTagResponse> Handle(AddCustomTagRequest request, CancellationToken cancellationToken)
        {
<<<<<<< HEAD
=======
            EnsureArg.IsNotNull(request, nameof(request));

>>>>>>> dae1287a
            if (await AuthorizationService.CheckAccess(DataActions.Write, cancellationToken) != DataActions.Write)
            {
                throw new UnauthorizedDicomActionException(DataActions.Write);
            }

            return await _addCustomTagService.AddCustomTagAsync(request.CustomTags, cancellationToken);
        }
    }
}<|MERGE_RESOLUTION|>--- conflicted
+++ resolved
@@ -28,11 +28,8 @@
 
         public async Task<AddCustomTagResponse> Handle(AddCustomTagRequest request, CancellationToken cancellationToken)
         {
-<<<<<<< HEAD
-=======
             EnsureArg.IsNotNull(request, nameof(request));
 
->>>>>>> dae1287a
             if (await AuthorizationService.CheckAccess(DataActions.Write, cancellationToken) != DataActions.Write)
             {
                 throw new UnauthorizedDicomActionException(DataActions.Write);
