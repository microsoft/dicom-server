﻿// -------------------------------------------------------------------------------------------------
// Copyright (c) Microsoft Corporation. All rights reserved.
// Licensed under the MIT License (MIT). See LICENSE in the repo root for license information.
// -------------------------------------------------------------------------------------------------

using System;
using System.ComponentModel.DataAnnotations;
using System.Threading;
using System.Threading.Tasks;
using Microsoft.Extensions.Configuration;
using Microsoft.Health.Dicom.Core.Models.Export;

namespace Microsoft.Health.Dicom.Core.Features.Export;

/// <summary>
/// Represents a provider of <see cref="IExportSink"/> instances indicated by the value
/// of the <see cref="Type"/> property.
/// </summary>
public interface IExportSinkProvider
{
    /// <summary>
    /// Gets the type of the sink produced by this provider.
    /// </summary>
    /// <value>A value that represents the type of associated <see cref="IExportSink"/> instances.</value>
    ExportDestinationType Type { get; }

    /// <summary>
    /// Asynchronously creates a new instance of the <see cref="IExportSink"/> interface whose implementation
    /// is based on the value of the <see cref="Type"/> property.
    /// </summary>
    /// <param name="provider">An <see cref="IServiceProvider"/> to retrieve additional dependencies.</param>
    /// <param name="config">The sink-specific configuration.</param>
    /// <param name="operationId">The ID for the export operation.</param>
    /// <param name="cancellationToken">
    /// The token to monitor for cancellation requests. The default value is <see cref="CancellationToken.None"/>.
    /// </param>
    /// <returns>
    /// A task representing the <see cref="ValidateAsync"/> operation.
    /// The value of its <see cref="Task{TResult}.Result"/> property is the corresponding
    /// instance of the <see cref="IExportSink"/> interface.
    /// </returns>
    /// <exception cref="ArgumentNullException">
    /// <paramref name="provider"/> or <paramref name="config"/> is <see langword="null"/>.
    /// </exception>
    /// <exception cref="OperationCanceledException">The <paramref name="cancellationToken"/> was canceled.</exception>
<<<<<<< HEAD
    Task<IExportSink> CreateSinkAsync(IServiceProvider provider, IConfiguration config, Guid operationId, CancellationToken cancellationToken = default);
=======
    Task<IExportSink> CreateAsync(IServiceProvider provider, IConfiguration config, Guid operationId, CancellationToken cancellationToken = default);
>>>>>>> ba3a2424

    /// <summary>
    /// Asynchronously ensures that the given <paramref name="config"/> can be used to create a valid sink.
    /// </summary>
    /// <remarks>
    /// Based on the implementation, this method may also modify the values of the <paramref name="config"/>.
    /// For example, it may help provide sink-specific security measures for sensitive settings.
    /// </remarks>
    /// <param name="config">The sink-specific configuration.</param>
    /// <param name="operationId">The ID for the export operation.</param>
    /// <param name="cancellationToken">
    /// The token to monitor for cancellation requests. The default value is <see cref="CancellationToken.None"/>.
    /// </param>
    /// <returns>
    /// A task representing the <see cref="ValidateAsync"/> operation.
    /// The value of its <see cref="Task{TResult}.Result"/> property is the validated <paramref name="config"/>.
    /// </returns>
    /// <exception cref="ArgumentNullException"><paramref name="config"/> is <see langword="null"/>.</exception>
    /// <exception cref="OperationCanceledException">The <paramref name="cancellationToken"/> was canceled.</exception>
    /// <exception cref="ValidationException">There were one or more problems with the <paramref name="config"/>.</exception>
    Task<IConfiguration> ValidateAsync(IConfiguration config, Guid operationId, CancellationToken cancellationToken = default);
}<|MERGE_RESOLUTION|>--- conflicted
+++ resolved
@@ -43,11 +43,7 @@
     /// <paramref name="provider"/> or <paramref name="config"/> is <see langword="null"/>.
     /// </exception>
     /// <exception cref="OperationCanceledException">The <paramref name="cancellationToken"/> was canceled.</exception>
-<<<<<<< HEAD
-    Task<IExportSink> CreateSinkAsync(IServiceProvider provider, IConfiguration config, Guid operationId, CancellationToken cancellationToken = default);
-=======
     Task<IExportSink> CreateAsync(IServiceProvider provider, IConfiguration config, Guid operationId, CancellationToken cancellationToken = default);
->>>>>>> ba3a2424
 
     /// <summary>
     /// Asynchronously ensures that the given <paramref name="config"/> can be used to create a valid sink.
