--- conflicted
+++ resolved
@@ -60,15 +60,9 @@
     /// There is no provider configured for the value of the <see cref="TypedConfiguration{T}.Type"/> property.
     /// </exception>
     /// <exception cref="OperationCanceledException">The <paramref name="cancellationToken"/> was canceled.</exception>
-<<<<<<< HEAD
-    public Task<IExportSink> CreateSinkAsync(TypedConfiguration<ExportDestinationType> destination, Guid operationId, CancellationToken cancellationToken = default)
-        => GetProvider(EnsureArg.IsNotNull(destination, nameof(destination)).Type)
-            .CreateSinkAsync(_serviceProvider, destination.Configuration, operationId, cancellationToken);
-=======
     public Task<IExportSink> CreateAsync(TypedConfiguration<ExportDestinationType> destination, Guid operationId, CancellationToken cancellationToken = default)
         => GetProvider(EnsureArg.IsNotNull(destination, nameof(destination)).Type)
             .CreateAsync(_serviceProvider, destination.Configuration, operationId, cancellationToken);
->>>>>>> ba3a2424
 
     /// <summary>
     /// Asynchronously ensures that the given configuration can be used to create a valid sink.
