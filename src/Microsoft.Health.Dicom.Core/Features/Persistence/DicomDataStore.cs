﻿// -------------------------------------------------------------------------------------------------
// Copyright (c) Microsoft Corporation. All rights reserved.
// Licensed under the MIT License (MIT). See LICENSE in the repo root for license information.
// -------------------------------------------------------------------------------------------------

<<<<<<< HEAD
using System.Linq;
=======
using System.IO;
>>>>>>> afabed68
using System.Threading;
using System.Threading.Tasks;
using EnsureThat;
using Microsoft.Extensions.Logging;
using Microsoft.Health.Dicom.Core.Features.Persistence.Store;

namespace Microsoft.Health.Dicom.Core.Features.Persistence
{
    public class DicomDataStore
    {
        private readonly ILogger<DicomDataStore> _logger;
        private readonly IDicomBlobDataStore _dicomBlobDataStore;
        private readonly IDicomMetadataStore _dicomMetadataStore;
        private readonly IDicomInstanceMetadataStore _dicomInstanceMetadataStore;
        private readonly IDicomIndexDataStore _dicomIndexDataStore;

        public DicomDataStore(
            ILogger<DicomDataStore> logger,
            IDicomBlobDataStore dicomBlobDataStore,
            IDicomMetadataStore dicomMetadataStore,
            IDicomInstanceMetadataStore dicomInstanceMetadataStore,
            IDicomIndexDataStore dicomIndexDataStore)
        {
            EnsureArg.IsNotNull(logger, nameof(logger));
            EnsureArg.IsNotNull(dicomBlobDataStore, nameof(dicomBlobDataStore));
            EnsureArg.IsNotNull(dicomMetadataStore, nameof(dicomMetadataStore));
            EnsureArg.IsNotNull(dicomInstanceMetadataStore, nameof(dicomInstanceMetadataStore));

            _logger = logger;
            _dicomBlobDataStore = dicomBlobDataStore;
            _dicomMetadataStore = dicomMetadataStore;
            _dicomInstanceMetadataStore = dicomInstanceMetadataStore;
            _dicomIndexDataStore = dicomIndexDataStore;
        }

        public StoreTransaction BeginStoreTransaction()
        {
            return new StoreTransaction(_dicomBlobDataStore, _dicomMetadataStore, _dicomInstanceMetadataStore, _dicomIndexDataStore);
        }

<<<<<<< HEAD
        public async Task DeleteStudyAsync(string studyInstanceUID, CancellationToken cancellationToken)
        {
            var deletedInstances = (await _dicomIndexDataStore.DeleteStudyIndexAsync(studyInstanceUID, cancellationToken)).ToArray();
            await _dicomMetadataStore.DeleteStudyAsync(studyInstanceUID);

            await DeleteInstanceMetadataAndBlobsAsync(deletedInstances);
        }

        public async Task DeleteSeriesAsync(string studyInstanceUID, string seriesInstanceUID, CancellationToken cancellationToken)
        {
            var deletedInstances = (await _dicomIndexDataStore.DeleteSeriesIndexAsync(studyInstanceUID, seriesInstanceUID, cancellationToken)).ToArray();
            await _dicomMetadataStore.DeleteSeriesAsync(studyInstanceUID, seriesInstanceUID);

            await DeleteInstanceMetadataAndBlobsAsync(deletedInstances);
        }

        public async Task DeleteInstanceAsync(string studyInstanceUID, string seriesInstanceUID, string sopInstanceUID, CancellationToken cancellationToken)
        {
            var dicomInstance = new DicomInstance(studyInstanceUID, seriesInstanceUID, sopInstanceUID);
            await _dicomIndexDataStore.DeleteInstanceIndexAsync(studyInstanceUID, seriesInstanceUID, sopInstanceUID, cancellationToken);
            await _dicomMetadataStore.DeleteInstanceAsync(studyInstanceUID, seriesInstanceUID, sopInstanceUID);

            await DeleteInstanceMetadataAndBlobsAsync(dicomInstance);
        }

        public async Task DeleteInstanceMetadataAndBlobsAsync(params DicomInstance[] instances)
        {
            await Task.WhenAll(instances.Select(x => _dicomInstanceMetadataStore.DeleteInstanceMetadataAsync(x)));
            await Task.WhenAll(instances.Select(x => _dicomBlobDataStore.DeleteFileIfExistsAsync(StoreTransaction.GetBlobStorageName(x))));
=======
        public async Task<Stream> GetDicomDataStreamAsync(DicomInstance dicomInstance, CancellationToken cancellationToken = default)
        {
            var storageName = StoreTransaction.GetBlobStorageName(dicomInstance);
            return await _dicomBlobDataStore.GetFileAsStreamAsync(storageName, cancellationToken);
>>>>>>> afabed68
        }
    }
}<|MERGE_RESOLUTION|>--- conflicted
+++ resolved
@@ -3,11 +3,8 @@
 // Licensed under the MIT License (MIT). See LICENSE in the repo root for license information.
 // -------------------------------------------------------------------------------------------------
 
-<<<<<<< HEAD
+using System.IO;
 using System.Linq;
-=======
-using System.IO;
->>>>>>> afabed68
 using System.Threading;
 using System.Threading.Tasks;
 using EnsureThat;
@@ -45,10 +42,16 @@
 
         public StoreTransaction BeginStoreTransaction()
         {
+            _logger.LogDebug("Starting a new store transaction.");
             return new StoreTransaction(_dicomBlobDataStore, _dicomMetadataStore, _dicomInstanceMetadataStore, _dicomIndexDataStore);
         }
 
-<<<<<<< HEAD
+        public async Task<Stream> GetDicomDataStreamAsync(DicomInstance dicomInstance, CancellationToken cancellationToken = default)
+        {
+            var storageName = StoreTransaction.GetBlobStorageName(dicomInstance);
+            return await _dicomBlobDataStore.GetFileAsStreamAsync(storageName, cancellationToken);
+        }
+
         public async Task DeleteStudyAsync(string studyInstanceUID, CancellationToken cancellationToken)
         {
             var deletedInstances = (await _dicomIndexDataStore.DeleteStudyIndexAsync(studyInstanceUID, cancellationToken)).ToArray();
@@ -78,12 +81,6 @@
         {
             await Task.WhenAll(instances.Select(x => _dicomInstanceMetadataStore.DeleteInstanceMetadataAsync(x)));
             await Task.WhenAll(instances.Select(x => _dicomBlobDataStore.DeleteFileIfExistsAsync(StoreTransaction.GetBlobStorageName(x))));
-=======
-        public async Task<Stream> GetDicomDataStreamAsync(DicomInstance dicomInstance, CancellationToken cancellationToken = default)
-        {
-            var storageName = StoreTransaction.GetBlobStorageName(dicomInstance);
-            return await _dicomBlobDataStore.GetFileAsStreamAsync(storageName, cancellationToken);
->>>>>>> afabed68
         }
     }
 }