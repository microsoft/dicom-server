--- conflicted
+++ resolved
@@ -12,11 +12,7 @@
     /// </summary>
     public class ExtendedQueryTagStoreEntry : ExtendedQueryTagEntry
     {
-<<<<<<< HEAD
         public ExtendedQueryTagStoreEntry(int key, string path, string vr, string privateCreator, QueryTagLevel level, ExtendedQueryTagStatus status, QueryTagQueryStatus queryStatus, int errorCount)
-=======
-        public ExtendedQueryTagStoreEntry(int key, string path, string vr, string privateCreator, QueryTagLevel level, ExtendedQueryTagStatus status, QueryStatus queryStatus)
->>>>>>> 5f250579
         {
             Key = key;
             Path = EnsureArg.IsNotNullOrWhiteSpace(path);
@@ -25,10 +21,7 @@
             Level = EnsureArg.EnumIsDefined(level);
             Status = EnsureArg.EnumIsDefined(status);
             QueryStatus = EnsureArg.EnumIsDefined(queryStatus);
-<<<<<<< HEAD
             ErrorCount = EnsureArg.IsGte(errorCount, 0, nameof(errorCount));
-=======
->>>>>>> 5f250579
         }
 
         /// <summary>
@@ -49,16 +42,12 @@
         /// <summary>
         /// Query status of this tag.
         /// </summary>
-<<<<<<< HEAD
-        public QueryTagQueryStatus QueryStatus { get; }
+        public QueryStatus QueryStatus { get; }
 
         /// <summary>
         /// Error count on this tag.
         /// </summary>
         public int ErrorCount { get; }
-=======
-        public QueryStatus QueryStatus { get; }
->>>>>>> 5f250579
 
         /// <summary>
         /// Convert to  <see cref="GetExtendedQueryTagEntry"/>.
