﻿// -------------------------------------------------------------------------------------------------
// Copyright (c) Microsoft Corporation. All rights reserved.
// Licensed under the MIT License (MIT). See LICENSE in the repo root for license information.
// -------------------------------------------------------------------------------------------------

using System.Collections.Generic;
using System.Linq;
using System.Threading;
using System.Threading.Tasks;
using EnsureThat;
using Microsoft.Extensions.Options;
using Microsoft.Health.Dicom.Core.Configs;
using Microsoft.Health.Dicom.Core.Extensions;
using Microsoft.Health.Dicom.Core.Features.Operations;
using Microsoft.Health.Dicom.Core.Features.Routing;
using Microsoft.Health.Dicom.Core.Messages.ExtendedQueryTag;
using Microsoft.Health.Dicom.Core.Models.Operations;

namespace Microsoft.Health.Dicom.Core.Features.ExtendedQueryTag
{
    public class AddExtendedQueryTagService : IAddExtendedQueryTagService
    {
        private readonly IExtendedQueryTagStore _extendedQueryTagStore;
        private readonly IDicomOperationsClient _client;
        private readonly IExtendedQueryTagEntryValidator _extendedQueryTagEntryValidator;
        private readonly IUrlResolver _uriResolver;
        private readonly int _maxAllowedCount;

        public AddExtendedQueryTagService(
            IExtendedQueryTagStore extendedQueryTagStore,
            IDicomOperationsClient client,
            IExtendedQueryTagEntryValidator extendedQueryTagEntryValidator,
            IUrlResolver uriResolver,
            IOptions<ExtendedQueryTagConfiguration> extendedQueryTagConfiguration)
        {
            EnsureArg.IsNotNull(extendedQueryTagStore, nameof(extendedQueryTagStore));
            EnsureArg.IsNotNull(client, nameof(client));
            EnsureArg.IsNotNull(extendedQueryTagEntryValidator, nameof(extendedQueryTagEntryValidator));
            EnsureArg.IsNotNull(uriResolver, nameof(uriResolver));
            EnsureArg.IsNotNull(extendedQueryTagConfiguration?.Value, nameof(extendedQueryTagConfiguration));

            _extendedQueryTagStore = extendedQueryTagStore;
            _client = client;
            _extendedQueryTagEntryValidator = extendedQueryTagEntryValidator;
            _uriResolver = uriResolver;
            _maxAllowedCount = extendedQueryTagConfiguration.Value.MaxAllowedCount;
        }

        public async Task<AddExtendedQueryTagResponse> AddExtendedQueryTagsAsync(
            IEnumerable<AddExtendedQueryTagEntry> extendedQueryTags,
            CancellationToken cancellationToken = default)
        {
            _extendedQueryTagEntryValidator.ValidateExtendedQueryTags(extendedQueryTags);
            var normalized = extendedQueryTags
                .Select(item => item.Normalize())
                .ToList();

            // TODO: Handle tags that have already been added
<<<<<<< HEAD
            // Add the extended query tags to the DB
            IExtendedQueryTagStore extendedQueryTagStore = await _extendedQueryTagStoreFactory.GetInstanceAsync(cancellationToken);
            IReadOnlyList<int> addedKeys = await extendedQueryTagStore.AddExtendedQueryTagsAsync(
                normalized,
                _maxAllowedCount,
                ready: false,
                cancellationToken: cancellationToken);
=======
            IReadOnlyList<int> keys = await _extendedQueryTagStore.AddExtendedQueryTagsAsync(normalized, _maxAllowedCount, ready: false, cancellationToken: cancellationToken);
            string operationId = await _client.StartQueryTagIndexingAsync(keys, cancellationToken);
>>>>>>> 5ec5c4bc

            // Start re-indexing
            string operationId = await _client.StartQueryTagIndexingAsync(addedKeys, cancellationToken);
            return new AddExtendedQueryTagResponse(new OperationReference(operationId, _uriResolver.ResolveOperationStatusUri(operationId)));
        }
    }
}<|MERGE_RESOLUTION|>--- conflicted
+++ resolved
@@ -55,19 +55,12 @@
                 .Select(item => item.Normalize())
                 .ToList();
 
-            // TODO: Handle tags that have already been added
-<<<<<<< HEAD
             // Add the extended query tags to the DB
-            IExtendedQueryTagStore extendedQueryTagStore = await _extendedQueryTagStoreFactory.GetInstanceAsync(cancellationToken);
-            IReadOnlyList<int> addedKeys = await extendedQueryTagStore.AddExtendedQueryTagsAsync(
+            IReadOnlyList<int> addedKeys = await _extendedQueryTagStore.AddExtendedQueryTagsAsync(
                 normalized,
                 _maxAllowedCount,
                 ready: false,
                 cancellationToken: cancellationToken);
-=======
-            IReadOnlyList<int> keys = await _extendedQueryTagStore.AddExtendedQueryTagsAsync(normalized, _maxAllowedCount, ready: false, cancellationToken: cancellationToken);
-            string operationId = await _client.StartQueryTagIndexingAsync(keys, cancellationToken);
->>>>>>> 5ec5c4bc
 
             // Start re-indexing
             string operationId = await _client.StartQueryTagIndexingAsync(addedKeys, cancellationToken);
