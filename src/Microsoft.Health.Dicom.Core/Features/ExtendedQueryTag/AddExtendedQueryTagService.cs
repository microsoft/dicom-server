﻿// -------------------------------------------------------------------------------------------------
// Copyright (c) Microsoft Corporation. All rights reserved.
// Licensed under the MIT License (MIT). See LICENSE in the repo root for license information.
// -------------------------------------------------------------------------------------------------
using System;
using System.Collections.Generic;
using System.Linq;
using System.Threading;
using System.Threading.Tasks;
using EnsureThat;
using Microsoft.Extensions.Options;
using Microsoft.Health.Dicom.Core.Configs;
using Microsoft.Health.Dicom.Core.Extensions;
using Microsoft.Health.Dicom.Core.Features.Common;
using Microsoft.Health.Dicom.Core.Messages.ExtendedQueryTag;

namespace Microsoft.Health.Dicom.Core.Features.ExtendedQueryTag
{
    public class AddExtendedQueryTagService : IAddExtendedQueryTagService
    {
        private readonly IStoreFactory<IExtendedQueryTagStore> _extendedQueryTagStoreFactory;
        private readonly IExtendedQueryTagEntryValidator _extendedQueryTagEntryValidator;
        private readonly int _maxAllowedCount;

        public AddExtendedQueryTagService(
            IStoreFactory<IExtendedQueryTagStore> extendedQueryTagStoreFactory,
            IExtendedQueryTagEntryValidator extendedQueryTagEntryValidator,
            IOptions<ExtendedQueryTagConfiguration> extendedQueryTagConfiguration)
        {
            EnsureArg.IsNotNull(extendedQueryTagStoreFactory, nameof(extendedQueryTagStoreFactory));
            EnsureArg.IsNotNull(extendedQueryTagEntryValidator, nameof(extendedQueryTagEntryValidator));
            EnsureArg.IsNotNull(extendedQueryTagConfiguration?.Value, nameof(extendedQueryTagConfiguration));

            _extendedQueryTagStoreFactory = extendedQueryTagStoreFactory;
            _extendedQueryTagEntryValidator = extendedQueryTagEntryValidator;
            _maxAllowedCount = extendedQueryTagConfiguration.Value.MaxAllowedCount;
        }

        public async Task<AddExtendedQueryTagResponse> AddExtendedQueryTagAsync(IEnumerable<AddExtendedQueryTagEntry> extendedQueryTags, CancellationToken cancellationToken)
        {
            _extendedQueryTagEntryValidator.ValidateExtendedQueryTags(extendedQueryTags);

            IEnumerable<AddExtendedQueryTagEntry> result = extendedQueryTags.Select(item => item.Normalize());

<<<<<<< HEAD
            await _extendedQueryTagStoreFactory.GetInstance().AddExtendedQueryTagsAsync(result, _maxAllowedCount, cancellationToken);
=======
            IExtendedQueryTagStore extendedQueryTagStore = await _extendedQueryTagStoreFactory.GetInstanceAsync(cancellationToken);
            await extendedQueryTagStore.AddExtendedQueryTagsAsync(result, _maxAllowedCount, cancellationToken);
>>>>>>> 7570701b

            // Current solution is synchronous, no job uri is generated, so always return blank response.
            return new AddExtendedQueryTagResponse();
        }
    }
}<|MERGE_RESOLUTION|>--- conflicted
+++ resolved
@@ -42,12 +42,8 @@
 
             IEnumerable<AddExtendedQueryTagEntry> result = extendedQueryTags.Select(item => item.Normalize());
 
-<<<<<<< HEAD
-            await _extendedQueryTagStoreFactory.GetInstance().AddExtendedQueryTagsAsync(result, _maxAllowedCount, cancellationToken);
-=======
             IExtendedQueryTagStore extendedQueryTagStore = await _extendedQueryTagStoreFactory.GetInstanceAsync(cancellationToken);
             await extendedQueryTagStore.AddExtendedQueryTagsAsync(result, _maxAllowedCount, cancellationToken);
->>>>>>> 7570701b
 
             // Current solution is synchronous, no job uri is generated, so always return blank response.
             return new AddExtendedQueryTagResponse();
