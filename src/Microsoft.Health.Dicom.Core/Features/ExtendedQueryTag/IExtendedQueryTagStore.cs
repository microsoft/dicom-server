﻿// -------------------------------------------------------------------------------------------------
// Copyright (c) Microsoft Corporation. All rights reserved.
// Licensed under the MIT License (MIT). See LICENSE in the repo root for license information.
// -------------------------------------------------------------------------------------------------

using System;
using System.Collections.Generic;
using System.Threading;
using System.Threading.Tasks;

namespace Microsoft.Health.Dicom.Core.Features.ExtendedQueryTag
{
    /// <summary>
    /// The store saving extended query tags.
    /// </summary>
    public interface IExtendedQueryTagStore
    {
        /// <summary>
        /// Asynchronously adds the extended query tags into the store if they are not present.
        /// </summary>
        /// <param name="extendedQueryTagEntries">The extended query tag entries.</param>
        /// <param name="maxAllowedCount">The max allowed count.</param>
        /// <param name="ready">Optionally indicates whether the <paramref name="extendedQueryTagEntries"/> have been fully indexed.</param>
        /// <param name="cancellationToken">
        /// The token to monitor for cancellation requests. The default value is <see cref="CancellationToken.None"/>.
        /// </param>
        /// <returns>
        /// A task representing the asynchronous add operation. The value of its <see cref="Task{TResult}.Result"/>
        /// property contains the added extended query tags.
        /// </returns>
        /// <exception cref="OperationCanceledException">The <paramref name="cancellationToken"/> was canceled.</exception>
        Task<IReadOnlyList<ExtendedQueryTagStoreEntry>> AddExtendedQueryTagsAsync(
            IEnumerable<AddExtendedQueryTagEntry> extendedQueryTagEntries,
            int maxAllowedCount,
            bool ready = false,
            CancellationToken cancellationToken = default);

        /// <summary>
        /// Get the stored extended query tag from ExtendedQueryTagStore by its path.
        /// </summary>
        /// <param name="tagPath">Path associated with requested extended query tag formatted as it is stored internally.</param>
        /// <param name="cancellationToken">The cancellation token.</param>
        /// <returns>
        /// A task representing the asynchronous get operation. The value of its <see cref="Task{TResult}.Result"/>
        /// property contains the tag's information as found in storage.
        /// </returns>
        Task<ExtendedQueryTagStoreEntry> GetExtendedQueryTagAsync(string tagPath, CancellationToken cancellationToken = default);

        /// <summary>
        /// Get stored extended query tags from ExtendedQueryTagStore, if provided, by tagPath.
        /// </summary>
        /// <param name="limit">The maximum number of results to retrieve.</param>
        /// <param name="offset">The offset from which to retrieve paginated results.</param>
        /// <param name="cancellationToken">The cancellation token.</param>
        /// <returns>
        /// A task representing the asynchronous get operation. The value of its <see cref="Task{TResult}.Result"/>
        /// property contains a list of the tags' information as found in storage.
        /// </returns>
        /// <exception cref="ArgumentOutOfRangeException">
        /// <para><paramref name="limit"/> is less than <c>1</c></para>
        /// <para>-or-</para>
        /// <para><paramref name="offset"/> is less than <c>0</c>.</para>
        /// </exception>
        Task<IReadOnlyList<ExtendedQueryTagStoreEntry>> GetExtendedQueryTagsAsync(int limit, int offset = 0, CancellationToken cancellationToken = default);

        /// <summary>
        /// Asynchronously gets extended query tags by keys.
        /// </summary>
        /// <param name="queryTagKeys">The tag keys.</param>
        /// <param name="cancellationToken">The cancellation token.</param>
        /// <returns>The task.</returns>
        Task<IReadOnlyList<ExtendedQueryTagStoreEntry>> GetExtendedQueryTagsAsync(IReadOnlyList<int> queryTagKeys, CancellationToken cancellationToken = default);

        /// <summary>
        /// Update QueryStatus of extended query tag.
        /// </summary>
        /// <param name="tagPath">The tag path.</param>
        /// <param name="queryStatus">The query status.</param>
        /// <param name="cancellationToken">The cancellation token</param>
        /// <returns>The updated extended query tag.</returns>
<<<<<<< HEAD
        Task<ExtendedQueryTagStoreEntry> UpdateExtendedQueryTagQueryStatusAsync(string tagPath, QueryTagQueryStatus queryStatus, CancellationToken cancellationToken = default);
=======
        Task<ExtendedQueryTagStoreEntry> UpdateQueryStatusAsync(string tagPath, QueryStatus queryStatus, CancellationToken cancellationToken = default);
>>>>>>> 5f250579

        /// <summary>
        /// Asynchronously gets extended query tags assigned to the <paramref name="operationId"/>.
        /// </summary>
        /// <param name="operationId">The unique ID for the re-indexing operation.</param>
        /// <param name="cancellationToken">
        /// The token to monitor for cancellation requests. The default value is <see cref="CancellationToken.None"/>.
        /// </param>
        /// <returns>
        /// A task representing the <see cref="GetExtendedQueryTagsByOperationAsync"/> operation.
        /// The value of its <see cref="Task{TResult}.Result"/> property contains the set of query tags assigned
        /// to the <paramref name="operationId"/>.
        /// </returns>
        /// <exception cref="OperationCanceledException">The <paramref name="cancellationToken"/> was canceled.</exception>
        Task<IReadOnlyList<ExtendedQueryTagStoreEntry>> GetExtendedQueryTagsByOperationAsync(Guid operationId, CancellationToken cancellationToken = default);

        /// <summary>
        /// Asynchronously deletes extended query tag.
        /// </summary>
        /// <param name="tagPath">The tag path.</param>
        /// <param name="vr">The VR code.</param>
        /// <param name="cancellationToken">The cancellation token.</param>
        /// <returns>The task.</returns>
        Task DeleteExtendedQueryTagAsync(string tagPath, string vr, CancellationToken cancellationToken = default);

        /// <summary>
        /// Asynchronously assigns the given <paramref name="operationId"/> to the given tag keys.
        /// </summary>
        /// <param name="queryTagKeys">The keys for the extended query tags.</param>
        /// <param name="operationId">The unique ID for the re-indexing operation.</param>
        /// <param name="returnIfCompleted">Indicates whether completed tags should also be returned.</param>
        /// <param name="cancellationToken">
        /// The token to monitor for cancellation requests. The default value is <see cref="CancellationToken.None"/>.
        /// </param>
        /// <returns>
        /// A task representing the <see cref="AssignReindexingOperationAsync"/> operation.
        /// The value of its <see cref="Task{TResult}.Result"/> property contains the subset of query tags that were
        /// successfully assigned to the <paramref name="operationId"/>.
        /// </returns>
        /// <exception cref="ArgumentException"><paramref name="queryTagKeys"/> is empty.</exception>
        /// <exception cref="ArgumentNullException"><paramref name="queryTagKeys"/> is <see langword="null"/>.</exception>
        /// <exception cref="OperationCanceledException">The <paramref name="cancellationToken"/> was canceled.</exception>
        Task<IReadOnlyList<ExtendedQueryTagStoreEntry>> AssignReindexingOperationAsync(
            IReadOnlyList<int> queryTagKeys,
            Guid operationId,
            bool returnIfCompleted = false,
            CancellationToken cancellationToken = default);

        /// <summary>
        /// Asynchronously marks the re-indexing operation as complete for the given extended query tags.
        /// </summary>
        /// <param name="queryTagKeys">The keys for the extended query tags.</param>
        /// <param name="cancellationToken">
        /// The token to monitor for cancellation requests. The default value is <see cref="CancellationToken.None"/>.
        /// </param>
        /// <returns>
        /// A task representing the <see cref="CompleteReindexingAsync"/> operation.
        /// The value of its <see cref="Task{TResult}.Result"/> property contains the set of query tags whose
        /// status was successfully updated to "complete."
        /// </returns>
        /// <exception cref="ArgumentException"><paramref name="queryTagKeys"/> is empty.</exception>
        /// <exception cref="ArgumentNullException"><paramref name="queryTagKeys"/> is <see langword="null"/>.</exception>
        /// <exception cref="OperationCanceledException">The <paramref name="cancellationToken"/> was canceled.</exception>
        Task<IReadOnlyList<int>> CompleteReindexingAsync(IReadOnlyList<int> queryTagKeys, CancellationToken cancellationToken = default);
    }
}<|MERGE_RESOLUTION|>--- conflicted
+++ resolved
@@ -78,11 +78,7 @@
         /// <param name="queryStatus">The query status.</param>
         /// <param name="cancellationToken">The cancellation token</param>
         /// <returns>The updated extended query tag.</returns>
-<<<<<<< HEAD
-        Task<ExtendedQueryTagStoreEntry> UpdateExtendedQueryTagQueryStatusAsync(string tagPath, QueryTagQueryStatus queryStatus, CancellationToken cancellationToken = default);
-=======
         Task<ExtendedQueryTagStoreEntry> UpdateQueryStatusAsync(string tagPath, QueryStatus queryStatus, CancellationToken cancellationToken = default);
->>>>>>> 5f250579
 
         /// <summary>
         /// Asynchronously gets extended query tags assigned to the <paramref name="operationId"/>.
