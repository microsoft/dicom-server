--- conflicted
+++ resolved
@@ -116,22 +116,5 @@
     /// <paramref name="updateSpecification"/> is <see langword="null"/>.
     /// </exception>
     /// <exception cref="OperationCanceledException">The <paramref name="cancellationToken"/> was canceled.</exception>
-<<<<<<< HEAD
-    Task<OperationReference> StartUpdateOperationAsync(Guid operationId, UpdateSpecification updateSpecification, int partitionKey, CancellationToken cancellationToken = default);
-=======
     Task<OperationReference> StartUpdateOperationAsync(Guid operationId, UpdateSpecification updateSpecification, Partition partition, CancellationToken cancellationToken = default);
-
-    /// <summary>
-    /// Asynchronously migrate instance frame range files.
-    /// </summary>
-    /// <param name="operationId">The desired ID for the cleanup operation.</param>
-    /// <param name="startFilterTimeStamp">Start timestamp to filter instances.</param>
-    /// <param name="endFilterTimeStamp">End timestamp to filter instances.</param>
-    /// <param name="cancellationToken">The token to monitor for cancellation requests. The default value is <see cref="CancellationToken.None"/>.</param>
-    /// <returns>
-    /// A task representing the <see cref="StartMigratingFrameRangeBlobAsync"/> operation.
-    /// </returns>
-    /// <exception cref="OperationCanceledException">The <paramref name="cancellationToken"/> was canceled.</exception>
-    Task StartMigratingFrameRangeBlobAsync(Guid operationId, DateTimeOffset startFilterTimeStamp, DateTimeOffset endFilterTimeStamp, CancellationToken cancellationToken = default);
->>>>>>> 1ed861eb
 }