--- conflicted
+++ resolved
@@ -100,21 +100,7 @@
     /// <exception cref="OperationCanceledException">The <paramref name="cancellationToken"/> was canceled.</exception>
     Task<OperationReference> StartExportAsync(Guid operationId, ExportSpecification specification, Uri errorHref, PartitionEntry partition, CancellationToken cancellationToken = default);
 
-
     /// <summary>
-<<<<<<< HEAD
-    /// Asynchronously migrating instance frame range files.
-    /// </summary>
-    /// <param name="operationId">The desired ID for the clenup operation.</param>
-    /// <param name="startFilterTimeStamp">Start timestamp to filter instances.</param>
-    /// <param name="endFilterTimeStamp">End timestamp to filter instances.</param>
-    /// <param name="cancellationToken">The token to monitor for cancellation requests. The default value is <see cref="CancellationToken.None"/>.</param>
-    /// <returns>
-    /// A task representing the <see cref="StartMigratingFrameRangeBlobAsync"/> operation.
-    /// </returns>
-    /// <exception cref="OperationCanceledException">The <paramref name="cancellationToken"/> was canceled.</exception>
-    Task<OperationReference> StartMigratingFrameRangeBlobAsync(Guid operationId, DateTime startFilterTimeStamp, DateTime endFilterTimeStamp, CancellationToken cancellationToken = default);
-=======
     /// Asynchronously begins the update operation in the given <paramref name="updateSpecification"/>.
     /// </summary>
     /// <param name="operationId">The desired ID for the long-running update operation.</param>
@@ -131,5 +117,17 @@
     /// </exception>
     /// <exception cref="OperationCanceledException">The <paramref name="cancellationToken"/> was canceled.</exception>
     Task<OperationReference> StartUpdateOperationAsync(Guid operationId, UpdateSpecification updateSpecification, int partitionKey, CancellationToken cancellationToken = default);
->>>>>>> a6baec9b
+
+    /// <summary>
+    /// Asynchronously migrating instance frame range files.
+    /// </summary>
+    /// <param name="operationId">The desired ID for the clenup operation.</param>
+    /// <param name="startFilterTimeStamp">Start timestamp to filter instances.</param>
+    /// <param name="endFilterTimeStamp">End timestamp to filter instances.</param>
+    /// <param name="cancellationToken">The token to monitor for cancellation requests. The default value is <see cref="CancellationToken.None"/>.</param>
+    /// <returns>
+    /// A task representing the <see cref="StartMigratingFrameRangeBlobAsync"/> operation.
+    /// </returns>
+    /// <exception cref="OperationCanceledException">The <paramref name="cancellationToken"/> was canceled.</exception>
+    Task<OperationReference> StartMigratingFrameRangeBlobAsync(Guid operationId, DateTime startFilterTimeStamp, DateTime endFilterTimeStamp, CancellationToken cancellationToken = default);
 }