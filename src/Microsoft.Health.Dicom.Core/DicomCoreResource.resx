﻿<?xml version="1.0" encoding="utf-8"?>
<root>
  <!-- 
    Microsoft ResX Schema 
    
    Version 2.0
    
    The primary goals of this format is to allow a simple XML format 
    that is mostly human readable. The generation and parsing of the 
    various data types are done through the TypeConverter classes 
    associated with the data types.
    
    Example:
    
    ... ado.net/XML headers & schema ...
    <resheader name="resmimetype">text/microsoft-resx</resheader>
    <resheader name="version">2.0</resheader>
    <resheader name="reader">System.Resources.ResXResourceReader, System.Windows.Forms, ...</resheader>
    <resheader name="writer">System.Resources.ResXResourceWriter, System.Windows.Forms, ...</resheader>
    <data name="Name1"><value>this is my long string</value><comment>this is a comment</comment></data>
    <data name="Color1" type="System.Drawing.Color, System.Drawing">Blue</data>
    <data name="Bitmap1" mimetype="application/x-microsoft.net.object.binary.base64">
        <value>[base64 mime encoded serialized .NET Framework object]</value>
    </data>
    <data name="Icon1" type="System.Drawing.Icon, System.Drawing" mimetype="application/x-microsoft.net.object.bytearray.base64">
        <value>[base64 mime encoded string representing a byte array form of the .NET Framework object]</value>
        <comment>This is a comment</comment>
    </data>
                
    There are any number of "resheader" rows that contain simple 
    name/value pairs.
    
    Each data row contains a name, and value. The row also contains a 
    type or mimetype. Type corresponds to a .NET class that support 
    text/value conversion through the TypeConverter architecture. 
    Classes that don't support this are serialized and stored with the 
    mimetype set.
    
    The mimetype is used for serialized objects, and tells the 
    ResXResourceReader how to depersist the object. This is currently not 
    extensible. For a given mimetype the value must be set accordingly:
    
    Note - application/x-microsoft.net.object.binary.base64 is the format 
    that the ResXResourceWriter will generate, however the reader can 
    read any of the formats listed below.
    
    mimetype: application/x-microsoft.net.object.binary.base64
    value   : The object must be serialized with 
            : System.Runtime.Serialization.Formatters.Binary.BinaryFormatter
            : and then encoded with base64 encoding.
    
    mimetype: application/x-microsoft.net.object.soap.base64
    value   : The object must be serialized with 
            : System.Runtime.Serialization.Formatters.Soap.SoapFormatter
            : and then encoded with base64 encoding.

    mimetype: application/x-microsoft.net.object.bytearray.base64
    value   : The object must be serialized into a byte array 
            : using a System.ComponentModel.TypeConverter
            : and then encoded with base64 encoding.
    -->
  <xsd:schema id="root" xmlns="" xmlns:xsd="http://www.w3.org/2001/XMLSchema" xmlns:msdata="urn:schemas-microsoft-com:xml-msdata">
    <xsd:import namespace="http://www.w3.org/XML/1998/namespace" />
    <xsd:element name="root" msdata:IsDataSet="true">
      <xsd:complexType>
        <xsd:choice maxOccurs="unbounded">
          <xsd:element name="metadata">
            <xsd:complexType>
              <xsd:sequence>
                <xsd:element name="value" type="xsd:string" minOccurs="0" />
              </xsd:sequence>
              <xsd:attribute name="name" use="required" type="xsd:string" />
              <xsd:attribute name="type" type="xsd:string" />
              <xsd:attribute name="mimetype" type="xsd:string" />
              <xsd:attribute ref="xml:space" />
            </xsd:complexType>
          </xsd:element>
          <xsd:element name="assembly">
            <xsd:complexType>
              <xsd:attribute name="alias" type="xsd:string" />
              <xsd:attribute name="name" type="xsd:string" />
            </xsd:complexType>
          </xsd:element>
          <xsd:element name="data">
            <xsd:complexType>
              <xsd:sequence>
                <xsd:element name="value" type="xsd:string" minOccurs="0" msdata:Ordinal="1" />
                <xsd:element name="comment" type="xsd:string" minOccurs="0" msdata:Ordinal="2" />
              </xsd:sequence>
              <xsd:attribute name="name" type="xsd:string" use="required" msdata:Ordinal="1" />
              <xsd:attribute name="type" type="xsd:string" msdata:Ordinal="3" />
              <xsd:attribute name="mimetype" type="xsd:string" msdata:Ordinal="4" />
              <xsd:attribute ref="xml:space" />
            </xsd:complexType>
          </xsd:element>
          <xsd:element name="resheader">
            <xsd:complexType>
              <xsd:sequence>
                <xsd:element name="value" type="xsd:string" minOccurs="0" msdata:Ordinal="1" />
              </xsd:sequence>
              <xsd:attribute name="name" type="xsd:string" use="required" />
            </xsd:complexType>
          </xsd:element>
        </xsd:choice>
      </xsd:complexType>
    </xsd:element>
  </xsd:schema>
  <resheader name="resmimetype">
    <value>text/microsoft-resx</value>
  </resheader>
  <resheader name="version">
    <value>2.0</value>
  </resheader>
  <resheader name="reader">
    <value>System.Resources.ResXResourceReader, System.Windows.Forms, Version=4.0.0.0, Culture=neutral, PublicKeyToken=b77a5c561934e089</value>
  </resheader>
  <resheader name="writer">
    <value>System.Resources.ResXResourceWriter, System.Windows.Forms, Version=4.0.0.0, Culture=neutral, PublicKeyToken=b77a5c561934e089</value>
  </resheader>
  <data name="ChangeFeedLimitOutOfRange" xml:space="preserve">
    <value>The limit must be between 1 and {0}.</value>
    <comment>{0} number that is the maximum</comment>
  </data>
  <data name="ChangeFeedOffsetCannotBeNegative" xml:space="preserve">
    <value>The offset cannot be a negative value.</value>
  </data>
  <data name="CustomHeaderPrefixCannotBeEmpty" xml:space="preserve">
    <value>The prefix used to identify custom audit headers cannot be empty.</value>
  </data>
  <data name="DataStoreOperationFailed" xml:space="preserve">
    <value>The data store operation failed.</value>
  </data>
  <data name="DicomElementValidationFailed" xml:space="preserve">
    <value>Dicom element '{0}' failed validation for VR '{1}': {2}</value>
    <comment>Dicom element {0} of VR {1}. {2} has more detailed message on why.</comment>
  </data>
  <data name="DuplicatedUidsNotAllowed" xml:space="preserve">
    <value>The values for StudyInstanceUID, SeriesInstanceUID, SOPInstanceUID must be unique.</value>
    <comment>StudyInstanceUID, SeriesInstanceUID, and SOPInstanceUID are defined by the spec and does not need to be translated. {NumberedPlaceholder="StudyInstanceUID", "SeriesInstanceUID", "SOPInstanceUID"}</comment>
  </data>
  <data name="DuplicateAttribute" xml:space="preserve">
    <value>Invalid query: attribute '{0}' has been specified more than once using different ID formats. Each attribute is only allowed to be specified once.</value>
    <comment>{0} attribute-id</comment>
  </data>
  <data name="FrameNotFound" xml:space="preserve">
    <value>The specified frame cannot be found.</value>
  </data>
  <data name="IncludeFieldUnknownAttribute" xml:space="preserve">
    <value>Invalid query: IncludeField has unknown attribute '{0}'.</value>
    <comment>{0} attribute name</comment>
  </data>
  <data name="InstanceAlreadyExists" xml:space="preserve">
    <value>The DICOM instance already exists.</value>
  </data>
  <data name="InstanceNotFound" xml:space="preserve">
    <value>The specified instance cannot be found.</value>
  </data>
  <data name="SeriesNotFound" xml:space="preserve">
    <value>The specified series cannot be found.</value>
  </data>
  <data name="StudyNotFound" xml:space="preserve">
    <value>The specified study cannot be found.</value>
  </data>
  <data name="InvalidDateRangeValue" xml:space="preserve">
    <value>Invalid query: specified date range '{0}' is invalid.
The first part date {1} should be lesser than or equal to the second part date {2}.</value>
    <comment>{0} date range with &lt;date1&gt;-&lt;date2&gt; format. {1} is date1. {2} is date2.</comment>
  </data>
  <data name="InvalidDateValue" xml:space="preserve">
    <value>Invalid query: specified Date value '{0}' is invalid for attribute '{1}'. Date should be valid and formatted as yyyyMMdd.</value>
    <comment>{0} Date value. {1} attribute name.</comment>
  </data>
  <data name="ErrorMessageUidIsInvalid" xml:space="preserve">
    <value>DICOM Identifier is invalid. Value length should not exceed the maximum length of 64 characters. Value should contain characters in '0'-'9' and '.'. Each component must start with non-zero number.</value>
  </data>
  <data name="InvalidDicomInstance" xml:space="preserve">
    <value>The DICOM instance is invalid.</value>
  </data>
  <data name="InvalidFramesValue" xml:space="preserve">
    <value>The specified frames value is not valid. At least one frame must be present, and all requested frames must have value greater than 0.</value>
  </data>
  <data name="InvalidFuzzyMatchValue" xml:space="preserve">
    <value>Invalid query: specified fuzzymatch value '{0}' is not a valid boolean</value>
  </data>
  <data name="InvalidLimitValue" xml:space="preserve">
    <value>Invalid query: specified limit value '{0}' is not a valid integer.</value>
  </data>
  <data name="InvalidOffsetValue" xml:space="preserve">
    <value>Invalid query: specified offset value '{0}' is not a valid integer.</value>
  </data>
  <data name="InvalidQueryString" xml:space="preserve">
    <value>The query string included invalid characters.</value>
  </data>
  <data name="InvalidQueryStringValue" xml:space="preserve">
    <value>The query parameter '{0}' is invalid. {1}</value>
    <comment>{0} is a parameter name. {1} is the error.</comment>
  </data>
  <data name="InvalidTransferSyntaxValue" xml:space="preserve">
    <value>The specified Transfer Syntax value is not valid.</value>
  </data>
  <data name="ItemNotFound" xml:space="preserve">
    <value>The specified item cannot be found.</value>
  </data>
  <data name="MismatchStudyInstanceUid" xml:space="preserve">
    <value>The StudyInstanceUid '{0}' in the payload does not match the specified StudyInstanceUid '{1}'.</value>
    <comment>{0} and {1} are both StudyInstanceUid. StudyInstanceUID is defined by the spec and does not need to be translated. {NumberedPlaceholder="StudyInstanceUID"}.</comment>
  </data>
  <data name="MissingRequestBody" xml:space="preserve">
    <value>The request body is missing.</value>
  </data>
  <data name="MissingRequiredTag" xml:space="preserve">
    <value>The required tag '{0}' is missing.</value>
    <comment>{0} is the DICOM tag name. E.g., StudyInstanceUID.</comment>
  </data>
  <data name="NotAcceptableHeaders" xml:space="preserve">
    <value>The request headers are not acceptable</value>
  </data>
  <data name="QueryEmptyAttributeValue" xml:space="preserve">
    <value>Invalid query: AttributeId '{0}' has empty string value that is not supported.</value>
    <comment>{0} AttributeId name</comment>
  </data>
  <data name="QueryInvalidResourceLevel" xml:space="preserve">
    <value>Invalid query: querying is only supported at resource level Studies/Series/Instances.</value>
  </data>
  <data name="QueryResultCountMaxExceeded" xml:space="preserve">
    <value>Invalid query: specified limit value {0} is outside the allowed range of {1}..{2}.</value>
    <comment>{0} Specified query result limit. {1} min allowed. {2} max allowed.</comment>
  </data>
  <data name="SeriesInstanceNotFound" xml:space="preserve">
    <value>The specified series cannot be found.</value>
  </data>
  <data name="ServiceUnavailable" xml:space="preserve">
    <value>The server is currently unable to receive requests. Please retry your request. If the issue persists, please contact support.</value>
  </data>
  <data name="StudyInstanceNotFound" xml:space="preserve">
    <value>The specified study cannot be found.</value>
  </data>
  <data name="UnknownQueryParameter" xml:space="preserve">
    <value>Invalid query: unknown query parameter '{0}'. If the parameter is an attribute keyword, check the casing as they are case-sensitive. The conformance statement has a list of supported query parameters, attributes and the levels.</value>
    <comment>{0} Parameter name</comment>
  </data>
  <data name="UnsupportedContentType" xml:space="preserve">
    <value>The specified content type '{0}' is not supported.</value>
    <comment>{0} is the specified content type. E.g., application/dicom</comment>
  </data>
  <data name="UnsupportedSearchParameter" xml:space="preserve">
    <value>Invalid query: AttributeId {0} is not queryable.  If the parameter is an attribute keyword, check the casing as they are case-sensitive. The conformance statement has a list of supported query parameters, attributes and the levels.</value>
    <comment>{0} AttributeId name.</comment>
  </data>
  <data name="UnsupportedTranscoding" xml:space="preserve">
    <value>The specified transcoding is not supported.</value>
  </data>
  <data name="ErrorMessageInvalidCharacters" xml:space="preserve">
    <value>Value contains invalid character.</value>
  </data>
  <data name="ErrorMessagePersonNameExceedMaxComponents" xml:space="preserve">
    <value>Value contains more than 5 components.</value>
  </data>
  <data name="ErrorMessagePersonNameExceedMaxGroups" xml:space="preserve">
    <value>Value contains more than 3 groups.</value>
  </data>
  <data name="ErrorMessageDateIsInvalid" xml:space="preserve">
    <value>Value cannot be parsed as a valid date.</value>
  </data>
  <data name="NotSupportMultipleAcceptHeaders" xml:space="preserve">
    <value>The request contains multiple accept headers, which is not supported.</value>
  </data>
  <data name="DuplicateExtendedQueryTag" xml:space="preserve">
    <value>The extended query tag '{0}' has been specified before.</value>
    <comment>{0} Dicom Tag.</comment>
  </data>
  <data name="InvalidExtendedQueryTag" xml:space="preserve">
    <value>The extended query tag '{0}' is invalid as it cannot be parsed into a valid Dicom Tag.</value>
    <comment>{0} Dicom Tag</comment>
  </data>
  <data name="InvalidVRCode" xml:space="preserve">
    <value>The VR code '{0}' for tag '{1}' is invalid.</value>
    <comment>{0} VR code. {1} Dicom Tag.</comment>
  </data>
  <data name="MissingExtendedQueryTag" xml:space="preserve">
    <value>The extended query tag(s) is missing.</value>
  </data>
  <data name="MissingVRCode" xml:space="preserve">
    <value>The vr for tag '{0}' is missing.</value>
    <comment>{0} is the DICOM tag path.</comment>
  </data>
  <data name="UnsupportedVRCodeOnTag" xml:space="preserve">
    <value>The VR code '{0}' is incorrectly specified for '{1}'. The expected VR code for it is '{2}'. Retry this request either with the correct VR code or without specifying it.</value>
    <comment>{0} Specified VR Code. {1} Dicom Tag. {2} Correct VR Code for Tag.</comment>
  </data>
  <data name="UnsupportedVRCode" xml:space="preserve">
    <value>The VR code '{0}' specified for tag '{1}' is not supported.</value>
    <comment>{0} VR Code. {1} Dicom Tag.</comment>
  </data>
  <data name="Forbidden" xml:space="preserve">
    <value>Authorization failed.</value>
  </data>
  <data name="ErrorValidatingRoles" xml:space="preserve">
    <value>Error validating roles:
{0}</value>
  </data>
  <data name="DuplicateRoleNames" xml:space="preserve">
    <value>There are {0} roles with the name '{1}'</value>
  </data>
  <data name="ExtendedQueryTagsAlreadyExists" xml:space="preserve">
    <value>One or more extended query tags already exist.</value>
  </data>
  <data name="ExtendedQueryTagNotFound" xml:space="preserve">
    <value>The specified extended query tag with tag path {0} cannot be found.</value>
    <comment>{0} tagPath on request</comment>
  </data>
  <data name="SequentialDicomTagsNotSupported" xml:space="preserve">
    <value>Sequential dicom tags are currently not supported.</value>
  </data>
  <data name="InvalidDoubleValue" xml:space="preserve">
    <value>Invalid query: specified value '{0}' extended query tag with path '{1}' is not a valid double value.</value>
    <comment>{0} double value. {1} extended query tag path.</comment>
  </data>
  <data name="InvalidLongValue" xml:space="preserve">
    <value>Invalid query: specified value '{0}' extended query tag with path '{1}' is not a valid long value.</value>
    <comment>{0} long value. {1} extended query tag path.</comment>
  </data>
  <data name="ErrorMessageExceedMaxLength" xml:space="preserve">
    <value>Value length exceeds maximum length of {0}.</value>
    <comment>{0} max length.</comment>
  </data>
  <data name="ErrorMessageUnexpectedLength" xml:space="preserve">
    <value>Value length is not {0}.</value>
    <comment>{0} required length.</comment>
  </data>
  <data name="PrivateCreatorNotEmpty" xml:space="preserve">
    <value>The private creator is not empty for standard tag '{0}'.</value>
    <comment>{0} Dicom Tag</comment>
  </data>
  <data name="MissingPrivateCreator" xml:space="preserve">
    <value>The private creator for private tag '{0}' is missing.</value>
    <comment>{0} is the DICOM tag path.</comment>
  </data>
  <data name="PrivateCreatorNotValidLO" xml:space="preserve">
    <value>The private creator for tag '{0}' is not a valid LO attribute.</value>
    <comment>{0} Dicom Tag.</comment>
  </data>
  <data name="PrivateCreatorNotEmptyForPrivateIdentificationCode" xml:space="preserve">
    <value>The private creator is not empty for private identification code '{0}'.</value>
    <comment>{0} Dicom Tag.</comment>
  </data>
  <data name="ExtendedQueryTagFeatureDisabled" xml:space="preserve">
    <value>Extended Query Tag feature is disabled.</value>
  </data>
  <data name="QueryTagAlreadySupported" xml:space="preserve">
    <value>The query tag '{0}' is already supported.</value>
    <comment>{0} Dicom Tag.</comment>
  </data>
  <data name="MissingLevel" xml:space="preserve">
    <value>The level for extended query tag '{0}' is missing.</value>
    <comment>{0} Dicom Tag.</comment>
  </data>
  <data name="AddExtendedQueryTagEntryPropertyNotSpecified" xml:space="preserve">
    <value>The Dicom Tag Property {0} must be specified and must not be null, empty or whitespace.</value>
    <comment>{0} is the property that was not specified correctly.</comment>
  </data>
  <data name="InvalidDicomTagLevel" xml:space="preserve">
    <value>Input Dicom Tag Level '{0}' is invalid. It must have value 'Study', 'Series' or 'Instance'.</value>
    <comment>{0} input Dicom Tag Level.</comment>
  </data>
  <data name="DicomFileLengthLimitExceeded" xml:space="preserve">
    <value>The dicom file in the request section exceeded the allowed limit of {0} bytes.</value>
    <comment>{0} Max number of bytes allowed per dicom file.</comment>
  </data>
  <data name="ExtendedQueryTagsExceedsMaxAllowedCount" xml:space="preserve">
    <value>Extended query tags exceeds max allowed count '{0}'.</value>
    <comment>{0} max allowed count.</comment>
  </data>
  <data name="ErrorMessageUnexpectedVR" xml:space="preserve">
    <value>The extended query tag '{0}' is expected to have VR '{1}' but has '{2}' in file.</value>
    <comment>{0}  dicom tag. {1} expected vr code. {2} vr in file.</comment>
  </data>
  <data name="ExtendedQueryTagsOutOfDate" xml:space="preserve">
    <value>One or more extended query tags have been modified.</value>
  </data>
  <data name="DicomElementValidationFailedWithValue" xml:space="preserve">
    <value>Dicom element '{0}' with value '{1}' failed validation for VR '{2}': {3}</value>
    <comment>Dicom element {0} of value {1} of VR {2}. {3} has more detailed message on why.</comment>
  </data>
  <data name="ErrorMessageMultiValues" xml:space="preserve">
    <value>Dicom element has multiple values. Indexing is only supported on single value element.</value>
  </data>
  <data name="ErrorMessagePersonNameGroupExceedMaxLength" xml:space="preserve">
    <value>One or more group of person name exceeds maxium length of 64.</value>
  </data>
  <data name="SimpleErrorMessageExceedMaxLength" xml:space="preserve">
    <value>Value length exceeds maximum length.</value>
  </data>
  <data name="SimpleErrorMessageUnexpectedLength" xml:space="preserve">
    <value>Value length is not expected.</value>
  </data>
  <data name="SimpleErrorMessageUnexpectedVR" xml:space="preserve">
    <value>The extended query tag VR is not expected.</value>
  </data>
  <data name="PaginationLimitOutOfRange" xml:space="preserve">
    <value>Specified limit value {0} is outside the allowed range of {1}..{2}.</value>
    <comment>{0} Specified page result limit. {1} min allowed. {2} max allowed.</comment>
  </data>
  <data name="PaginationNegativeOffset" xml:space="preserve">
    <value>Specified offset value {0} cannot be negative.</value>
    <comment>{0} Specified page offset.</comment>
  </data>
  <data name="DisallowedSeriesInstanceUIDAttribute" xml:space="preserve">
    <value>Invalid query: cannot specify attribute 'SeriesInstanceUID' for the given resource.</value>
  </data>
  <data name="DisallowedStudyInstanceUIDAttribute" xml:space="preserve">
    <value>Invalid query: cannot specify attribute 'StudyInstanceUID' for the given resource. </value>
  </data>
  <data name="InvalidIncludeAllFields" xml:space="preserve">
    <value>Invalid query: cannot specify included fields in addition to 'all'.</value>
  </data>
  <data name="QueryIsDisabledOnAttribute" xml:space="preserve">
    <value>Query is disabled on specified attribute '{0}'.</value>
    <comment>'{0}' attribute in QIDO query. </comment>
  </data>
  <data name="InvalidDateTimeRangeValue" xml:space="preserve">
    <value>Invalid query: specified date range '{0}' is invalid.
The first part DateTime {1} should be lesser than or equal to the second part DateTime {2}.</value>
    <comment>{0} DateTime range with &lt;DateTime1&gt;-&lt;DateTime2&gt; format. {1} is DateTime1. {2} is DateTime2.</comment>
  </data>
  <data name="InvalidDateTimeValue" xml:space="preserve">
    <value>Invalid query: specified DateTime value '{0}' is invalid for attribute '{1}'. DateTime should be valid and formatted as yyyyMMddHHmmss.FFFFFF where yyyy is mandatory.</value>
    <comment>{0} DateTime value. {1} attribute name.</comment>
  </data>
  <data name="InvalidTimeRangeValue" xml:space="preserve">
    <value>Invalid query: specified date range '{0}' is invalid.
The first part time {1} should be lesser than or equal to the second part time {2}.</value>
    <comment>{0} Time range with &lt;Time1&gt;-&lt;Time2&gt; format. {1} is Time1. {2} is Time2.</comment>
  </data>
  <data name="InvalidTimeValue" xml:space="preserve">
    <value>Invalid query: specified Time value '{0}' is invalid for parameter '{1}'. Time should be valid and formatted as HHmmss.FFFFFF where HH is mandatory.</value>
    <comment>{0} Time value. {1} parameter name.</comment>
  </data>
  <data name="ErrorMessageDateTimeIsInvalid" xml:space="preserve">
    <value>Value cannot be parsed as a valid DateTime.</value>
  </data>
  <data name="ErrorMessageTimeIsInvalid" xml:space="preserve">
    <value>Value cannot be parsed as a valid Time.</value>
  </data>
  <data name="DateTimeWithOffsetNotSupported" xml:space="preserve">
    <value>Invalid query: specified DateTime value '{0}' for attribute {1} contains offset which is not supported.</value>
    <comment>{0} DateTime value. {1} attribute name.</comment>
  </data>
  <data name="InvalidRangeValues" xml:space="preserve">
    <value>Invalid query: specified range is invalid.
Both parts in the range cannot be empty.
For details on valid range queries, please refer to Search Matching section in Conformance Statement (https://github.com/microsoft/dicom-server/blob/main/docs/resources/conformance-statement.md#search-matching).</value>
  </data>
  <data name="InvalidPartitionName" xml:space="preserve">
    <value>The specified PartitionName value '{0}' is invalid. </value>
    <comment>{0} PartitionName value.</comment>
  </data>
  <data name="DataPartitionsFeatureDisabled" xml:space="preserve">
    <value>Data partitions feature is disabled.</value>
  </data>
  <data name="DataPartitionsMissingPartition" xml:space="preserve">
    <value>PartitionName value is missing in the route segment.</value>
  </data>
  <data name="DataPartitionNotFound" xml:space="preserve">
    <value>Specified PartitionName '{0}' does not exist.</value>
    <comment>{0} PartitionName value.</comment>
  </data>
  <data name="DataPartitionFeatureCannotBeDisabled" xml:space="preserve">
    <value>Data partitions feature cannot be disabled while existing data has already been partitioned.</value>
  </data>
  <data name="ImplicitVRNotAllowed" xml:space="preserve">
    <value>Implicit VR is not allowed.</value>
  </data>
  <data name="UnexpectedJsonToken" xml:space="preserve">
    <value>Expected token type '{0}' but read '{1}' instead.</value>
    <comment>{0} Expected token type. {1} Actual token type.</comment>
  </data>
  <data name="UnexpectedValue" xml:space="preserve">
    <value>Expected value '{0}' to be one of the following values: [{1}]</value>
    <comment>{0} Actual value. {1} Comma-separated list of expected values.</comment>
  </data>
  <data name="WorkitemInstanceAlreadyExists" xml:space="preserve">
    <value>The workitem instance with UID: '{0}' already exists. Try creating using a different UID.</value>
    <comment>{0} Workitem UID.</comment>
  </data>
  <data name="NestedSequencesNotSupported" xml:space="preserve">
    <value>Nested Dicom sequence tags are currently not supported.</value>
  </data>
  <data name="UpsRsFeatureDisabled" xml:space="preserve">
    <value>UPS-RS feature is disabled.</value>
  </data>
  <data name="InvalidProcedureStepStateTransition" xml:space="preserve">
    <value>The workitem instance with UID: '{0}' can not transition to '{1}' state: {2}.</value>
    <comment>{0} WorkitemInstanceUID. {1} ProcedureStepState. {2} Error code</comment>
  </data>
  <data name="MismatchSopInstanceWorkitemInstanceUid" xml:space="preserve">
    <value>SOPInstanceUID '{0}' in the payload does not match the workitem query parameter '{1}'.</value>
    <comment>{0} SOPInstanceUID. {1} WorkitemInstanceUID.</comment>
  </data>
  <data name="DuplicateTagValueNotSupported" xml:space="preserve">
    <value>Duplicate value '{0}' for tag '{1}' not supported in a sequence.</value>
    <comment>{0} String Value. {1} DicomTag.</comment>
  </data>
  <data name="UnexpectedTag" xml:space="preserve">
    <value>'{0}' DicomTag is not expected for '{1}' operation. [WorkitemInstanceUID '{2}']</value>
    <comment>{0} Dicom Tag. {1} Action/Operation. {2} WorkitemInstanceUID.</comment>
  </data>
  <data name="InvalidTransactionUID" xml:space="preserve">
    <value>Invalid TransactionUID for the specified WorkitemInstanceUID '{1}'.</value>
    <comment>{0} WorkitemInstanceUID.</comment>
  </data>
  <data name="WorkitemInstanceNotFound" xml:space="preserve">
    <value>The workitem instance with UID: '{0}' is not found.</value>
    <comment>{0} Workitem UID.</comment>
  </data>
  <data name="WorkitemIsInFinalState" xml:space="preserve">
    <value>The workitem instance with UID: '{0}' is already in the final state '{1}'. {2}.</value>
    <comment>{0} Workitem UID. {1} Procedure Step State. {2} Error or Warning Code.</comment>
  </data>
  <data name="WorkitemUpdateIsNotAllowed" xml:space="preserve">
    <value>The workitem instance with UID: '{0}' is in the state of '{1}'.</value>
    <comment>{0} Workitem UID. {1} Current Procedure Step State</comment>
  </data>
  <data name="WorkitemCancelRequestSuccess" xml:space="preserve">
    <value>The workitem instance with UID: '{0}' has been cancelled.</value>
    <comment>{0} Workitem UID.</comment>
  </data>
  <data name="UnsupportedWorkitemSearchParameter" xml:space="preserve">
    <value>Invalid workitem query. AttributeId {0} is not queryable.  If the parameter is an attribute keyword, check the casing as they are case-sensitive. The conformance statement has a list of supported query parameters and attributes.</value>
    <comment>{0} AttributeId name.</comment>
  </data>
  <data name="AttributeMustBeEmpty" xml:space="preserve">
    <value>The attribute with tag '{0}' must be empty.</value>
    <comment>{0} Dicom Tag</comment>
  </data>
  <data name="AttributeNotAllowed" xml:space="preserve">
    <value>The attribute with tag '{0}' cannot be present.</value>
    <comment>{0} Dicom Tag</comment>
  </data>
  <data name="MissingRequiredValue" xml:space="preserve">
    <value>The value for tag '{0}' is missing.</value>
    <comment>{0} is the DICOM tag name. E.g., StudyInstanceUID.</comment>
  </data>
  <data name="RequiredConditionNotMet" xml:space="preserve">
    <value>The required condition for tag '{0}' is not met.</value>
    <comment>{0} is the DICOM tag name.</comment>
  </data>
  <data name="RetrieveServiceFileTooBig" xml:space="preserve">
    <value>Requested DICOM instance size is above the supported limit of {0}. The entire instance can be retrieved with the original transfer syntax by specifying 'transfer-syntax=*' in the Accept header.</value>
    <comment>{0} bytes representing the support max file size</comment>
  </data>
  <data name="RetrieveServiceMultiInstanceTranscodingNotSupported" xml:space="preserve">
    <value>Accept transfer syntax '{0}' is not supported when multiple instances are matched. Matching instances can be retrieved with their original transfer syntax by specifying 'transfer-syntax=*' in the Accept header.</value>
    <comment>{0} Accept header transfer syntax</comment>
  </data>
  <data name="CancelWorkitemUnknownReasonCode" xml:space="preserve">
    <value>Cancel Reason not provided</value>
  </data>
  <data name="WorkitemCancelRequestRejected" xml:space="preserve">
    <value>The UPS may no longer be updated.</value>
  </data>
  <data name="WorkitemIsAlreadyCanceled" xml:space="preserve">
    <value>The UPS is already in the requested state of CANCELED.</value>
  </data>
  <data name="WorkitemIsAlreadyCompleted" xml:space="preserve">
    <value>The UPS '{0}' is already COMPLETED.</value>
    <comment>{0} WorkitemInstanceUid</comment>
  </data>
  <data name="ErrorMessageIntegerStringIsInvalid" xml:space="preserve">
    <value>Value cannot be parsed as a valid integer string.</value>
  </data>
  <data name="InvalidDicomIdentifier" xml:space="preserve">
    <value>The string '{0}' was not recognized as a valid DICOM identifier.</value>
    <comment>{0} DICOM identifier</comment>
  </data>
  <data name="InvalidJsonToken" xml:space="preserve">
    <value>Read invalid JSON token type '{0}'.</value>
    <comment>{0} Actual token type.</comment>
  </data>
  <data name="UnsupportedExportDestination" xml:space="preserve">
    <value>Unsupported export destination '{0}'.</value>
    <comment>{0} Destination</comment>
  </data>
  <data name="UnsupportedExportSource" xml:space="preserve">
    <value>Unsupported export source '{0}'.</value>
    <comment>{0} Source</comment>
  </data>
  <data name="IndexedDicomTagHasMultipleValues" xml:space="preserve">
    <value>One or more indexed Dicom tag(s) have multiple values, only first value is indexed.</value>
  </data>
<<<<<<< HEAD
  <data name="WorkitemChangeStateRequestSuccess" xml:space="preserve">
    <value>The workitem instance with UID: '{0}' procedure step state has been updated to '{1}'.</value>
    <comment>{0} Workitem UID. Procedure Step State. {1}</comment>
=======
  <data name="InvalidArrayRank" xml:space="preserve">
    <value>Array rank {0} is not supported.</value>
    <comment>{0} Array rank</comment>
  </data>
  <data name="InvalidTypeBinding" xml:space="preserve">
    <value>Type '{0}' is not supported.</value>
    <comment>{0} Type name</comment>
  </data>
  <data name="ValueTypesNotSupported" xml:space="preserve">
    <value>This operation does not support value types.</value>
>>>>>>> 9447d3b2
  </data>
</root><|MERGE_RESOLUTION|>--- conflicted
+++ resolved
@@ -588,11 +588,10 @@
   <data name="IndexedDicomTagHasMultipleValues" xml:space="preserve">
     <value>One or more indexed Dicom tag(s) have multiple values, only first value is indexed.</value>
   </data>
-<<<<<<< HEAD
   <data name="WorkitemChangeStateRequestSuccess" xml:space="preserve">
     <value>The workitem instance with UID: '{0}' procedure step state has been updated to '{1}'.</value>
     <comment>{0} Workitem UID. Procedure Step State. {1}</comment>
-=======
+  </data>
   <data name="InvalidArrayRank" xml:space="preserve">
     <value>Array rank {0} is not supported.</value>
     <comment>{0} Array rank</comment>
@@ -603,6 +602,5 @@
   </data>
   <data name="ValueTypesNotSupported" xml:space="preserve">
     <value>This operation does not support value types.</value>
->>>>>>> 9447d3b2
   </data>
 </root>