--- conflicted
+++ resolved
@@ -358,7 +358,6 @@
   <data name="ExtendedQueryTagFeatureDisabled" xml:space="preserve">
     <value>Extended Query Tag feature is disabled.</value>
   </data>
-<<<<<<< HEAD
   <data name="QueryTagAlreadySupported" xml:space="preserve">
     <value>The query tag '{0}' is already supported.</value>
     <comment>{0} Dicom Tag.</comment>
@@ -374,10 +373,7 @@
   <data name="InvalidDicomTagLevel" xml:space="preserve">
     <value>Input Dicom Tag Level '{0}' is invalid. It must have value 'Study', 'Series' or 'Instance'.</value>
     <comment>{0} input Dicom Tag Level.</comment>
-=======
   <data name="DicomFileLengthLimitExceeded" xml:space="preserve">
     <value>The dicom file in the request section exceeded the allowed limit of {0} bytes.</value>
     <comment>{0} Max number of bytes allowed per dicom file.</comment>
->>>>>>> b28a9478
-  </data>
 </root>