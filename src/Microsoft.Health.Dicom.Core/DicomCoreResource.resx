--- conflicted
+++ resolved
@@ -378,14 +378,12 @@
     <value>The dicom file in the request section exceeded the allowed limit of {0} bytes.</value>
     <comment>{0} Max number of bytes allowed per dicom file.</comment>
   </data>
-<<<<<<< HEAD
   <data name="ExtendedQueryTagsExceedsMaxAllowedCount" xml:space="preserve">
     <value>Extended query tags exceeds max allowed count '{0}'.</value>
     <comment>{0} max allowed count.</comment>
-=======
+  </data>
   <data name="MismatchVR" xml:space="preserve">
     <value>The extended query tag '{0}' is expected to have VR '{1}' but has '{2}' in file.</value>
     <comment>{0}  dicom tag. {1} expected vr code. {2} vr in file.</comment>
->>>>>>> e418c2b3
   </data>
 </root>