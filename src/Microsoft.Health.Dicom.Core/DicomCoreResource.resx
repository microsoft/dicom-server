--- conflicted
+++ resolved
@@ -480,15 +480,7 @@
     <comment>{0} Actual value. {1} Comma-separated list of expected values.</comment>
   </data>
   <data name="WorkitemInstanceAlreadyExists" xml:space="preserve">
-<<<<<<< HEAD
-    <value>The workitem instance already exists.</value>
-  </data>
-  <data name="MismatchWorkitemInstanceUid" xml:space="preserve">
-    <value>The AffectedSOPInstanceUID '{0}' in the payload does not match the specified WorkimteInstanceUID '{1}'.</value>
-    <comment>{0} and {1} are both WorkimteInstanceUID.</comment>
-=======
     <value>The workitem instance with UID: '{0}' already exists. Try creating using a different UID.</value>
     <comment>{0} Workitem UID.</comment>
->>>>>>> dd27a660
   </data>
 </root>