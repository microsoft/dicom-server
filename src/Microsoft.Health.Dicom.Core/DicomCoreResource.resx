﻿<?xml version="1.0" encoding="utf-8"?>
<root>
  <!-- 
    Microsoft ResX Schema 
    
    Version 2.0
    
    The primary goals of this format is to allow a simple XML format 
    that is mostly human readable. The generation and parsing of the 
    various data types are done through the TypeConverter classes 
    associated with the data types.
    
    Example:
    
    ... ado.net/XML headers & schema ...
    <resheader name="resmimetype">text/microsoft-resx</resheader>
    <resheader name="version">2.0</resheader>
    <resheader name="reader">System.Resources.ResXResourceReader, System.Windows.Forms, ...</resheader>
    <resheader name="writer">System.Resources.ResXResourceWriter, System.Windows.Forms, ...</resheader>
    <data name="Name1"><value>this is my long string</value><comment>this is a comment</comment></data>
    <data name="Color1" type="System.Drawing.Color, System.Drawing">Blue</data>
    <data name="Bitmap1" mimetype="application/x-microsoft.net.object.binary.base64">
        <value>[base64 mime encoded serialized .NET Framework object]</value>
    </data>
    <data name="Icon1" type="System.Drawing.Icon, System.Drawing" mimetype="application/x-microsoft.net.object.bytearray.base64">
        <value>[base64 mime encoded string representing a byte array form of the .NET Framework object]</value>
        <comment>This is a comment</comment>
    </data>
                
    There are any number of "resheader" rows that contain simple 
    name/value pairs.
    
    Each data row contains a name, and value. The row also contains a 
    type or mimetype. Type corresponds to a .NET class that support 
    text/value conversion through the TypeConverter architecture. 
    Classes that don't support this are serialized and stored with the 
    mimetype set.
    
    The mimetype is used for serialized objects, and tells the 
    ResXResourceReader how to depersist the object. This is currently not 
    extensible. For a given mimetype the value must be set accordingly:
    
    Note - application/x-microsoft.net.object.binary.base64 is the format 
    that the ResXResourceWriter will generate, however the reader can 
    read any of the formats listed below.
    
    mimetype: application/x-microsoft.net.object.binary.base64
    value   : The object must be serialized with 
            : System.Runtime.Serialization.Formatters.Binary.BinaryFormatter
            : and then encoded with base64 encoding.
    
    mimetype: application/x-microsoft.net.object.soap.base64
    value   : The object must be serialized with 
            : System.Runtime.Serialization.Formatters.Soap.SoapFormatter
            : and then encoded with base64 encoding.

    mimetype: application/x-microsoft.net.object.bytearray.base64
    value   : The object must be serialized into a byte array 
            : using a System.ComponentModel.TypeConverter
            : and then encoded with base64 encoding.
    -->
  <xsd:schema id="root" xmlns="" xmlns:xsd="http://www.w3.org/2001/XMLSchema" xmlns:msdata="urn:schemas-microsoft-com:xml-msdata">
    <xsd:import namespace="http://www.w3.org/XML/1998/namespace" />
    <xsd:element name="root" msdata:IsDataSet="true">
      <xsd:complexType>
        <xsd:choice maxOccurs="unbounded">
          <xsd:element name="metadata">
            <xsd:complexType>
              <xsd:sequence>
                <xsd:element name="value" type="xsd:string" minOccurs="0" />
              </xsd:sequence>
              <xsd:attribute name="name" use="required" type="xsd:string" />
              <xsd:attribute name="type" type="xsd:string" />
              <xsd:attribute name="mimetype" type="xsd:string" />
              <xsd:attribute ref="xml:space" />
            </xsd:complexType>
          </xsd:element>
          <xsd:element name="assembly">
            <xsd:complexType>
              <xsd:attribute name="alias" type="xsd:string" />
              <xsd:attribute name="name" type="xsd:string" />
            </xsd:complexType>
          </xsd:element>
          <xsd:element name="data">
            <xsd:complexType>
              <xsd:sequence>
                <xsd:element name="value" type="xsd:string" minOccurs="0" msdata:Ordinal="1" />
                <xsd:element name="comment" type="xsd:string" minOccurs="0" msdata:Ordinal="2" />
              </xsd:sequence>
              <xsd:attribute name="name" type="xsd:string" use="required" msdata:Ordinal="1" />
              <xsd:attribute name="type" type="xsd:string" msdata:Ordinal="3" />
              <xsd:attribute name="mimetype" type="xsd:string" msdata:Ordinal="4" />
              <xsd:attribute ref="xml:space" />
            </xsd:complexType>
          </xsd:element>
          <xsd:element name="resheader">
            <xsd:complexType>
              <xsd:sequence>
                <xsd:element name="value" type="xsd:string" minOccurs="0" msdata:Ordinal="1" />
              </xsd:sequence>
              <xsd:attribute name="name" type="xsd:string" use="required" />
            </xsd:complexType>
          </xsd:element>
        </xsd:choice>
      </xsd:complexType>
    </xsd:element>
  </xsd:schema>
  <resheader name="resmimetype">
    <value>text/microsoft-resx</value>
  </resheader>
  <resheader name="version">
    <value>2.0</value>
  </resheader>
  <resheader name="reader">
    <value>System.Resources.ResXResourceReader, System.Windows.Forms, Version=4.0.0.0, Culture=neutral, PublicKeyToken=b77a5c561934e089</value>
  </resheader>
  <resheader name="writer">
    <value>System.Resources.ResXResourceWriter, System.Windows.Forms, Version=4.0.0.0, Culture=neutral, PublicKeyToken=b77a5c561934e089</value>
  </resheader>
  <data name="ChangeFeedLimitOutOfRange" xml:space="preserve">
    <value>The limit must be between 1 and {0}.</value>
    <comment>{0} number that is the maximum</comment>
  </data>
  <data name="ChangeFeedOffsetCannotBeNegative" xml:space="preserve">
    <value>The offset cannot be a negative value.</value>
  </data>
  <data name="CustomHeaderPrefixCannotBeEmpty" xml:space="preserve">
    <value>The prefix used to identify custom audit headers cannot be empty.</value>
  </data>
  <data name="DataStoreOperationFailed" xml:space="preserve">
    <value>The data store operation failed.</value>
  </data>
  <data name="DicomElementValidationFailed" xml:space="preserve">
    <value>Dicom element '{0}' with value '{1}' does not validate VR '{2}': {3}.</value>
    <comment>Dicom element {0} of value {1} of type {2}. {3} has more detailed message on why.</comment>
  </data>
  <data name="DuplicatedUidsNotAllowed" xml:space="preserve">
    <value>The values for StudyInstanceUID, SeriesInstanceUID, SOPInstanceUID must be unique.</value>
    <comment>StudyInstanceUID, SeriesInstanceUID, and SOPInstanceUID are defined by the spec and does not need to be translated. {NumberedPlaceholder="StudyInstanceUID", "SeriesInstanceUID", "SOPInstanceUID"}</comment>
  </data>
  <data name="DuplicateQueryParam" xml:space="preserve">
    <value>Invalid QIDO-RS query. Duplicate AttributeId '{0}', Each attribute is allowed to be specified once.</value>
    <comment>{0} specified attributeid</comment>
  </data>
  <data name="FrameNotFound" xml:space="preserve">
    <value>The specified frame cannot be found.</value>
  </data>
  <data name="IncludeFieldUnknownAttribute" xml:space="preserve">
    <value>Invalid QIDO-RS query. IncludeField has unknown attribute '{0}'.</value>
    <comment>{0} attribute name</comment>
  </data>
  <data name="InstanceAlreadyExists" xml:space="preserve">
    <value>The DICOM instance already exists.</value>
  </data>
  <data name="InstanceNotFound" xml:space="preserve">
    <value>The specified instance cannot be found.</value>
  </data>
  <data name="SeriesNotFound" xml:space="preserve">
    <value>The specified series cannot be found.</value>
  </data>
  <data name="StudyNotFound" xml:space="preserve">
    <value>The specified study cannot be found.</value>
  </data>
  <data name="InvalidDateRangeValue" xml:space="preserve">
    <value>Invalid QIDO-RS query. Specified date range '{0}' is invalid.
The first part date {1} should be lesser than or equal to the second part date {2}.</value>
    <comment>{0} date range with &lt;date1&gt;-&lt;date2&gt; format. {1} is date1. {2} is date2.</comment>
  </data>
  <data name="InvalidDateValue" xml:space="preserve">
    <value>Invalid QIDO-RS query. Specified Date value '{0}' is invalid for parameter '{1}'. Date should be valid and formatted as yyyyMMdd.</value>
    <comment>{0} Date value. {1} parameter name.</comment>
  </data>
  <data name="InvalidDicomIdentifier" xml:space="preserve">
    <value>DICOM Identifier '{0}' value '{1}' is invalid. Value length should not exceed the maximum length of 64 characters. Value should contain characters in '0'-'9' and '.'. Each component must start with non-zero number.</value>
    <comment>{0} Identifier Parameter name, {1} Value.</comment>
  </data>
  <data name="InvalidDicomInstance" xml:space="preserve">
    <value>The DICOM instance is invalid.</value>
  </data>
  <data name="InvalidFramesValue" xml:space="preserve">
    <value>The specified frames value is not valid. At least one frame must be present, and all requested frames must have value greater than 0.</value>
  </data>
  <data name="InvalidFuzzyMatchValue" xml:space="preserve">
    <value>Invalid QIDO-RS query. Specified fuzzymatch value '{0}' is not a valid boolean</value>
  </data>
  <data name="InvalidLimitValue" xml:space="preserve">
    <value>Invalid QIDO-RS query. Specified limit value '{0}' is not a valid integer.</value>
  </data>
  <data name="InvalidOffsetValue" xml:space="preserve">
    <value>Invalid QIDO-RS query. Specified offset value '{0}' is not a valid integer.</value>
  </data>
  <data name="InvalidQueryStringValue" xml:space="preserve">
    <value>The following query parameter is invalid: {0}.</value>
    <comment>{0} is a parameter name.</comment>
  </data>
  <data name="InvalidTransferSyntaxValue" xml:space="preserve">
    <value>The specified Transfer Syntax value is not valid.</value>
  </data>
  <data name="ItemNotFound" xml:space="preserve">
    <value>The specified item cannot be found.</value>
  </data>
  <data name="MismatchStudyInstanceUid" xml:space="preserve">
    <value>The StudyInstanceUid '{0}' in the payload does not match the specified StudyInstanceUid '{1}'.</value>
    <comment>{0} and {1} are both StudyInstanceUid. StudyInstanceUID is defined by the spec and does not need to be translated. {NumberedPlaceholder="StudyInstanceUID"}.</comment>
  </data>
  <data name="MissingRequestBody" xml:space="preserve">
    <value>The request body is missing.</value>
  </data>
  <data name="MissingRequiredTag" xml:space="preserve">
    <value>The required tag '{0}' is missing.</value>
    <comment>{0} is the DICOM tag name. E.g., StudyInstanceUID.</comment>
  </data>
  <data name="NotAcceptableHeaders" xml:space="preserve">
    <value>The request headers are not acceptable</value>
  </data>
  <data name="QueryEmptyAttributeValue" xml:space="preserve">
    <value>Invalid QIDO-RS query. AttributeId '{0}' has empty string value that is not supported.</value>
    <comment>{0} AttributeId name</comment>
  </data>
  <data name="QueryInvalidResourceLevel" xml:space="preserve">
    <value>Invalid QIDO-RS query. Querying is only supported at resource level Studies/Series/Instances.</value>
  </data>
  <data name="QueryResultCountMaxExceeded" xml:space="preserve">
    <value>Invalid QIDO-RS query.  Specified limit value {0} is outside the allowed range of {1}..{2}.</value>
    <comment>{0} Specified query result limit. {1} min allowed. {2} max allowed.</comment>
  </data>
  <data name="SeriesInstanceNotFound" xml:space="preserve">
    <value>The specified series cannot be found.</value>
  </data>
  <data name="ServiceUnavailable" xml:space="preserve">
    <value>The server is currently unable to receive requests. Please retry your request. If the issue persists, please contact support.</value>
  </data>
  <data name="StudyInstanceNotFound" xml:space="preserve">
    <value>The specified study cannot be found.</value>
  </data>
  <data name="TagPathValidation" xml:space="preserve">
    <value>The requested tag {0} is in the wrong format.</value>
    <comment> {0} tagPath on request</comment>
  </data>
  <data name="UnknownQueryParameter" xml:space="preserve">
    <value>Invalid QIDO-RS query. Unknown query parameter '{0}'. If the parameter is an attribute keyword, check the casing as they are case-sensitive. The conformance statement has a list of supported query parameters and queryable attributes.</value>
    <comment>{0} Parameter name</comment>
  </data>
  <data name="UnsupportedContentType" xml:space="preserve">
    <value>The specified content type '{0}' is not supported.</value>
    <comment>{0} is the specified content type. E.g., application/dicom</comment>
  </data>
  <data name="UnsupportedSearchParameter" xml:space="preserve">
    <value>Invalid QIDO-RS query. AttributeId {0} is not queryable. </value>
    <comment>{0} AttributeId name</comment>
  </data>
  <data name="UnsupportedTranscoding" xml:space="preserve">
    <value>The specified transcoding is not supported.</value>
  </data>
  <data name="ValueContainsInvalidCharacter" xml:space="preserve">
    <value>Value contains invalid character.</value>
  </data>
  <data name="ValueExceedsAllowedComponents" xml:space="preserve">
    <value>Value contains more than 5 components.</value>
  </data>
  <data name="ValueExceedsAllowedGroups" xml:space="preserve">
    <value>Value contains more than 3 groups.</value>
  </data>
  <data name="ValueIsInvalidDate" xml:space="preserve">
    <value>Value cannot be parsed as a valid date.</value>
  </data>
  <data name="ValueLengthExceeds16Characters" xml:space="preserve">
    <value>Value exceeds maximum length of 16 characters.</value>
  </data>
  <data name="ValueLengthExceeds64Characters" xml:space="preserve">
    <value>Value exceeds maximum length of 64 characters.</value>
  </data>
  <data name="NotSupportMultipleAcceptHeaders" xml:space="preserve">
    <value>The request contains multiple accept headers, which is not supported.</value>
  </data>
  <data name="DuplicateCustomTag" xml:space="preserve">
    <value>The custom tag '{0}' has been specified before.</value>
    <comment>{0} Dicom Tag.</comment>
  </data>
  <data name="InvalidCustomTag" xml:space="preserve">
    <value>The custom tag '{0}' is invalid.</value>
    <comment>{0} Dicom Tag</comment>
  </data>
  <data name="InvalidVRCode" xml:space="preserve">
    <value>The VR code '{0}' is invalid.</value>
    <comment>{0} VR code.</comment>
  </data>
  <data name="MissingCustomTag" xml:space="preserve">
    <value>The custom tag(s) is missing.</value>
  </data>
  <data name="MissingVRCode" xml:space="preserve">
    <value>The VR code is missing.</value>
  </data>
  <data name="UnsupportedVRCodeOnTag" xml:space="preserve">
    <value>The VR code '{0}' is not supported for tag '{1}'.</value>
    <comment>{0} VR Code. {1} Dicom Tag.</comment>
  </data>
  <data name="UnsupportedVRCode" xml:space="preserve">
    <value>The CR code '{0}' is not supported.</value>
    <comment>{0} VR Code.</comment>
  </data>
<<<<<<< HEAD
=======
  <data name="Forbidden" xml:space="preserve">
    <value>Authorization failed.</value>
  </data>
  <data name="ErrorValidatingRoles" xml:space="preserve">
    <value>Error validating roles:
{0}</value>
  </data>
  <data name="DuplicateRoleNames" xml:space="preserve">
    <value>There are {0} roles with the name '{1}'</value>
  </data>
>>>>>>> 98602fd6
  <data name="CustomTagsAlreadyExists" xml:space="preserve">
    <value>One or more custom tags already exist.</value>
  </data>
</root><|MERGE_RESOLUTION|>--- conflicted
+++ resolved
@@ -299,8 +299,6 @@
     <value>The CR code '{0}' is not supported.</value>
     <comment>{0} VR Code.</comment>
   </data>
-<<<<<<< HEAD
-=======
   <data name="Forbidden" xml:space="preserve">
     <value>Authorization failed.</value>
   </data>
@@ -311,7 +309,6 @@
   <data name="DuplicateRoleNames" xml:space="preserve">
     <value>There are {0} roles with the name '{1}'</value>
   </data>
->>>>>>> 98602fd6
   <data name="CustomTagsAlreadyExists" xml:space="preserve">
     <value>One or more custom tags already exist.</value>
   </data>
