--- conflicted
+++ resolved
@@ -553,13 +553,6 @@
     <value>Accept transfer syntax '{0}' is not supported when multiple instances are matched. Matching instances can be retrieved with their original transfer syntax by specifying 'transfer-syntax=*' in the Accept header.</value>
     <comment>{0} Accept header transfer syntax</comment>
   </data>
-<<<<<<< HEAD
-  <data name="ErrorMessageDecimalStringIsInvalid" xml:space="preserve">
-    <value>Value cannot be parsed as a valid decimal string.</value>
-  </data>
-  <data name="ErrorMessageIntegerStringIsInvalid" xml:space="preserve">
-    <value>Value cannot be parsed as a valid integer string.</value>
-=======
   <data name="CancelWorkitemUnknownReasonCode" xml:space="preserve">
     <value>Cancel Reason not provided</value>
   </data>
@@ -572,6 +565,11 @@
   <data name="WorkitemIsAlreadyCompleted" xml:space="preserve">
     <value>The UPS '{0}' is already COMPLETED.</value>
     <comment>{0} WorkitemInstanceUid</comment>
->>>>>>> 5ce9fe57
+  </data>
+  <data name="ErrorMessageDecimalStringIsInvalid" xml:space="preserve">
+    <value>Value cannot be parsed as a valid decimal string.</value>
+  </data>
+  <data name="ErrorMessageIntegerStringIsInvalid" xml:space="preserve">
+    <value>Value cannot be parsed as a valid integer string.</value>
   </data>
 </root>