--- conflicted
+++ resolved
@@ -309,17 +309,10 @@
     <value>One or more custom tags already exist.</value>
   </data>
   <data name="CustomTagNotFound" xml:space="preserve">
-<<<<<<< HEAD
     <value>The specified custom tag with tag path {0} cannot be found.</value>
     <comment>{0} tagPath on request</comment>
   </data>
-  <data name="CustomTagsDoNotExist" xml:space="preserve">
-    <value>No custom tags can be found.</value>
-  </data>
   <data name="SequentialDicomTagsNotSupported" xml:space="preserve">
     <value>Sequential dicom tags are currently not supported.</value>
-=======
-    <value>The specified custom tag cannot be found.</value>
->>>>>>> 0c340856
   </data>
 </root>