﻿<?xml version="1.0" encoding="utf-8"?>
<root>
  <!-- 
    Microsoft ResX Schema 
    
    Version 2.0
    
    The primary goals of this format is to allow a simple XML format 
    that is mostly human readable. The generation and parsing of the 
    various data types are done through the TypeConverter classes 
    associated with the data types.
    
    Example:
    
    ... ado.net/XML headers & schema ...
    <resheader name="resmimetype">text/microsoft-resx</resheader>
    <resheader name="version">2.0</resheader>
    <resheader name="reader">System.Resources.ResXResourceReader, System.Windows.Forms, ...</resheader>
    <resheader name="writer">System.Resources.ResXResourceWriter, System.Windows.Forms, ...</resheader>
    <data name="Name1"><value>this is my long string</value><comment>this is a comment</comment></data>
    <data name="Color1" type="System.Drawing.Color, System.Drawing">Blue</data>
    <data name="Bitmap1" mimetype="application/x-microsoft.net.object.binary.base64">
        <value>[base64 mime encoded serialized .NET Framework object]</value>
    </data>
    <data name="Icon1" type="System.Drawing.Icon, System.Drawing" mimetype="application/x-microsoft.net.object.bytearray.base64">
        <value>[base64 mime encoded string representing a byte array form of the .NET Framework object]</value>
        <comment>This is a comment</comment>
    </data>
                
    There are any number of "resheader" rows that contain simple 
    name/value pairs.
    
    Each data row contains a name, and value. The row also contains a 
    type or mimetype. Type corresponds to a .NET class that support 
    text/value conversion through the TypeConverter architecture. 
    Classes that don't support this are serialized and stored with the 
    mimetype set.
    
    The mimetype is used for serialized objects, and tells the 
    ResXResourceReader how to depersist the object. This is currently not 
    extensible. For a given mimetype the value must be set accordingly:
    
    Note - application/x-microsoft.net.object.binary.base64 is the format 
    that the ResXResourceWriter will generate, however the reader can 
    read any of the formats listed below.
    
    mimetype: application/x-microsoft.net.object.binary.base64
    value   : The object must be serialized with 
            : System.Runtime.Serialization.Formatters.Binary.BinaryFormatter
            : and then encoded with base64 encoding.
    
    mimetype: application/x-microsoft.net.object.soap.base64
    value   : The object must be serialized with 
            : System.Runtime.Serialization.Formatters.Soap.SoapFormatter
            : and then encoded with base64 encoding.

    mimetype: application/x-microsoft.net.object.bytearray.base64
    value   : The object must be serialized into a byte array 
            : using a System.ComponentModel.TypeConverter
            : and then encoded with base64 encoding.
    -->
  <xsd:schema id="root" xmlns="" xmlns:xsd="http://www.w3.org/2001/XMLSchema" xmlns:msdata="urn:schemas-microsoft-com:xml-msdata">
    <xsd:import namespace="http://www.w3.org/XML/1998/namespace" />
    <xsd:element name="root" msdata:IsDataSet="true">
      <xsd:complexType>
        <xsd:choice maxOccurs="unbounded">
          <xsd:element name="metadata">
            <xsd:complexType>
              <xsd:sequence>
                <xsd:element name="value" type="xsd:string" minOccurs="0" />
              </xsd:sequence>
              <xsd:attribute name="name" use="required" type="xsd:string" />
              <xsd:attribute name="type" type="xsd:string" />
              <xsd:attribute name="mimetype" type="xsd:string" />
              <xsd:attribute ref="xml:space" />
            </xsd:complexType>
          </xsd:element>
          <xsd:element name="assembly">
            <xsd:complexType>
              <xsd:attribute name="alias" type="xsd:string" />
              <xsd:attribute name="name" type="xsd:string" />
            </xsd:complexType>
          </xsd:element>
          <xsd:element name="data">
            <xsd:complexType>
              <xsd:sequence>
                <xsd:element name="value" type="xsd:string" minOccurs="0" msdata:Ordinal="1" />
                <xsd:element name="comment" type="xsd:string" minOccurs="0" msdata:Ordinal="2" />
              </xsd:sequence>
              <xsd:attribute name="name" type="xsd:string" use="required" msdata:Ordinal="1" />
              <xsd:attribute name="type" type="xsd:string" msdata:Ordinal="3" />
              <xsd:attribute name="mimetype" type="xsd:string" msdata:Ordinal="4" />
              <xsd:attribute ref="xml:space" />
            </xsd:complexType>
          </xsd:element>
          <xsd:element name="resheader">
            <xsd:complexType>
              <xsd:sequence>
                <xsd:element name="value" type="xsd:string" minOccurs="0" msdata:Ordinal="1" />
              </xsd:sequence>
              <xsd:attribute name="name" type="xsd:string" use="required" />
            </xsd:complexType>
          </xsd:element>
        </xsd:choice>
      </xsd:complexType>
    </xsd:element>
  </xsd:schema>
  <resheader name="resmimetype">
    <value>text/microsoft-resx</value>
  </resheader>
  <resheader name="version">
    <value>2.0</value>
  </resheader>
  <resheader name="reader">
    <value>System.Resources.ResXResourceReader, System.Windows.Forms, Version=4.0.0.0, Culture=neutral, PublicKeyToken=b77a5c561934e089</value>
  </resheader>
  <resheader name="writer">
    <value>System.Resources.ResXResourceWriter, System.Windows.Forms, Version=4.0.0.0, Culture=neutral, PublicKeyToken=b77a5c561934e089</value>
  </resheader>
  <data name="ChangeFeedLimitOutOfRange" xml:space="preserve">
    <value>The limit must be between 1 and {0}.</value>
    <comment>{0} number that is the maximum</comment>
  </data>
  <data name="ChangeFeedOffsetCannotBeNegative" xml:space="preserve">
    <value>The offset cannot be a negative value.</value>
  </data>
  <data name="CustomHeaderPrefixCannotBeEmpty" xml:space="preserve">
    <value>The prefix used to identify custom audit headers cannot be empty.</value>
  </data>
  <data name="DataStoreOperationFailed" xml:space="preserve">
    <value>The data store operation failed.</value>
  </data>
  <data name="DicomElementValidationFailed" xml:space="preserve">
    <value>Dicom element '{0}' failed validation for VR '{1}': {2}</value>
    <comment>Dicom element {0} of VR {1}. {2} has more detailed message on why.</comment>
  </data>
  <data name="DuplicatedUidsNotAllowed" xml:space="preserve">
    <value>The values for StudyInstanceUID, SeriesInstanceUID, SOPInstanceUID must be unique.</value>
    <comment>StudyInstanceUID, SeriesInstanceUID, and SOPInstanceUID are defined by the spec and does not need to be translated. {NumberedPlaceholder="StudyInstanceUID", "SeriesInstanceUID", "SOPInstanceUID"}</comment>
  </data>
  <data name="DuplicateAttribute" xml:space="preserve">
    <value>Invalid query: attribute '{0}' has been specified more than once using different ID formats. Each attribute is only allowed to be specified once.</value>
    <comment>{0} attribute-id</comment>
  </data>
  <data name="FrameNotFound" xml:space="preserve">
    <value>The specified frame cannot be found.</value>
  </data>
  <data name="IncludeFieldUnknownAttribute" xml:space="preserve">
    <value>Invalid query: IncludeField has unknown attribute '{0}'.</value>
    <comment>{0} attribute name</comment>
  </data>
  <data name="InstanceAlreadyExists" xml:space="preserve">
    <value>The DICOM instance already exists.</value>
  </data>
  <data name="InstanceNotFound" xml:space="preserve">
    <value>The specified instance cannot be found.</value>
  </data>
  <data name="SeriesNotFound" xml:space="preserve">
    <value>The specified series cannot be found.</value>
  </data>
  <data name="StudyNotFound" xml:space="preserve">
    <value>The specified study cannot be found.</value>
  </data>
  <data name="InvalidDateRangeValue" xml:space="preserve">
    <value>Invalid query: specified date range '{0}' is invalid.
The first part date {1} should be lesser than or equal to the second part date {2}.</value>
    <comment>{0} date range with &lt;date1&gt;-&lt;date2&gt; format. {1} is date1. {2} is date2.</comment>
  </data>
  <data name="InvalidDateValue" xml:space="preserve">
    <value>Invalid query: specified Date value '{0}' is invalid for attribute '{1}'. Date should be valid and formatted as yyyyMMdd.</value>
    <comment>{0} Date value. {1} attribute name.</comment>
  </data>
  <data name="ErrorMessageUidIsInvalid" xml:space="preserve">
    <value>DICOM Identifier is invalid. Value length should not exceed the maximum length of 64 characters. Value should contain characters in '0'-'9' and '.'. Each component must start with non-zero number.</value>
  </data>
  <data name="InvalidDicomInstance" xml:space="preserve">
    <value>The DICOM instance is invalid.</value>
  </data>
  <data name="InvalidFramesValue" xml:space="preserve">
    <value>The specified frames value is not valid. At least one frame must be present, and all requested frames must have value greater than 0.</value>
  </data>
  <data name="InvalidFuzzyMatchValue" xml:space="preserve">
    <value>Invalid query: specified fuzzymatch value '{0}' is not a valid boolean</value>
  </data>
  <data name="InvalidLimitValue" xml:space="preserve">
    <value>Invalid query: specified limit value '{0}' is not a valid integer.</value>
  </data>
  <data name="InvalidOffsetValue" xml:space="preserve">
    <value>Invalid query: specified offset value '{0}' is not a valid integer.</value>
  </data>
  <data name="InvalidQueryString" xml:space="preserve">
    <value>The query string included invalid characters.</value>
  </data>
  <data name="InvalidQueryStringValue" xml:space="preserve">
    <value>The query parameter '{0}' is invalid. {1}</value>
    <comment>{0} is a parameter name. {1} is the error.</comment>
  </data>
  <data name="InvalidTransferSyntaxValue" xml:space="preserve">
    <value>The specified Transfer Syntax value is not valid.</value>
  </data>
  <data name="ItemNotFound" xml:space="preserve">
    <value>The specified item cannot be found.</value>
  </data>
  <data name="MismatchStudyInstanceUid" xml:space="preserve">
    <value>The StudyInstanceUid '{0}' in the payload does not match the specified StudyInstanceUid '{1}'.</value>
    <comment>{0} and {1} are both StudyInstanceUid. StudyInstanceUID is defined by the spec and does not need to be translated. {NumberedPlaceholder="StudyInstanceUID"}.</comment>
  </data>
  <data name="MissingRequestBody" xml:space="preserve">
    <value>The request body is missing.</value>
  </data>
  <data name="MissingRequiredTag" xml:space="preserve">
    <value>The required tag '{0}' is missing.</value>
    <comment>{0} is the DICOM tag name. E.g., StudyInstanceUID.</comment>
  </data>
  <data name="NotAcceptableHeaders" xml:space="preserve">
    <value>The request headers are not acceptable</value>
  </data>
  <data name="QueryEmptyAttributeValue" xml:space="preserve">
    <value>Invalid query: AttributeId '{0}' has empty string value that is not supported.</value>
    <comment>{0} AttributeId name</comment>
  </data>
  <data name="QueryInvalidResourceLevel" xml:space="preserve">
    <value>Invalid query: querying is only supported at resource level Studies/Series/Instances.</value>
  </data>
  <data name="QueryResultCountMaxExceeded" xml:space="preserve">
    <value>Invalid query: specified limit value {0} is outside the allowed range of {1}..{2}.</value>
    <comment>{0} Specified query result limit. {1} min allowed. {2} max allowed.</comment>
  </data>
  <data name="SeriesInstanceNotFound" xml:space="preserve">
    <value>The specified series cannot be found.</value>
  </data>
  <data name="ServiceUnavailable" xml:space="preserve">
    <value>The server is currently unable to receive requests. Please retry your request. If the issue persists, please contact support.</value>
  </data>
  <data name="StudyInstanceNotFound" xml:space="preserve">
    <value>The specified study cannot be found.</value>
  </data>
  <data name="UnknownQueryParameter" xml:space="preserve">
    <value>Invalid query: unknown query parameter '{0}'. If the parameter is an attribute keyword, check the casing as they are case-sensitive. The conformance statement has a list of supported query parameters, attributes and the levels.</value>
    <comment>{0} Parameter name</comment>
  </data>
  <data name="UnsupportedContentType" xml:space="preserve">
    <value>The specified content type '{0}' is not supported.</value>
    <comment>{0} is the specified content type. E.g., application/dicom</comment>
  </data>
  <data name="UnsupportedSearchParameter" xml:space="preserve">
    <value>Invalid query: AttributeId {0} is not queryable.  If the parameter is an attribute keyword, check the casing as they are case-sensitive. The conformance statement has a list of supported query parameters, attributes and the levels.</value>
    <comment>{0} AttributeId name.</comment>
  </data>
  <data name="UnsupportedTranscoding" xml:space="preserve">
    <value>The specified transcoding is not supported.</value>
  </data>
  <data name="ErrorMessageInvalidCharacters" xml:space="preserve">
    <value>Value contains invalid character.</value>
  </data>
  <data name="ErrorMessagePersonNameExceedMaxComponents" xml:space="preserve">
    <value>Value contains more than 5 components.</value>
  </data>
  <data name="ErrorMessagePersonNameExceedMaxGroups" xml:space="preserve">
    <value>Value contains more than 3 groups.</value>
  </data>
  <data name="ErrorMessageDateIsInvalid" xml:space="preserve">
    <value>Value cannot be parsed as a valid date.</value>
  </data>
  <data name="NotSupportMultipleAcceptHeaders" xml:space="preserve">
    <value>The request contains multiple accept headers, which is not supported.</value>
  </data>
  <data name="DuplicateExtendedQueryTag" xml:space="preserve">
    <value>The extended query tag '{0}' has been specified before.</value>
    <comment>{0} Dicom Tag.</comment>
  </data>
  <data name="InvalidExtendedQueryTag" xml:space="preserve">
    <value>The extended query tag '{0}' is invalid as it cannot be parsed into a valid Dicom Tag.</value>
    <comment>{0} Dicom Tag</comment>
  </data>
  <data name="InvalidVRCode" xml:space="preserve">
    <value>The VR code '{0}' for tag '{1}' is invalid.</value>
    <comment>{0} VR code. {1} Dicom Tag.</comment>
  </data>
  <data name="MissingExtendedQueryTag" xml:space="preserve">
    <value>The extended query tag(s) is missing.</value>
  </data>
  <data name="MissingVRCode" xml:space="preserve">
    <value>The vr for tag '{0}' is missing.</value>
    <comment>{0} is the DICOM tag path.</comment>
  </data>
  <data name="UnsupportedVRCodeOnTag" xml:space="preserve">
    <value>The VR code '{0}' is incorrectly specified for '{1}'. The expected VR code for it is '{2}'. Retry this request either with the correct VR code or without specifying it.</value>
    <comment>{0} Specified VR Code. {1} Dicom Tag. {2} Correct VR Code for Tag.</comment>
  </data>
  <data name="UnsupportedVRCode" xml:space="preserve">
    <value>The VR code '{0}' specified for tag '{1}' is not supported.</value>
    <comment>{0} VR Code. {1} Dicom Tag.</comment>
  </data>
  <data name="Forbidden" xml:space="preserve">
    <value>Authorization failed.</value>
  </data>
  <data name="ErrorValidatingRoles" xml:space="preserve">
    <value>Error validating roles:
{0}</value>
  </data>
  <data name="DuplicateRoleNames" xml:space="preserve">
    <value>There are {0} roles with the name '{1}'</value>
  </data>
  <data name="ExtendedQueryTagsAlreadyExists" xml:space="preserve">
    <value>One or more extended query tags already exist.</value>
  </data>
  <data name="ExtendedQueryTagNotFound" xml:space="preserve">
    <value>The specified extended query tag with tag path {0} cannot be found.</value>
    <comment>{0} tagPath on request</comment>
  </data>
  <data name="SequentialDicomTagsNotSupported" xml:space="preserve">
    <value>Sequential dicom tags are currently not supported.</value>
  </data>
  <data name="InvalidDoubleValue" xml:space="preserve">
    <value>Invalid query: specified value '{0}' extended query tag with path '{1}' is not a valid double value.</value>
    <comment>{0} double value. {1} extended query tag path.</comment>
  </data>
  <data name="InvalidLongValue" xml:space="preserve">
    <value>Invalid query: specified value '{0}' extended query tag with path '{1}' is not a valid long value.</value>
    <comment>{0} long value. {1} extended query tag path.</comment>
  </data>
  <data name="ErrorMessageExceedMaxLength" xml:space="preserve">
    <value>Value length exceeds maximum length of {0}.</value>
    <comment>{0} max length.</comment>
  </data>
  <data name="ErrorMessageUnexpectedLength" xml:space="preserve">
    <value>Value length is not {0}.</value>
    <comment>{0} required length.</comment>
  </data>
  <data name="PrivateCreatorNotEmpty" xml:space="preserve">
    <value>The private creator is not empty for standard tag '{0}'.</value>
    <comment>{0} Dicom Tag</comment>
  </data>
  <data name="MissingPrivateCreator" xml:space="preserve">
    <value>The private creator for private tag '{0}' is missing.</value>
    <comment>{0} is the DICOM tag path.</comment>
  </data>
  <data name="PrivateCreatorNotValidLO" xml:space="preserve">
    <value>The private creator for tag '{0}' is not a valid LO attribute.</value>
    <comment>{0} Dicom Tag.</comment>
  </data>
  <data name="PrivateCreatorNotEmptyForPrivateIdentificationCode" xml:space="preserve">
    <value>The private creator is not empty for private identification code '{0}'.</value>
    <comment>{0} Dicom Tag.</comment>
  </data>
  <data name="ExtendedQueryTagFeatureDisabled" xml:space="preserve">
    <value>Extended Query Tag feature is disabled.</value>
  </data>
  <data name="QueryTagAlreadySupported" xml:space="preserve">
    <value>The query tag '{0}' is already supported.</value>
    <comment>{0} Dicom Tag.</comment>
  </data>
  <data name="MissingLevel" xml:space="preserve">
    <value>The level for extended query tag '{0}' is missing.</value>
    <comment>{0} Dicom Tag.</comment>
  </data>
  <data name="AddExtendedQueryTagEntryPropertyNotSpecified" xml:space="preserve">
    <value>The Dicom Tag Property {0} must be specified and must not be null, empty or whitespace.</value>
    <comment>{0} is the property that was not specified correctly.</comment>
  </data>
  <data name="InvalidDicomTagLevel" xml:space="preserve">
    <value>Input Dicom Tag Level '{0}' is invalid. It must have value 'Study', 'Series' or 'Instance'.</value>
    <comment>{0} input Dicom Tag Level.</comment>
  </data>
  <data name="DicomFileLengthLimitExceeded" xml:space="preserve">
    <value>The dicom file in the request section exceeded the allowed limit of {0} bytes.</value>
    <comment>{0} Max number of bytes allowed per dicom file.</comment>
  </data>
  <data name="ExtendedQueryTagsExceedsMaxAllowedCount" xml:space="preserve">
    <value>Extended query tags exceeds max allowed count '{0}'.</value>
    <comment>{0} max allowed count.</comment>
  </data>
  <data name="ErrorMessageUnexpectedVR" xml:space="preserve">
    <value>The extended query tag '{0}' is expected to have VR '{1}' but has '{2}' in file.</value>
    <comment>{0}  dicom tag. {1} expected vr code. {2} vr in file.</comment>
  </data>
  <data name="ExtendedQueryTagsOutOfDate" xml:space="preserve">
    <value>One or more extended query tags have been modified.</value>
  </data>
  <data name="DicomElementValidationFailedWithValue" xml:space="preserve">
    <value>Dicom element '{0}' with value '{1}' failed validation for VR '{2}': {3}</value>
    <comment>Dicom element {0} of value {1} of VR {2}. {3} has more detailed message on why.</comment>
  </data>
  <data name="ErrorMessageMultiValues" xml:space="preserve">
    <value>Dicom element has multiple values. Indexing is only supported on single value element.</value>
  </data>
  <data name="ErrorMessagePersonNameGroupExceedMaxLength" xml:space="preserve">
    <value>One or more group of person name exceeds maxium length of 64.</value>
  </data>
  <data name="SimpleErrorMessageExceedMaxLength" xml:space="preserve">
    <value>Value length exceeds maximum length.</value>
  </data>
  <data name="SimpleErrorMessageUnexpectedLength" xml:space="preserve">
    <value>Value length is not expected.</value>
  </data>
  <data name="SimpleErrorMessageUnexpectedVR" xml:space="preserve">
    <value>The extended query tag VR is not expected.</value>
  </data>
  <data name="PaginationLimitOutOfRange" xml:space="preserve">
    <value>Specified limit value {0} is outside the allowed range of {1}..{2}.</value>
    <comment>{0} Specified page result limit. {1} min allowed. {2} max allowed.</comment>
  </data>
  <data name="PaginationNegativeOffset" xml:space="preserve">
    <value>Specified offset value {0} cannot be negative.</value>
    <comment>{0} Specified page offset.</comment>
  </data>
  <data name="DisallowedSeriesInstanceUIDAttribute" xml:space="preserve">
    <value>Invalid query: cannot specify attribute 'SeriesInstanceUID' for the given resource.</value>
  </data>
  <data name="DisallowedStudyInstanceUIDAttribute" xml:space="preserve">
    <value>Invalid query: cannot specify attribute 'StudyInstanceUID' for the given resource. </value>
  </data>
  <data name="InvalidIncludeAllFields" xml:space="preserve">
    <value>Invalid query: cannot specify included fields in addition to 'all'.</value>
  </data>
  <data name="QueryIsDisabledOnAttribute" xml:space="preserve">
    <value>Query is disabled on specified attribute '{0}'.</value>
    <comment>'{0}' attribute in QIDO query. </comment>
  </data>
  <data name="InvalidDateTimeRangeValue" xml:space="preserve">
    <value>Invalid query: specified date range '{0}' is invalid.
The first part DateTime {1} should be lesser than or equal to the second part DateTime {2}.</value>
    <comment>{0} DateTime range with &lt;DateTime1&gt;-&lt;DateTime2&gt; format. {1} is DateTime1. {2} is DateTime2.</comment>
  </data>
  <data name="InvalidDateTimeValue" xml:space="preserve">
    <value>Invalid query: specified DateTime value '{0}' is invalid for attribute '{1}'. DateTime should be valid and formatted as yyyyMMddHHmmss.FFFFFF where yyyy is mandatory.</value>
    <comment>{0} DateTime value. {1} attribute name.</comment>
  </data>
  <data name="InvalidTimeRangeValue" xml:space="preserve">
    <value>Invalid query: specified date range '{0}' is invalid.
The first part time {1} should be lesser than or equal to the second part time {2}.</value>
    <comment>{0} Time range with &lt;Time1&gt;-&lt;Time2&gt; format. {1} is Time1. {2} is Time2.</comment>
  </data>
  <data name="InvalidTimeValue" xml:space="preserve">
    <value>Invalid query: specified Time value '{0}' is invalid for parameter '{1}'. Time should be valid and formatted as HHmmss.FFFFFF where HH is mandatory.</value>
    <comment>{0} Time value. {1} parameter name.</comment>
  </data>
  <data name="ErrorMessageDateTimeIsInvalid" xml:space="preserve">
    <value>Value cannot be parsed as a valid DateTime.</value>
  </data>
  <data name="ErrorMessageTimeIsInvalid" xml:space="preserve">
    <value>Value cannot be parsed as a valid Time.</value>
  </data>
  <data name="DateTimeWithOffsetNotSupported" xml:space="preserve">
    <value>Invalid query: specified DateTime value '{0}' for attribute {1} contains offset which is not supported.</value>
    <comment>{0} DateTime value. {1} attribute name.</comment>
  </data>
  <data name="InvalidRangeValues" xml:space="preserve">
    <value>Invalid query: specified range is invalid.
Both parts in the range cannot be empty.
For details on valid range queries, please refer to Search Matching section in Conformance Statement (https://github.com/microsoft/dicom-server/blob/main/docs/resources/conformance-statement.md#search-matching).</value>
  </data>
  <data name="InvalidPartitionName" xml:space="preserve">
    <value>The specified PartitionName value '{0}' is invalid. </value>
    <comment>{0} PartitionName value.</comment>
  </data>
  <data name="DataPartitionsFeatureDisabled" xml:space="preserve">
    <value>Data partitions feature is disabled.</value>
  </data>
  <data name="DataPartitionsMissingPartition" xml:space="preserve">
    <value>PartitionName value is missing in the route segment.</value>
  </data>
  <data name="DataPartitionNotFound" xml:space="preserve">
    <value>Specified PartitionName '{0}' does not exist.</value>
    <comment>{0} PartitionName value.</comment>
  </data>
  <data name="DataPartitionFeatureCannotBeDisabled" xml:space="preserve">
    <value>Data partitions feature cannot be disabled while existing data has already been partitioned.</value>
  </data>
  <data name="ImplicitVRNotAllowed" xml:space="preserve">
    <value>Implicit VR is not allowed.</value>
  </data>
  <data name="UnexpectedJsonToken" xml:space="preserve">
    <value>Expected token type '{0}' but read '{1}' instead.</value>
    <comment>{0} Expected token type. {1} Actual token type.</comment>
  </data>
  <data name="UnexpectedValue" xml:space="preserve">
    <value>Expected value '{0}' to be one of the following values: [{1}]</value>
    <comment>{0} Actual value. {1} Comma-separated list of expected values.</comment>
  </data>
  <data name="WorkitemInstanceAlreadyExists" xml:space="preserve">
    <value>The workitem instance with UID: '{0}' already exists. Try creating using a different UID.</value>
    <comment>{0} Workitem UID.</comment>
  </data>
  <data name="NestedSequencesNotSupported" xml:space="preserve">
    <value>Nested Dicom sequence tags are currently not supported.</value>
  </data>
  <data name="UpsRsFeatureDisabled" xml:space="preserve">
    <value>UPS-RS feature is disabled.</value>
  </data>
  <data name="InvalidProcedureStepStateTransition" xml:space="preserve">
    <value>The workitem instance with UID: '{0}' can not transition to '{1}' state: {2}.</value>
    <comment>{0} WorkitemInstanceUID. {1} ProcedureStepState. {2} Error code</comment>
  </data>
  <data name="MismatchSopInstanceWorkitemInstanceUid" xml:space="preserve">
    <value>SOPInstanceUID '{0}' in the payload does not match the workitem query parameter '{1}'.</value>
    <comment>{0} SOPInstanceUID. {1} WorkitemInstanceUID.</comment>
  </data>
  <data name="DuplicateTagValueNotSupported" xml:space="preserve">
    <value>Duplicate value '{0}' for tag '{1}' not supported in a sequence.</value>
    <comment>{0} String Value. {1} DicomTag.</comment>
  </data>
  <data name="UnexpectedTag" xml:space="preserve">
    <value>'{0}' DicomTag is not expected for '{1}' operation. [WorkitemInstanceUID '{2}']</value>
    <comment>{0} Dicom Tag. {1} Action/Operation. {2} WorkitemInstanceUID.</comment>
  </data>
  <data name="InvalidTransactionUID" xml:space="preserve">
    <value>Invalid TransactionUID for the specified WorkitemInstanceUID '{1}'.</value>
    <comment>{0} WorkitemInstanceUID.</comment>
  </data>
  <data name="WorkitemInstanceNotFound" xml:space="preserve">
    <value>The workitem instance with UID: '{0}' is not found.</value>
    <comment>{0} Workitem UID.</comment>
  </data>
  <data name="WorkitemIsInFinalState" xml:space="preserve">
    <value>The workitem instance with UID: '{0}' is already in the final state '{1}'. {2}.</value>
    <comment>{0} Workitem UID. {1} Procedure Step State. {2} Error or Warning Code.</comment>
  </data>
  <data name="WorkitemUpdateIsNotAllowed" xml:space="preserve">
    <value>The workitem instance with UID: '{0}' is in the state of '{1}'.</value>
    <comment>{0} Workitem UID. {1} Current Procedure Step State</comment>
  </data>
  <data name="WorkitemCancelRequestSuccess" xml:space="preserve">
    <value>The workitem instance with UID: '{0}' has been cancelled.</value>
    <comment>{0} Workitem UID.</comment>
  </data>
  <data name="UnsupportedWorkitemSearchParameter" xml:space="preserve">
    <value>Invalid workitem query. AttributeId {0} is not queryable.  If the parameter is an attribute keyword, check the casing as they are case-sensitive. The conformance statement has a list of supported query parameters and attributes.</value>
    <comment>{0} AttributeId name.</comment>
  </data>
  <data name="AttributeMustBeEmpty" xml:space="preserve">
    <value>The attribute with tag '{0}' must be empty.</value>
    <comment>{0} Dicom Tag</comment>
  </data>
  <data name="AttributeNotAllowed" xml:space="preserve">
    <value>The attribute with tag '{0}' cannot be present.</value>
    <comment>{0} Dicom Tag</comment>
  </data>
  <data name="MissingRequiredValue" xml:space="preserve">
    <value>The value for tag '{0}' is missing.</value>
    <comment>{0} is the DICOM tag name. E.g., StudyInstanceUID.</comment>
  </data>
  <data name="RequiredConditionNotMet" xml:space="preserve">
    <value>The required condition for tag '{0}' is not met.</value>
    <comment>{0} is the DICOM tag name.</comment>
  </data>
  <data name="RetrieveServiceFileTooBig" xml:space="preserve">
    <value>Requested DICOM instance size is above the supported limit of {0}. The entire instance can be retrieved with the original transfer syntax by specifying 'transfer-syntax=*' in the Accept header.</value>
    <comment>{0} bytes representing the support max file size</comment>
  </data>
  <data name="RetrieveServiceMultiInstanceTranscodingNotSupported" xml:space="preserve">
    <value>Accept transfer syntax '{0}' is not supported when multiple instances are matched. Matching instances can be retrieved with their original transfer syntax by specifying 'transfer-syntax=*' in the Accept header.</value>
    <comment>{0} Accept header transfer syntax</comment>
  </data>
  <data name="CancelWorkitemUnknownReasonCode" xml:space="preserve">
    <value>Cancel Reason not provided</value>
  </data>
  <data name="WorkitemCancelRequestRejected" xml:space="preserve">
    <value>The UPS may no longer be updated.</value>
  </data>
  <data name="WorkitemIsAlreadyCanceled" xml:space="preserve">
    <value>The UPS is already in the requested state of CANCELED.</value>
  </data>
  <data name="WorkitemIsAlreadyCompleted" xml:space="preserve">
    <value>The UPS '{0}' is already COMPLETED.</value>
    <comment>{0} WorkitemInstanceUid</comment>
  </data>
  <data name="ErrorMessageIntegerStringIsInvalid" xml:space="preserve">
    <value>Value cannot be parsed as a valid integer string.</value>
  </data>
  <data name="InvalidDicomIdentifier" xml:space="preserve">
    <value>The string '{0}' was not recognized as a valid DICOM identifier.</value>
    <comment>{0} DICOM identifier</comment>
  </data>
  <data name="InvalidJsonToken" xml:space="preserve">
    <value>Read invalid JSON token type '{0}'.</value>
    <comment>{0} Actual token type.</comment>
  </data>
  <data name="UnsupportedExportDestination" xml:space="preserve">
    <value>Unsupported export destination '{0}'.</value>
    <comment>{0} Destination</comment>
  </data>
  <data name="UnsupportedExportSource" xml:space="preserve">
    <value>Unsupported export source '{0}'.</value>
    <comment>{0} Source</comment>
  </data>
  <data name="IndexedDicomTagHasMultipleValues" xml:space="preserve">
    <value>One or more indexed Dicom tag(s) have multiple values, only first value is indexed.</value>
  </data>
<<<<<<< HEAD
  <data name="WorkitemCurrentlyBeingUpdated" xml:space="preserve">
    <value>The workitem instance is currently being updated. Please try again later.</value>
  </data>
  <data name="TransactionUIDAbsent" xml:space="preserve">
    <value>The transaction UID is missing.</value>
  </data>
  <data name="WorkitemProcedureStepStateNotAllowed" xml:space="preserve">
    <value>Procedure step state is present in the dataset provided to be updated which is not allowed.</value>
  </data>
  <data name="WorkitemUpdateRequestSuccess" xml:space="preserve">
    <value>The workitem instance has been updated successfully.</value>
  </data>
  <data name="AttributeMustNotBeEmpty" xml:space="preserve">
    <value>The attribute with tag '{0}' must not be empty.</value>
    <comment>{0} Dicom Tag.</comment>
=======
  <data name="MissingProperty" xml:space="preserve">
    <value>Missing value for property '{0}'.</value>
    <comment>{0} Property Name</comment>
  </data>
  <data name="InvalidArrayRank" xml:space="preserve">
    <value>Array rank {0} is not supported.</value>
    <comment>{0} Array rank</comment>
  </data>
  <data name="InvalidTypeBinding" xml:space="preserve">
    <value>Type '{0}' is not supported.</value>
    <comment>{0} Type name</comment>
  </data>
  <data name="ValueTypesNotSupported" xml:space="preserve">
    <value>This operation does not support value types.</value>
>>>>>>> bf1b1871
  </data>
</root><|MERGE_RESOLUTION|>--- conflicted
+++ resolved
@@ -588,7 +588,21 @@
   <data name="IndexedDicomTagHasMultipleValues" xml:space="preserve">
     <value>One or more indexed Dicom tag(s) have multiple values, only first value is indexed.</value>
   </data>
-<<<<<<< HEAD
+  <data name="MissingProperty" xml:space="preserve">
+    <value>Missing value for property '{0}'.</value>
+    <comment>{0} Property Name</comment>
+  </data>
+  <data name="InvalidArrayRank" xml:space="preserve">
+    <value>Array rank {0} is not supported.</value>
+    <comment>{0} Array rank</comment>
+  </data>
+  <data name="InvalidTypeBinding" xml:space="preserve">
+    <value>Type '{0}' is not supported.</value>
+    <comment>{0} Type name</comment>
+  </data>
+  <data name="ValueTypesNotSupported" xml:space="preserve">
+    <value>This operation does not support value types.</value>
+  </data>
   <data name="WorkitemCurrentlyBeingUpdated" xml:space="preserve">
     <value>The workitem instance is currently being updated. Please try again later.</value>
   </data>
@@ -604,21 +618,5 @@
   <data name="AttributeMustNotBeEmpty" xml:space="preserve">
     <value>The attribute with tag '{0}' must not be empty.</value>
     <comment>{0} Dicom Tag.</comment>
-=======
-  <data name="MissingProperty" xml:space="preserve">
-    <value>Missing value for property '{0}'.</value>
-    <comment>{0} Property Name</comment>
-  </data>
-  <data name="InvalidArrayRank" xml:space="preserve">
-    <value>Array rank {0} is not supported.</value>
-    <comment>{0} Array rank</comment>
-  </data>
-  <data name="InvalidTypeBinding" xml:space="preserve">
-    <value>Type '{0}' is not supported.</value>
-    <comment>{0} Type name</comment>
-  </data>
-  <data name="ValueTypesNotSupported" xml:space="preserve">
-    <value>This operation does not support value types.</value>
->>>>>>> bf1b1871
   </data>
 </root>