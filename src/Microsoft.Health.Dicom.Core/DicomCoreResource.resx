<?xml version="1.0" encoding="utf-8"?>
<root>
  <!-- 
    Microsoft ResX Schema 
    
    Version 2.0
    
    The primary goals of this format is to allow a simple XML format 
    that is mostly human readable. The generation and parsing of the 
    various data types are done through the TypeConverter classes 
    associated with the data types.
    
    Example:
    
    ... ado.net/XML headers & schema ...
    <resheader name="resmimetype">text/microsoft-resx</resheader>
    <resheader name="version">2.0</resheader>
    <resheader name="reader">System.Resources.ResXResourceReader, System.Windows.Forms, ...</resheader>
    <resheader name="writer">System.Resources.ResXResourceWriter, System.Windows.Forms, ...</resheader>
    <data name="Name1"><value>this is my long string</value><comment>this is a comment</comment></data>
    <data name="Color1" type="System.Drawing.Color, System.Drawing">Blue</data>
    <data name="Bitmap1" mimetype="application/x-microsoft.net.object.binary.base64">
        <value>[base64 mime encoded serialized .NET Framework object]</value>
    </data>
    <data name="Icon1" type="System.Drawing.Icon, System.Drawing" mimetype="application/x-microsoft.net.object.bytearray.base64">
        <value>[base64 mime encoded string representing a byte array form of the .NET Framework object]</value>
        <comment>This is a comment</comment>
    </data>
                
    There are any number of "resheader" rows that contain simple 
    name/value pairs.
    
    Each data row contains a name, and value. The row also contains a 
    type or mimetype. Type corresponds to a .NET class that support 
    text/value conversion through the TypeConverter architecture. 
    Classes that don't support this are serialized and stored with the 
    mimetype set.
    
    The mimetype is used for serialized objects, and tells the 
    ResXResourceReader how to depersist the object. This is currently not 
    extensible. For a given mimetype the value must be set accordingly:
    
    Note - application/x-microsoft.net.object.binary.base64 is the format 
    that the ResXResourceWriter will generate, however the reader can 
    read any of the formats listed below.
    
    mimetype: application/x-microsoft.net.object.binary.base64
    value   : The object must be serialized with 
            : System.Runtime.Serialization.Formatters.Binary.BinaryFormatter
            : and then encoded with base64 encoding.
    
    mimetype: application/x-microsoft.net.object.soap.base64
    value   : The object must be serialized with 
            : System.Runtime.Serialization.Formatters.Soap.SoapFormatter
            : and then encoded with base64 encoding.

    mimetype: application/x-microsoft.net.object.bytearray.base64
    value   : The object must be serialized into a byte array 
            : using a System.ComponentModel.TypeConverter
            : and then encoded with base64 encoding.
    -->
  <xsd:schema id="root" xmlns="" xmlns:xsd="http://www.w3.org/2001/XMLSchema" xmlns:msdata="urn:schemas-microsoft-com:xml-msdata">
    <xsd:import namespace="http://www.w3.org/XML/1998/namespace" />
    <xsd:element name="root" msdata:IsDataSet="true">
      <xsd:complexType>
        <xsd:choice maxOccurs="unbounded">
          <xsd:element name="metadata">
            <xsd:complexType>
              <xsd:sequence>
                <xsd:element name="value" type="xsd:string" minOccurs="0" />
              </xsd:sequence>
              <xsd:attribute name="name" use="required" type="xsd:string" />
              <xsd:attribute name="type" type="xsd:string" />
              <xsd:attribute name="mimetype" type="xsd:string" />
              <xsd:attribute ref="xml:space" />
            </xsd:complexType>
          </xsd:element>
          <xsd:element name="assembly">
            <xsd:complexType>
              <xsd:attribute name="alias" type="xsd:string" />
              <xsd:attribute name="name" type="xsd:string" />
            </xsd:complexType>
          </xsd:element>
          <xsd:element name="data">
            <xsd:complexType>
              <xsd:sequence>
                <xsd:element name="value" type="xsd:string" minOccurs="0" msdata:Ordinal="1" />
                <xsd:element name="comment" type="xsd:string" minOccurs="0" msdata:Ordinal="2" />
              </xsd:sequence>
              <xsd:attribute name="name" type="xsd:string" use="required" msdata:Ordinal="1" />
              <xsd:attribute name="type" type="xsd:string" msdata:Ordinal="3" />
              <xsd:attribute name="mimetype" type="xsd:string" msdata:Ordinal="4" />
              <xsd:attribute ref="xml:space" />
            </xsd:complexType>
          </xsd:element>
          <xsd:element name="resheader">
            <xsd:complexType>
              <xsd:sequence>
                <xsd:element name="value" type="xsd:string" minOccurs="0" msdata:Ordinal="1" />
              </xsd:sequence>
              <xsd:attribute name="name" type="xsd:string" use="required" />
            </xsd:complexType>
          </xsd:element>
        </xsd:choice>
      </xsd:complexType>
    </xsd:element>
  </xsd:schema>
  <resheader name="resmimetype">
    <value>text/microsoft-resx</value>
  </resheader>
  <resheader name="version">
    <value>2.0</value>
  </resheader>
  <resheader name="reader">
    <value>System.Resources.ResXResourceReader, System.Windows.Forms, Version=4.0.0.0, Culture=neutral, PublicKeyToken=b77a5c561934e089</value>
  </resheader>
  <resheader name="writer">
    <value>System.Resources.ResXResourceWriter, System.Windows.Forms, Version=4.0.0.0, Culture=neutral, PublicKeyToken=b77a5c561934e089</value>
  </resheader>
  <data name="ChangeFeedLimitOutOfRange" xml:space="preserve">
    <value>The limit must be between 1 and {0}.</value>
    <comment>{0} number that is the maximum</comment>
  </data>
  <data name="ChangeFeedOffsetCannotBeNegative" xml:space="preserve">
    <value>The offset cannot be a negative value.</value>
  </data>
  <data name="CustomHeaderPrefixCannotBeEmpty" xml:space="preserve">
    <value>The prefix used to identify custom audit headers cannot be empty.</value>
  </data>
  <data name="DataStoreOperationFailed" xml:space="preserve">
    <value>The data store operation failed.</value>
  </data>
  <data name="DicomElementValidationFailed" xml:space="preserve">
    <value>Dicom element '{0}' failed validation for VR '{1}': {2}</value>
    <comment>Dicom element {0} of VR {1}. {2} has more detailed message on why.</comment>
  </data>
  <data name="DuplicatedUidsNotAllowed" xml:space="preserve">
    <value>The values for StudyInstanceUID, SeriesInstanceUID, SOPInstanceUID must be unique.</value>
    <comment>StudyInstanceUID, SeriesInstanceUID, and SOPInstanceUID are defined by the spec and does not need to be translated.</comment>
  </data>
  <data name="DuplicateAttribute" xml:space="preserve">
    <value>Invalid query: attribute '{0}' has been specified more than once using different ID formats. Each attribute is only allowed to be specified once.</value>
    <comment>{0} attribute-id</comment>
  </data>
  <data name="FrameNotFound" xml:space="preserve">
    <value>The specified frame cannot be found.</value>
  </data>
  <data name="IncludeFieldUnknownAttribute" xml:space="preserve">
    <value>Invalid query: IncludeField has unknown attribute '{0}'.</value>
    <comment>{0} attribute name</comment>
  </data>
  <data name="InstanceAlreadyExists" xml:space="preserve">
    <value>The DICOM instance already exists.</value>
  </data>
  <data name="InstanceNotFound" xml:space="preserve">
    <value>The specified instance cannot be found.</value>
  </data>
  <data name="SeriesNotFound" xml:space="preserve">
    <value>The specified series cannot be found.</value>
  </data>
  <data name="StudyNotFound" xml:space="preserve">
    <value>The specified study cannot be found.</value>
  </data>
  <data name="InvalidDateRangeValue" xml:space="preserve">
    <value>Invalid query: specified date range '{0}' is invalid.
The first part date {1} should be lesser than or equal to the second part date {2}.</value>
    <comment>{0} date range with &lt;date1&gt;-&lt;date2&gt; format. {1} is date1. {2} is date2.</comment>
  </data>
  <data name="InvalidDateValue" xml:space="preserve">
    <value>Invalid query: specified Date value '{0}' is invalid for attribute '{1}'. Date should be valid and formatted as yyyyMMdd.</value>
    <comment>{0} Date value. {1} attribute name.</comment>
  </data>
  <data name="ErrorMessageUidIsInvalid" xml:space="preserve">
    <value>DICOM Identifier is invalid. Value length should not exceed the maximum length of 64 characters. Value should contain characters in '0'-'9' and '.'. Each component must start with non-zero number.</value>
  </data>
  <data name="InvalidDicomInstance" xml:space="preserve">
    <value>The DICOM instance is invalid.</value>
  </data>
  <data name="InvalidFramesValue" xml:space="preserve">
    <value>The specified frames value is not valid. At least one frame must be present, and all requested frames must have value greater than 0.</value>
  </data>
  <data name="InvalidFuzzyMatchValue" xml:space="preserve">
    <value>Invalid query: specified fuzzymatch value '{0}' is not a valid boolean</value>
  </data>
  <data name="InvalidLimitValue" xml:space="preserve">
    <value>Invalid query: specified limit value '{0}' is not a valid integer.</value>
  </data>
  <data name="InvalidOffsetValue" xml:space="preserve">
    <value>Invalid query: specified offset value '{0}' is not a valid integer.</value>
  </data>
  <data name="InvalidQueryString" xml:space="preserve">
    <value>The query string included invalid characters.</value>
  </data>
  <data name="InvalidQueryStringValue" xml:space="preserve">
    <value>The query parameter '{0}' is invalid. {1}</value>
    <comment>{0} is a parameter name. {1} is the error.</comment>
  </data>
  <data name="InvalidTransferSyntaxValue" xml:space="preserve">
    <value>The specified Transfer Syntax value is not valid.</value>
  </data>
  <data name="ItemNotFound" xml:space="preserve">
    <value>The specified item cannot be found.</value>
  </data>
  <data name="MismatchStudyInstanceUid" xml:space="preserve">
    <value>The StudyInstanceUid in the payload does not match the specified StudyInstanceUid.</value>
    <comment>StudyInstanceUID is defined by the spec and does not need to be translated.</comment>
  </data>
  <data name="MissingRequestBody" xml:space="preserve">
    <value>The request body is missing.</value>
  </data>
  <data name="MissingRequiredTag" xml:space="preserve">
    <value>The required tag '{0}' is missing.</value>
    <comment>{0} is the DICOM tag name. E.g., StudyInstanceUID.</comment>
  </data>
  <data name="NotAcceptableHeaders" xml:space="preserve">
    <value>The request headers are not acceptable</value>
  </data>
  <data name="QueryEmptyAttributeValue" xml:space="preserve">
    <value>Invalid query: AttributeId '{0}' has empty string value that is not supported.</value>
    <comment>{0} AttributeId name</comment>
  </data>
  <data name="QueryInvalidResourceLevel" xml:space="preserve">
    <value>Invalid query: querying is only supported at resource level Studies/Series/Instances.</value>
  </data>
  <data name="QueryResultCountMaxExceeded" xml:space="preserve">
    <value>Invalid query: specified limit value {0} is outside the allowed range of {1}..{2}.</value>
    <comment>{0} Specified query result limit. {1} min allowed. {2} max allowed.</comment>
  </data>
  <data name="SeriesInstanceNotFound" xml:space="preserve">
    <value>The specified series cannot be found.</value>
  </data>
  <data name="ServiceUnavailable" xml:space="preserve">
    <value>The server is currently unable to receive requests. Please retry your request. If the issue persists, please contact support.</value>
  </data>
  <data name="StudyInstanceNotFound" xml:space="preserve">
    <value>The specified study cannot be found.</value>
  </data>
  <data name="UnknownQueryParameter" xml:space="preserve">
    <value>Invalid query: unknown query parameter '{0}'. If the parameter is an attribute keyword, check the casing as they are case-sensitive. The conformance statement has a list of supported query parameters, attributes and the levels.</value>
    <comment>{0} Parameter name</comment>
  </data>
  <data name="UnsupportedContentType" xml:space="preserve">
    <value>The specified content type '{0}' is not supported.</value>
    <comment>{0} is the specified content type. E.g., application/dicom</comment>
  </data>
  <data name="UnsupportedSearchParameter" xml:space="preserve">
    <value>Invalid query: AttributeId {0} is not queryable.  If the parameter is an attribute keyword, check the casing as they are case-sensitive. The conformance statement has a list of supported query parameters, attributes and the levels.</value>
    <comment>{0} AttributeId name.</comment>
  </data>
  <data name="UnsupportedTranscoding" xml:space="preserve">
    <value>The specified transcoding is not supported.</value>
  </data>
  <data name="ErrorMessageInvalidCharacters" xml:space="preserve">
    <value>Value contains invalid character.</value>
  </data>
  <data name="ErrorMessagePersonNameExceedMaxComponents" xml:space="preserve">
    <value>Value contains more than 5 components.</value>
  </data>
  <data name="ErrorMessagePersonNameExceedMaxGroups" xml:space="preserve">
    <value>Value contains more than 3 groups.</value>
  </data>
  <data name="ErrorMessageDateIsInvalid" xml:space="preserve">
    <value>Value cannot be parsed as a valid date.</value>
  </data>
  <data name="MultipleAcceptHeadersNotSupported" xml:space="preserve">
    <value>The request contains multiple accept headers, which is not supported.</value>
  </data>
  <data name="DuplicateExtendedQueryTag" xml:space="preserve">
    <value>The extended query tag '{0}' has been specified before.</value>
    <comment>{0} Dicom Tag.</comment>
  </data>
  <data name="InvalidExtendedQueryTag" xml:space="preserve">
    <value>The extended query tag '{0}' is invalid as it cannot be parsed into a valid Dicom Tag.</value>
    <comment>{0} Dicom Tag</comment>
  </data>
  <data name="InvalidVRCode" xml:space="preserve">
    <value>The VR code '{0}' for tag '{1}' is invalid.</value>
    <comment>{0} VR code. {1} Dicom Tag.</comment>
  </data>
  <data name="MissingExtendedQueryTag" xml:space="preserve">
    <value>The extended query tag(s) is missing.</value>
  </data>
  <data name="MissingVRCode" xml:space="preserve">
    <value>The vr for tag '{0}' is missing.</value>
    <comment>{0} is the DICOM tag path.</comment>
  </data>
  <data name="UnsupportedVRCodeOnTag" xml:space="preserve">
    <value>The VR code '{0}' is incorrectly specified for '{1}'. The expected VR code for it is '{2}'. Retry this request either with the correct VR code or without specifying it.</value>
    <comment>{0} Specified VR Code. {1} Dicom Tag. {2} Correct VR Code for Tag.</comment>
  </data>
  <data name="UnsupportedVRCode" xml:space="preserve">
    <value>The VR code '{0}' specified for tag '{1}' is not supported.</value>
    <comment>{0} VR Code. {1} Dicom Tag.</comment>
  </data>
  <data name="Forbidden" xml:space="preserve">
    <value>Authorization failed.</value>
  </data>
  <data name="ErrorValidatingRoles" xml:space="preserve">
    <value>Error validating roles:
{0}</value>
  </data>
  <data name="DuplicateRoleNames" xml:space="preserve">
    <value>There are {0} roles with the name '{1}'</value>
  </data>
  <data name="ExtendedQueryTagsAlreadyExists" xml:space="preserve">
    <value>One or more extended query tags already exist.</value>
  </data>
  <data name="ExtendedQueryTagNotFound" xml:space="preserve">
    <value>The specified extended query tag with tag path {0} cannot be found.</value>
    <comment>{0} tagPath on request</comment>
  </data>
  <data name="SequentialDicomTagsNotSupported" xml:space="preserve">
    <value>Sequential dicom tags are currently not supported.</value>
  </data>
  <data name="InvalidDoubleValue" xml:space="preserve">
    <value>Invalid query: specified value '{0}' extended query tag with path '{1}' is not a valid double value.</value>
    <comment>{0} double value. {1} extended query tag path.</comment>
  </data>
  <data name="InvalidLongValue" xml:space="preserve">
    <value>Invalid query: specified value '{0}' extended query tag with path '{1}' is not a valid long value.</value>
    <comment>{0} long value. {1} extended query tag path.</comment>
  </data>
  <data name="ErrorMessageExceedMaxLength" xml:space="preserve">
    <value>Value length exceeds maximum length of {0}.</value>
    <comment>{0} max length.</comment>
  </data>
  <data name="ErrorMessageUnexpectedLength" xml:space="preserve">
    <value>Value length is not {0}.</value>
    <comment>{0} required length.</comment>
  </data>
  <data name="PrivateCreatorNotEmpty" xml:space="preserve">
    <value>The private creator is not empty for standard tag '{0}'.</value>
    <comment>{0} Dicom Tag</comment>
  </data>
  <data name="MissingPrivateCreator" xml:space="preserve">
    <value>The private creator for private tag '{0}' is missing.</value>
    <comment>{0} is the DICOM tag path.</comment>
  </data>
  <data name="PrivateCreatorNotValidLO" xml:space="preserve">
    <value>The private creator for tag '{0}' is not a valid LO attribute.</value>
    <comment>{0} Dicom Tag.</comment>
  </data>
  <data name="PrivateCreatorNotEmptyForPrivateIdentificationCode" xml:space="preserve">
    <value>The private creator is not empty for private identification code '{0}'.</value>
    <comment>{0} Dicom Tag.</comment>
  </data>
  <data name="ExtendedQueryTagFeatureDisabled" xml:space="preserve">
    <value>Extended Query Tag feature is disabled.</value>
  </data>
  <data name="QueryTagAlreadySupported" xml:space="preserve">
    <value>The query tag '{0}' is already supported.</value>
    <comment>{0} Dicom Tag.</comment>
  </data>
  <data name="MissingLevel" xml:space="preserve">
    <value>The level for extended query tag '{0}' is missing.</value>
    <comment>{0} Dicom Tag.</comment>
  </data>
  <data name="AddExtendedQueryTagEntryPropertyNotSpecified" xml:space="preserve">
    <value>The Dicom Tag Property {0} must be specified and must not be null, empty or whitespace.</value>
    <comment>{0} is the property that was not specified correctly.</comment>
  </data>
  <data name="InvalidDicomTagLevel" xml:space="preserve">
    <value>Input Dicom Tag Level '{0}' is invalid. It must have value 'Study', 'Series' or 'Instance'.</value>
    <comment>{0} input Dicom Tag Level.</comment>
  </data>
  <data name="RequestLengthLimitExceeded" xml:space="preserve">
    <value>The request exceeded the allowed limit of {0} bytes.</value>
    <comment>{0} Max number of bytes allowed.</comment>
  </data>
  <data name="ExtendedQueryTagsExceedsMaxAllowedCount" xml:space="preserve">
    <value>Extended query tags exceeds max allowed count '{0}'.</value>
    <comment>{0} max allowed count.</comment>
  </data>
  <data name="ErrorMessageUnexpectedVR" xml:space="preserve">
    <value>The extended query tag '{0}' is expected to have VR '{1}' but has '{2}' in file.</value>
    <comment>{0}  dicom tag. {1} expected vr code. {2} vr in file.</comment>
  </data>
  <data name="ExtendedQueryTagsOutOfDate" xml:space="preserve">
    <value>One or more extended query tags have been modified.</value>
  </data>
  <data name="ErrorMessageMultiValues" xml:space="preserve">
    <value>Dicom element has multiple values. Indexing is only supported on single value element.</value>
  </data>
  <data name="ErrorMessagePersonNameGroupExceedMaxLength" xml:space="preserve">
    <value>One or more group of person name exceeds maxium length of 64.</value>
  </data>
  <data name="SimpleErrorMessageExceedMaxLength" xml:space="preserve">
    <value>Value length exceeds maximum length.</value>
  </data>
  <data name="SimpleErrorMessageUnexpectedLength" xml:space="preserve">
    <value>Value length is not expected.</value>
  </data>
  <data name="SimpleErrorMessageUnexpectedVR" xml:space="preserve">
    <value>The extended query tag VR is not expected.</value>
  </data>
  <data name="PaginationLimitOutOfRange" xml:space="preserve">
    <value>Specified limit value {0} is outside the allowed range of {1}..{2}.</value>
    <comment>{0} Specified page result limit. {1} min allowed. {2} max allowed.</comment>
  </data>
  <data name="PaginationNegativeOffset" xml:space="preserve">
    <value>Specified offset value {0} cannot be negative.</value>
    <comment>{0} Specified page offset.</comment>
  </data>
  <data name="DisallowedSeriesInstanceUIDAttribute" xml:space="preserve">
    <value>Invalid query: cannot specify attribute 'SeriesInstanceUID' for the given resource.</value>
  </data>
  <data name="DisallowedStudyInstanceUIDAttribute" xml:space="preserve">
    <value>Invalid query: cannot specify attribute 'StudyInstanceUID' for the given resource. </value>
  </data>
  <data name="InvalidIncludeAllFields" xml:space="preserve">
    <value>Invalid query: cannot specify included fields in addition to 'all'.</value>
  </data>
  <data name="QueryIsDisabledOnAttribute" xml:space="preserve">
    <value>Query is disabled on specified attribute '{0}'.</value>
    <comment>'{0}' attribute in QIDO query. </comment>
  </data>
  <data name="InvalidDateTimeRangeValue" xml:space="preserve">
    <value>Invalid query: specified date range '{0}' is invalid.
The first part DateTime {1} should be lesser than or equal to the second part DateTime {2}.</value>
    <comment>{0} DateTime range with &lt;DateTime1&gt;-&lt;DateTime2&gt; format. {1} is DateTime1. {2} is DateTime2.</comment>
  </data>
  <data name="InvalidDateTimeValue" xml:space="preserve">
    <value>Invalid query: specified DateTime value '{0}' is invalid for attribute '{1}'. DateTime should be valid and formatted as yyyyMMddHHmmss.FFFFFF where yyyy is mandatory.</value>
    <comment>{0} DateTime value. {1} attribute name.</comment>
  </data>
  <data name="InvalidTimeRangeValue" xml:space="preserve">
    <value>Invalid query: specified date range '{0}' is invalid.
The first part time {1} should be lesser than or equal to the second part time {2}.</value>
    <comment>{0} Time range with &lt;Time1&gt;-&lt;Time2&gt; format. {1} is Time1. {2} is Time2.</comment>
  </data>
  <data name="InvalidTimeValue" xml:space="preserve">
    <value>Invalid query: specified Time value '{0}' is invalid for parameter '{1}'. Time should be valid and formatted as HHmmss.FFFFFF where HH is mandatory.</value>
    <comment>{0} Time value. {1} parameter name.</comment>
  </data>
  <data name="ErrorMessageDateTimeIsInvalid" xml:space="preserve">
    <value>Value cannot be parsed as a valid DateTime.</value>
  </data>
  <data name="ErrorMessageTimeIsInvalid" xml:space="preserve">
    <value>Value cannot be parsed as a valid Time.</value>
  </data>
  <data name="DateTimeWithOffsetNotSupported" xml:space="preserve">
    <value>Invalid query: specified DateTime value '{0}' for attribute {1} contains offset which is not supported.</value>
    <comment>{0} DateTime value. {1} attribute name.</comment>
  </data>
  <data name="InvalidRangeValues" xml:space="preserve">
    <value>Invalid query: specified range is invalid.
Both parts in the range cannot be empty.
For details on valid range queries, please refer to Search Matching section in Conformance Statement (https://github.com/microsoft/dicom-server/blob/main/docs/resources/conformance-statement.md#search-matching).</value>
  </data>
  <data name="InvalidPartitionName" xml:space="preserve">
    <value>The specified PartitionName is invalid. </value>
  </data>
  <data name="DataPartitionsFeatureDisabled" xml:space="preserve">
    <value>Data partitions feature is disabled.</value>
  </data>
  <data name="DataPartitionsMissingPartition" xml:space="preserve">
    <value>PartitionName value is missing in the route segment.</value>
  </data>
  <data name="DataPartitionNotFound" xml:space="preserve">
    <value>Specified PartitionName does not exist.</value>
  </data>
  <data name="DataPartitionFeatureCannotBeDisabled" xml:space="preserve">
    <value>Data partitions feature cannot be disabled while existing data has already been partitioned.</value>
  </data>
  <data name="DicomUpdateFeatureDisabled" xml:space="preserve">
    <value>Dicom update feature is disabled.</value>
  </data>
  <data name="ImplicitVRNotAllowed" xml:space="preserve">
    <value>Implicit VR is not allowed.</value>
  </data>
  <data name="UnexpectedJsonToken" xml:space="preserve">
    <value>Expected token type '{0}' but read '{1}' instead.</value>
    <comment>{0} Expected token type. {1} Actual token type.</comment>
  </data>
  <data name="UnexpectedValue" xml:space="preserve">
    <value>Expected value '{0}' to be one of the following values: [{1}]</value>
    <comment>{0} Actual value. {1} Comma-separated list of expected values.</comment>
  </data>
  <data name="WorkitemInstanceAlreadyExists" xml:space="preserve">
    <value>The workitem instance already exists. Try creating using a different UID.</value>
  </data>
  <data name="NestedSequencesNotSupported" xml:space="preserve">
    <value>Nested Dicom sequence tags are currently not supported.</value>
  </data>
  <data name="InvalidProcedureStepStateTransition" xml:space="preserve">
    <value>The workitem instance can not transition to '{0}' state: {1}.</value>
    <comment>{0} ProcedureStepState. {1} Error code</comment>
  </data>
  <data name="MismatchSopInstanceWorkitemInstanceUid" xml:space="preserve">
    <value>SOPInstanceUID in the payload does not match the workitem query parameter.</value>
  </data>
  <data name="DuplicateTagValueNotSupported" xml:space="preserve">
    <value>Duplicate value '{0}' for tag '{1}' not supported in a sequence.</value>
    <comment>{0} String Value. {1} DicomTag.</comment>
  </data>
  <data name="UnexpectedTag" xml:space="preserve">
    <value>'{0}' DicomTag is not expected for '{1}' operation.</value>
    <comment>{0} Dicom Tag. {1} Action/Operation.</comment>
  </data>
  <data name="InvalidTransactionUID" xml:space="preserve">
    <value>Invalid TransactionUID for the specified Workitem Instance UID.</value>
  </data>
  <data name="WorkitemInstanceNotFound" xml:space="preserve">
    <value>The workitem instance is not found.</value>
  </data>
  <data name="WorkitemIsInFinalState" xml:space="preserve">
    <value>The workitem instance is already in the final state '{0}'. {1}.</value>
    <comment>{0} Procedure Step State. {1} Error or Warning Code.</comment>
  </data>
  <data name="WorkitemUpdateIsNotAllowed" xml:space="preserve">
    <value>The workitem instance state is '{0}'.</value>
    <comment>{0} Current Procedure Step State</comment>
  </data>
  <data name="WorkitemCancelRequestSuccess" xml:space="preserve">
    <value>The workitem instance has been cancelled.</value>
  </data>
  <data name="UnsupportedWorkitemSearchParameter" xml:space="preserve">
    <value>Invalid workitem query. AttributeId {0} is not queryable.  If the parameter is an attribute keyword, check the casing as they are case-sensitive. The conformance statement has a list of supported query parameters and attributes.</value>
    <comment>{0} AttributeId name.</comment>
  </data>
  <data name="AttributeMustBeEmpty" xml:space="preserve">
    <value>The attribute with tag '{0}' must be empty.</value>
    <comment>{0} Dicom Tag</comment>
  </data>
  <data name="AttributeNotAllowed" xml:space="preserve">
    <value>The attribute with tag '{0}' cannot be present.</value>
    <comment>{0} Dicom Tag</comment>
  </data>
  <data name="MissingRequiredValue" xml:space="preserve">
    <value>The value for tag '{0}' is missing.</value>
    <comment>{0} is the DICOM tag name. E.g., StudyInstanceUID.</comment>
  </data>
  <data name="RequiredConditionNotMet" xml:space="preserve">
    <value>The required condition for tag '{0}' is not met.</value>
    <comment>{0} is the DICOM tag name.</comment>
  </data>
  <data name="RetrieveServiceFileTooBig" xml:space="preserve">
    <value>Requested DICOM instance size is above the supported limit of {0}. The entire instance can be retrieved with the original transfer syntax by specifying 'transfer-syntax=*' in the Accept header.</value>
    <comment>{0} bytes representing the support max file size</comment>
  </data>
  <data name="RetrieveServiceMultiInstanceTranscodingNotSupported" xml:space="preserve">
    <value>Accept transfer syntax '{0}' is not supported when multiple instances are matched. Matching instances can be retrieved with their original transfer syntax by specifying 'transfer-syntax=*' in the Accept header.</value>
    <comment>{0} Accept header transfer syntax</comment>
  </data>
  <data name="CancelWorkitemUnknownReasonCode" xml:space="preserve">
    <value>Cancel Reason not provided</value>
  </data>
  <data name="WorkitemCancelRequestRejected" xml:space="preserve">
    <value>The UPS may no longer be updated.</value>
  </data>
  <data name="WorkitemIsAlreadyCanceled" xml:space="preserve">
    <value>The UPS is already in the requested state of CANCELED.</value>
  </data>
  <data name="WorkitemIsAlreadyCompleted" xml:space="preserve">
    <value>The UPS is already COMPLETED.</value>
  </data>
  <data name="ErrorMessageIntegerStringIsInvalid" xml:space="preserve">
    <value>Value cannot be parsed as a valid integer string.</value>
  </data>
  <data name="InvalidDicomIdentifier" xml:space="preserve">
    <value>The string '{0}' was not recognized as a valid DICOM identifier.</value>
    <comment>{0} DICOM identifier</comment>
  </data>
  <data name="InvalidJsonToken" xml:space="preserve">
    <value>Read invalid JSON token type '{0}'.</value>
    <comment>{0} Actual token type.</comment>
  </data>
  <data name="UnsupportedExportDestination" xml:space="preserve">
    <value>Unsupported export destination '{0}'.</value>
    <comment>{0} Destination</comment>
  </data>
  <data name="UnsupportedExportSource" xml:space="preserve">
    <value>Unsupported export source '{0}'.</value>
    <comment>{0} Source</comment>
  </data>
  <data name="IndexedDicomTagHasMultipleValues" xml:space="preserve">
    <value>One or more indexed Dicom tag(s) have multiple values, only first value is indexed.</value>
  </data>
  <data name="MissingProperty" xml:space="preserve">
    <value>Missing value for property '{0}'.</value>
    <comment>{0} Property Name</comment>
  </data>
  <data name="InvalidArrayRank" xml:space="preserve">
    <value>Array rank {0} is not supported.</value>
    <comment>{0} Array rank</comment>
  </data>
  <data name="InvalidType" xml:space="preserve">
    <value>Type '{0}' is not supported.</value>
    <comment>{0} Type name</comment>
  </data>
  <data name="ValueTypesNotSupported" xml:space="preserve">
    <value>This operation does not support value types.</value>
  </data>
  <data name="WorkitemCurrentlyBeingUpdated" xml:space="preserve">
    <value>The workitem instance is currently being updated. Please try again later.</value>
  </data>
  <data name="TransactionUIDAbsent" xml:space="preserve">
    <value>The transaction UID is missing.</value>
  </data>
  <data name="WorkitemProcedureStepStateNotAllowed" xml:space="preserve">
    <value>Procedure step state is present in the dataset provided to be updated which is not allowed.</value>
  </data>
  <data name="WorkitemUpdateRequestSuccess" xml:space="preserve">
    <value>The workitem instance has been updated successfully.</value>
  </data>
  <data name="AttributeMustNotBeEmpty" xml:space="preserve">
    <value>The attribute with tag '{0}' must not be empty.</value>
    <comment>{0} Dicom Tag.</comment>
  </data>
  <data name="WorkitemUpdateWarningTags" xml:space="preserve">
    <value>Following tags could not be updated as they were not present when the workitem was created: {0}</value>
    <comment>{0} comma separated list of tags that could not be updated.</comment>
  </data>
  <data name="InvalidWorkitemInstanceTargetUri" xml:space="preserve">
    <value>The target URI did not reference a claimed Workitem.</value>
  </data>
  <data name="ExistingReindexOperation" xml:space="preserve">
    <value>There is already an active re-index operation with ID '{0}'.</value>
    <comment>{0} Operation ID</comment>
  </data>
  <data name="ExistingUpdateOperation" xml:space="preserve">
    <value>There is already an active update operation with ID '{0}'.</value>
    <comment>{0} Operation ID</comment>
  </data>
  <data name="UpdateWorkitemInstanceConflictFailure" xml:space="preserve">
    <value>The submitted request is inconsistent with the current state of the Workitem.</value>
  </data>
  <data name="SinglePartSupportedForSingleFrame" xml:space="preserve">
    <value>The accept header is supported for single frame retrieval, use multi-part accept header instead.</value>
  </data>
  <data name="InvalidItemBuffering" xml:space="preserve">
    <value>MaxBufferedItems must be greater than MaxDegreeOfParallelism if not unbounded.</value>
  </data>
  <data name="UnsupportedBuffering" xml:space="preserve">
    <value>Cannot buffer items if parallelism is unbounded.</value>
  </data>
  <data name="InvalidTagValueWithFuzzyMatch" xml:space="preserve">
    <value>Invalid query: specified tag '{0}' value '{1}' contains unsupported character '{2}'. Character is not supported with Fuzzy match, try exact match or removing the invalid character. </value>
    <comment>{0} Dicom Tag name, {1} Tag value to search. {2} Unsupported character.</comment>
  </data>
  <data name="DatasetDoesNotMatchSOPClass" xml:space="preserve">
    <value>Dataset does not match SOP Class.</value>
  </data>
  <data name="DataPartitionAlreadyExists" xml:space="preserve">
    <value>Data partition already exists.</value>
  </data>
  <data name="ErrorMessageFormat" xml:space="preserve">
    <value>DICOM{0}: {1} - {2}</value>
  </data>
<<<<<<< HEAD
  <data name="DicomImageConversionFailed" xml:space="preserve">
    <value>An error was encountered when attempting to convert the dicom file into an image</value>
  </data>
  <data name="RenderFileTooLarge" xml:space="preserve">
    <value>Requested DICOM instance size is above the supported limit of {0} for rendering. Please retrieve the whole file in the original transfer syntax instead of rendering to image media type.</value>
    <comment>{0} bytes representing the support max file size</comment>
=======
  <data name="DicomUpdateTagValidationFailed" xml:space="preserve">
    <value>Updating the following tags are not supported: {0}</value>
    <comment>{0} comma separated list of tags that could not be updated.</comment>
  </data>
  <data name="DicomUpdateTagValueValidationFailed" xml:space="preserve">
    <value>Validation failed for the values of following tags: {0}</value>
    <comment>{0} comma separated list of tags that could not be updated.</comment>
  </data>
  <data name="MissingRequiredField" xml:space="preserve">
    <value>The required field '{0}' is missing or empty.</value>
    <comment>{0} is the required field in input. E.g., StudyInstanceUIDs.</comment>
  </data>
  <data name="DicomUpdateStudyInstanceUidsExceedMaxCount" xml:space="preserve">
    <value>StudyInstanceUids count exceeded maximum length '{0}'</value>
    <comment>{0} StudyInstanceUids max allowed count</comment>
>>>>>>> 8cfa25a0
  </data>
</root><|MERGE_RESOLUTION|>--- conflicted
+++ resolved
@@ -647,14 +647,13 @@
   <data name="ErrorMessageFormat" xml:space="preserve">
     <value>DICOM{0}: {1} - {2}</value>
   </data>
-<<<<<<< HEAD
   <data name="DicomImageConversionFailed" xml:space="preserve">
     <value>An error was encountered when attempting to convert the dicom file into an image</value>
   </data>
   <data name="RenderFileTooLarge" xml:space="preserve">
     <value>Requested DICOM instance size is above the supported limit of {0} for rendering. Please retrieve the whole file in the original transfer syntax instead of rendering to image media type.</value>
     <comment>{0} bytes representing the support max file size</comment>
-=======
+  </data>
   <data name="DicomUpdateTagValidationFailed" xml:space="preserve">
     <value>Updating the following tags are not supported: {0}</value>
     <comment>{0} comma separated list of tags that could not be updated.</comment>
@@ -670,6 +669,5 @@
   <data name="DicomUpdateStudyInstanceUidsExceedMaxCount" xml:space="preserve">
     <value>StudyInstanceUids count exceeded maximum length '{0}'</value>
     <comment>{0} StudyInstanceUids max allowed count</comment>
->>>>>>> 8cfa25a0
   </data>
 </root>