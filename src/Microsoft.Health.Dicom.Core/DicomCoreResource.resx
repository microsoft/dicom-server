<?xml version="1.0" encoding="utf-8"?>
<root>
  <!-- 
    Microsoft ResX Schema 
    
    Version 2.0
    
    The primary goals of this format is to allow a simple XML format 
    that is mostly human readable. The generation and parsing of the 
    various data types are done through the TypeConverter classes 
    associated with the data types.
    
    Example:
    
    ... ado.net/XML headers & schema ...
    <resheader name="resmimetype">text/microsoft-resx</resheader>
    <resheader name="version">2.0</resheader>
    <resheader name="reader">System.Resources.ResXResourceReader, System.Windows.Forms, ...</resheader>
    <resheader name="writer">System.Resources.ResXResourceWriter, System.Windows.Forms, ...</resheader>
    <data name="Name1"><value>this is my long string</value><comment>this is a comment</comment></data>
    <data name="Color1" type="System.Drawing.Color, System.Drawing">Blue</data>
    <data name="Bitmap1" mimetype="application/x-microsoft.net.object.binary.base64">
        <value>[base64 mime encoded serialized .NET Framework object]</value>
    </data>
    <data name="Icon1" type="System.Drawing.Icon, System.Drawing" mimetype="application/x-microsoft.net.object.bytearray.base64">
        <value>[base64 mime encoded string representing a byte array form of the .NET Framework object]</value>
        <comment>This is a comment</comment>
    </data>
                
    There are any number of "resheader" rows that contain simple 
    name/value pairs.
    
    Each data row contains a name, and value. The row also contains a 
    type or mimetype. Type corresponds to a .NET class that support 
    text/value conversion through the TypeConverter architecture. 
    Classes that don't support this are serialized and stored with the 
    mimetype set.
    
    The mimetype is used for serialized objects, and tells the 
    ResXResourceReader how to depersist the object. This is currently not 
    extensible. For a given mimetype the value must be set accordingly:
    
    Note - application/x-microsoft.net.object.binary.base64 is the format 
    that the ResXResourceWriter will generate, however the reader can 
    read any of the formats listed below.
    
    mimetype: application/x-microsoft.net.object.binary.base64
    value   : The object must be serialized with 
            : System.Runtime.Serialization.Formatters.Binary.BinaryFormatter
            : and then encoded with base64 encoding.
    
    mimetype: application/x-microsoft.net.object.soap.base64
    value   : The object must be serialized with 
            : System.Runtime.Serialization.Formatters.Soap.SoapFormatter
            : and then encoded with base64 encoding.

    mimetype: application/x-microsoft.net.object.bytearray.base64
    value   : The object must be serialized into a byte array 
            : using a System.ComponentModel.TypeConverter
            : and then encoded with base64 encoding.
    -->
  <xsd:schema id="root" xmlns="" xmlns:xsd="http://www.w3.org/2001/XMLSchema" xmlns:msdata="urn:schemas-microsoft-com:xml-msdata">
    <xsd:import namespace="http://www.w3.org/XML/1998/namespace" />
    <xsd:element name="root" msdata:IsDataSet="true">
      <xsd:complexType>
        <xsd:choice maxOccurs="unbounded">
          <xsd:element name="metadata">
            <xsd:complexType>
              <xsd:sequence>
                <xsd:element name="value" type="xsd:string" minOccurs="0" />
              </xsd:sequence>
              <xsd:attribute name="name" use="required" type="xsd:string" />
              <xsd:attribute name="type" type="xsd:string" />
              <xsd:attribute name="mimetype" type="xsd:string" />
              <xsd:attribute ref="xml:space" />
            </xsd:complexType>
          </xsd:element>
          <xsd:element name="assembly">
            <xsd:complexType>
              <xsd:attribute name="alias" type="xsd:string" />
              <xsd:attribute name="name" type="xsd:string" />
            </xsd:complexType>
          </xsd:element>
          <xsd:element name="data">
            <xsd:complexType>
              <xsd:sequence>
                <xsd:element name="value" type="xsd:string" minOccurs="0" msdata:Ordinal="1" />
                <xsd:element name="comment" type="xsd:string" minOccurs="0" msdata:Ordinal="2" />
              </xsd:sequence>
              <xsd:attribute name="name" type="xsd:string" use="required" msdata:Ordinal="1" />
              <xsd:attribute name="type" type="xsd:string" msdata:Ordinal="3" />
              <xsd:attribute name="mimetype" type="xsd:string" msdata:Ordinal="4" />
              <xsd:attribute ref="xml:space" />
            </xsd:complexType>
          </xsd:element>
          <xsd:element name="resheader">
            <xsd:complexType>
              <xsd:sequence>
                <xsd:element name="value" type="xsd:string" minOccurs="0" msdata:Ordinal="1" />
              </xsd:sequence>
              <xsd:attribute name="name" type="xsd:string" use="required" />
            </xsd:complexType>
          </xsd:element>
        </xsd:choice>
      </xsd:complexType>
    </xsd:element>
  </xsd:schema>
  <resheader name="resmimetype">
    <value>text/microsoft-resx</value>
  </resheader>
  <resheader name="version">
    <value>2.0</value>
  </resheader>
  <resheader name="reader">
    <value>System.Resources.ResXResourceReader, System.Windows.Forms, Version=4.0.0.0, Culture=neutral, PublicKeyToken=b77a5c561934e089</value>
  </resheader>
  <resheader name="writer">
    <value>System.Resources.ResXResourceWriter, System.Windows.Forms, Version=4.0.0.0, Culture=neutral, PublicKeyToken=b77a5c561934e089</value>
  </resheader>
  <data name="ChangeFeedLimitOutOfRange" xml:space="preserve">
    <value>The limit must be between 1 and {0}.</value>
    <comment>{0} number that is the maximum</comment>
  </data>
  <data name="ChangeFeedOffsetCannotBeNegative" xml:space="preserve">
    <value>The offset cannot be a negative value.</value>
  </data>
  <data name="CustomHeaderPrefixCannotBeEmpty" xml:space="preserve">
    <value>The prefix used to identify custom audit headers cannot be empty.</value>
  </data>
  <data name="DataStoreOperationFailed" xml:space="preserve">
    <value>The data store operation failed.</value>
  </data>
  <data name="DicomElementValidationFailed" xml:space="preserve">
    <value>Dicom element '{0}' failed validation for VR '{1}': {2}</value>
    <comment>Dicom element {0} of VR {1}. {2} has more detailed message on why.</comment>
  </data>
  <data name="DuplicatedUidsNotAllowed" xml:space="preserve">
    <value>The values for StudyInstanceUID, SeriesInstanceUID, SOPInstanceUID must be unique.</value>
    <comment>StudyInstanceUID, SeriesInstanceUID, and SOPInstanceUID are defined by the spec and does not need to be translated.</comment>
  </data>
  <data name="DuplicateAttribute" xml:space="preserve">
    <value>Invalid query: attribute '{0}' has been specified more than once using different ID formats. Each attribute is only allowed to be specified once.</value>
    <comment>{0} attribute-id</comment>
  </data>
  <data name="FrameNotFound" xml:space="preserve">
    <value>The specified frame cannot be found.</value>
  </data>
  <data name="IncludeFieldUnknownAttribute" xml:space="preserve">
    <value>Invalid query: IncludeField has unknown attribute '{0}'.</value>
    <comment>{0} attribute name</comment>
  </data>
  <data name="InstanceAlreadyExists" xml:space="preserve">
    <value>The DICOM instance already exists.</value>
  </data>
  <data name="InstanceNotFound" xml:space="preserve">
    <value>The specified instance cannot be found.</value>
  </data>
  <data name="SeriesNotFound" xml:space="preserve">
    <value>The specified series cannot be found.</value>
  </data>
  <data name="StudyNotFound" xml:space="preserve">
    <value>The specified study cannot be found.</value>
  </data>
  <data name="InvalidDateRangeValue" xml:space="preserve">
    <value>Invalid query: specified date range '{0}' is invalid.
The first part date {1} should be lesser than or equal to the second part date {2}.</value>
    <comment>{0} date range with &lt;date1&gt;-&lt;date2&gt; format. {1} is date1. {2} is date2.</comment>
  </data>
  <data name="InvalidDateValue" xml:space="preserve">
    <value>Invalid query: specified Date value '{0}' is invalid for attribute '{1}'. Date should be valid and formatted as yyyyMMdd.</value>
    <comment>{0} Date value. {1} attribute name.</comment>
  </data>
  <data name="ErrorMessageUidIsInvalid" xml:space="preserve">
    <value>DICOM Identifier is invalid. Value length should not exceed the maximum length of 64 characters. Value should contain characters in '0'-'9' and '.'. Each component must start with non-zero number.</value>
  </data>
  <data name="InvalidDicomInstance" xml:space="preserve">
    <value>The DICOM instance is invalid.</value>
  </data>
  <data name="InvalidFramesValue" xml:space="preserve">
    <value>The specified frames value is not valid. At least one frame must be present, and all requested frames must have value greater than 0.</value>
  </data>
  <data name="InvalidFuzzyMatchValue" xml:space="preserve">
    <value>Invalid query: specified fuzzymatch value '{0}' is not a valid boolean</value>
  </data>
  <data name="InvalidLimitValue" xml:space="preserve">
    <value>Invalid query: specified limit value '{0}' is not a valid integer.</value>
  </data>
  <data name="InvalidOffsetValue" xml:space="preserve">
    <value>Invalid query: specified offset value '{0}' is not a valid integer.</value>
  </data>
  <data name="InvalidQueryString" xml:space="preserve">
    <value>The query string included invalid characters.</value>
  </data>
  <data name="InvalidQueryStringValue" xml:space="preserve">
    <value>The query parameter '{0}' is invalid. {1}</value>
    <comment>{0} is a parameter name. {1} is the error.</comment>
  </data>
  <data name="InvalidTransferSyntaxValue" xml:space="preserve">
    <value>The specified Transfer Syntax value is not valid.</value>
  </data>
  <data name="ItemNotFound" xml:space="preserve">
    <value>The specified item cannot be found.</value>
  </data>
  <data name="MismatchStudyInstanceUid" xml:space="preserve">
    <value>The StudyInstanceUid in the payload does not match the specified StudyInstanceUid.</value>
    <comment>StudyInstanceUID is defined by the spec and does not need to be translated.</comment>
  </data>
  <data name="MissingRequestBody" xml:space="preserve">
    <value>The request body is missing.</value>
  </data>
  <data name="MissingRequiredTag" xml:space="preserve">
    <value>The required tag '{0}' is missing.</value>
    <comment>{0} is the DICOM tag name. E.g., StudyInstanceUID.</comment>
  </data>
  <data name="NotAcceptableHeaders" xml:space="preserve">
    <value>The request headers are not acceptable</value>
  </data>
  <data name="QueryEmptyAttributeValue" xml:space="preserve">
    <value>Invalid query: AttributeId '{0}' has empty string value that is not supported.</value>
    <comment>{0} AttributeId name</comment>
  </data>
  <data name="QueryInvalidResourceLevel" xml:space="preserve">
    <value>Invalid query: querying is only supported at resource level Studies/Series/Instances.</value>
  </data>
  <data name="QueryResultCountMaxExceeded" xml:space="preserve">
    <value>Invalid query: specified limit value {0} is outside the allowed range of {1}..{2}.</value>
    <comment>{0} Specified query result limit. {1} min allowed. {2} max allowed.</comment>
  </data>
  <data name="SeriesInstanceNotFound" xml:space="preserve">
    <value>The specified series cannot be found.</value>
  </data>
  <data name="ServiceUnavailable" xml:space="preserve">
    <value>The server is currently unable to receive requests. Please retry your request. If the issue persists, please contact support.</value>
  </data>
  <data name="StudyInstanceNotFound" xml:space="preserve">
    <value>The specified study cannot be found.</value>
  </data>
  <data name="UnknownQueryParameter" xml:space="preserve">
    <value>Invalid query: unknown query parameter '{0}'. If the parameter is an attribute keyword, check the casing as they are case-sensitive. The conformance statement has a list of supported query parameters, attributes and the levels.</value>
    <comment>{0} Parameter name</comment>
  </data>
  <data name="UnsupportedContentType" xml:space="preserve">
    <value>The specified content type '{0}' is not supported.</value>
    <comment>{0} is the specified content type. E.g., application/dicom</comment>
  </data>
  <data name="UnsupportedSearchParameter" xml:space="preserve">
    <value>Invalid query: AttributeId {0} is not queryable.  If the parameter is an attribute keyword, check the casing as they are case-sensitive. The conformance statement has a list of supported query parameters, attributes and the levels.</value>
    <comment>{0} AttributeId name.</comment>
  </data>
  <data name="UnsupportedTranscoding" xml:space="preserve">
    <value>The specified transcoding is not supported.</value>
  </data>
  <data name="ErrorMessageInvalidCharacters" xml:space="preserve">
    <value>Value contains invalid character.</value>
  </data>
  <data name="ErrorMessagePersonNameExceedMaxComponents" xml:space="preserve">
    <value>Value contains more than 5 components.</value>
  </data>
  <data name="ErrorMessagePersonNameExceedMaxGroups" xml:space="preserve">
    <value>Value contains more than 3 groups.</value>
  </data>
  <data name="ErrorMessageDateIsInvalid" xml:space="preserve">
    <value>Value cannot be parsed as a valid date.</value>
  </data>
  <data name="MultipleAcceptHeadersNotSupported" xml:space="preserve">
    <value>The request contains multiple accept headers, which is not supported.</value>
  </data>
  <data name="DuplicateExtendedQueryTag" xml:space="preserve">
    <value>The extended query tag '{0}' has been specified before.</value>
    <comment>{0} Dicom Tag.</comment>
  </data>
  <data name="InvalidExtendedQueryTag" xml:space="preserve">
    <value>The extended query tag '{0}' is invalid as it cannot be parsed into a valid Dicom Tag.</value>
    <comment>{0} Dicom Tag</comment>
  </data>
  <data name="InvalidVRCode" xml:space="preserve">
    <value>The VR code '{0}' for tag '{1}' is invalid.</value>
    <comment>{0} VR code. {1} Dicom Tag.</comment>
  </data>
  <data name="MissingExtendedQueryTag" xml:space="preserve">
    <value>The extended query tag(s) is missing.</value>
  </data>
  <data name="MissingVRCode" xml:space="preserve">
    <value>The vr for tag '{0}' is missing.</value>
    <comment>{0} is the DICOM tag path.</comment>
  </data>
  <data name="UnsupportedVRCodeOnTag" xml:space="preserve">
    <value>The VR code '{0}' is incorrectly specified for '{1}'. The expected VR code for it is '{2}'. Retry this request either with the correct VR code or without specifying it.</value>
    <comment>{0} Specified VR Code. {1} Dicom Tag. {2} Correct VR Code for Tag.</comment>
  </data>
  <data name="UnsupportedVRCode" xml:space="preserve">
    <value>The VR code '{0}' specified for tag '{1}' is not supported.</value>
    <comment>{0} VR Code. {1} Dicom Tag.</comment>
  </data>
  <data name="Forbidden" xml:space="preserve">
    <value>Authorization failed.</value>
  </data>
  <data name="ErrorValidatingRoles" xml:space="preserve">
    <value>Error validating roles:
{0}</value>
  </data>
  <data name="DuplicateRoleNames" xml:space="preserve">
    <value>There are {0} roles with the name '{1}'</value>
  </data>
  <data name="ExtendedQueryTagsAlreadyExists" xml:space="preserve">
    <value>One or more extended query tags already exist.</value>
  </data>
  <data name="ExtendedQueryTagNotFound" xml:space="preserve">
    <value>The specified extended query tag with tag path {0} cannot be found.</value>
    <comment>{0} tagPath on request</comment>
  </data>
  <data name="SequentialDicomTagsNotSupported" xml:space="preserve">
    <value>Sequential dicom tags are currently not supported.</value>
  </data>
  <data name="InvalidDoubleValue" xml:space="preserve">
    <value>Invalid query: specified value '{0}' extended query tag with path '{1}' is not a valid double value.</value>
    <comment>{0} double value. {1} extended query tag path.</comment>
  </data>
  <data name="InvalidLongValue" xml:space="preserve">
    <value>Invalid query: specified value '{0}' extended query tag with path '{1}' is not a valid long value.</value>
    <comment>{0} long value. {1} extended query tag path.</comment>
  </data>
  <data name="ErrorMessageExceedMaxLength" xml:space="preserve">
    <value>Value length exceeds maximum length of {0}.</value>
    <comment>{0} max length.</comment>
  </data>
  <data name="ErrorMessageUnexpectedLength" xml:space="preserve">
    <value>Value length is not {0}.</value>
    <comment>{0} required length.</comment>
  </data>
  <data name="PrivateCreatorNotEmpty" xml:space="preserve">
    <value>The private creator is not empty for standard tag '{0}'.</value>
    <comment>{0} Dicom Tag</comment>
  </data>
  <data name="MissingPrivateCreator" xml:space="preserve">
    <value>The private creator for private tag '{0}' is missing.</value>
    <comment>{0} is the DICOM tag path.</comment>
  </data>
  <data name="PrivateCreatorNotValidLO" xml:space="preserve">
    <value>The private creator for tag '{0}' is not a valid LO attribute.</value>
    <comment>{0} Dicom Tag.</comment>
  </data>
  <data name="PrivateCreatorNotEmptyForPrivateIdentificationCode" xml:space="preserve">
    <value>The private creator is not empty for private identification code '{0}'.</value>
    <comment>{0} Dicom Tag.</comment>
  </data>
  <data name="ExtendedQueryTagFeatureDisabled" xml:space="preserve">
    <value>Extended Query Tag feature is disabled.</value>
  </data>
  <data name="QueryTagAlreadySupported" xml:space="preserve">
    <value>The query tag '{0}' is already supported.</value>
    <comment>{0} Dicom Tag.</comment>
  </data>
  <data name="MissingLevel" xml:space="preserve">
    <value>The level for extended query tag '{0}' is missing.</value>
    <comment>{0} Dicom Tag.</comment>
  </data>
  <data name="AddExtendedQueryTagEntryPropertyNotSpecified" xml:space="preserve">
    <value>The Dicom Tag Property {0} must be specified and must not be null, empty or whitespace.</value>
    <comment>{0} is the property that was not specified correctly.</comment>
  </data>
  <data name="InvalidDicomTagLevel" xml:space="preserve">
    <value>Input Dicom Tag Level '{0}' is invalid. It must have value 'Study', 'Series' or 'Instance'.</value>
    <comment>{0} input Dicom Tag Level.</comment>
  </data>
  <data name="RequestLengthLimitExceeded" xml:space="preserve">
    <value>The request exceeded the allowed limit of {0} bytes.</value>
    <comment>{0} Max number of bytes allowed.</comment>
  </data>
  <data name="ExtendedQueryTagsExceedsMaxAllowedCount" xml:space="preserve">
    <value>Extended query tags exceeds max allowed count '{0}'.</value>
    <comment>{0} max allowed count.</comment>
  </data>
  <data name="ErrorMessageUnexpectedVR" xml:space="preserve">
    <value>The extended query tag '{0}' is expected to have VR '{1}' but has '{2}' in file.</value>
    <comment>{0}  dicom tag. {1} expected vr code. {2} vr in file.</comment>
  </data>
  <data name="ExtendedQueryTagsOutOfDate" xml:space="preserve">
    <value>One or more extended query tags have been modified.</value>
  </data>
  <data name="ErrorMessageMultiValues" xml:space="preserve">
    <value>Dicom element has multiple values. Indexing is only supported on single value element.</value>
  </data>
  <data name="ErrorMessagePersonNameGroupExceedMaxLength" xml:space="preserve">
    <value>One or more group of person name exceeds maxium length of 64.</value>
  </data>
  <data name="SimpleErrorMessageExceedMaxLength" xml:space="preserve">
    <value>Value length exceeds maximum length.</value>
  </data>
  <data name="SimpleErrorMessageUnexpectedLength" xml:space="preserve">
    <value>Value length is not expected.</value>
  </data>
  <data name="SimpleErrorMessageUnexpectedVR" xml:space="preserve">
    <value>The extended query tag VR is not expected.</value>
  </data>
  <data name="PaginationLimitOutOfRange" xml:space="preserve">
    <value>Specified limit value {0} is outside the allowed range of {1}..{2}.</value>
    <comment>{0} Specified page result limit. {1} min allowed. {2} max allowed.</comment>
  </data>
  <data name="PaginationNegativeOffset" xml:space="preserve">
    <value>Specified offset value {0} cannot be negative.</value>
    <comment>{0} Specified page offset.</comment>
  </data>
  <data name="DisallowedSeriesInstanceUIDAttribute" xml:space="preserve">
    <value>Invalid query: cannot specify attribute 'SeriesInstanceUID' for the given resource.</value>
  </data>
  <data name="DisallowedStudyInstanceUIDAttribute" xml:space="preserve">
    <value>Invalid query: cannot specify attribute 'StudyInstanceUID' for the given resource. </value>
  </data>
  <data name="InvalidIncludeAllFields" xml:space="preserve">
    <value>Invalid query: cannot specify included fields in addition to 'all'.</value>
  </data>
  <data name="QueryIsDisabledOnAttribute" xml:space="preserve">
    <value>Query is disabled on specified attribute '{0}'.</value>
    <comment>'{0}' attribute in QIDO query. </comment>
  </data>
  <data name="InvalidDateTimeRangeValue" xml:space="preserve">
    <value>Invalid query: specified date range '{0}' is invalid.
The first part DateTime {1} should be lesser than or equal to the second part DateTime {2}.</value>
    <comment>{0} DateTime range with &lt;DateTime1&gt;-&lt;DateTime2&gt; format. {1} is DateTime1. {2} is DateTime2.</comment>
  </data>
  <data name="InvalidDateTimeValue" xml:space="preserve">
    <value>Invalid query: specified DateTime value '{0}' is invalid for attribute '{1}'. DateTime should be valid and formatted as yyyyMMddHHmmss.FFFFFF where yyyy is mandatory.</value>
    <comment>{0} DateTime value. {1} attribute name.</comment>
  </data>
  <data name="InvalidTimeRangeValue" xml:space="preserve">
    <value>Invalid query: specified date range '{0}' is invalid.
The first part time {1} should be lesser than or equal to the second part time {2}.</value>
    <comment>{0} Time range with &lt;Time1&gt;-&lt;Time2&gt; format. {1} is Time1. {2} is Time2.</comment>
  </data>
  <data name="InvalidTimeValue" xml:space="preserve">
    <value>Invalid query: specified Time value '{0}' is invalid for parameter '{1}'. Time should be valid and formatted as HHmmss.FFFFFF where HH is mandatory.</value>
    <comment>{0} Time value. {1} parameter name.</comment>
  </data>
  <data name="ErrorMessageDateTimeIsInvalid" xml:space="preserve">
    <value>Value cannot be parsed as a valid DateTime.</value>
  </data>
  <data name="ErrorMessageTimeIsInvalid" xml:space="preserve">
    <value>Value cannot be parsed as a valid Time.</value>
  </data>
  <data name="DateTimeWithOffsetNotSupported" xml:space="preserve">
    <value>Invalid query: specified DateTime value '{0}' for attribute {1} contains offset which is not supported.</value>
    <comment>{0} DateTime value. {1} attribute name.</comment>
  </data>
  <data name="InvalidRangeValues" xml:space="preserve">
    <value>Invalid query: specified range is invalid.
Both parts in the range cannot be empty.
For details on valid range queries, please refer to Search Matching section in Conformance Statement (https://github.com/microsoft/dicom-server/blob/main/docs/resources/conformance-statement.md#search-matching).</value>
  </data>
  <data name="InvalidPartitionName" xml:space="preserve">
    <value>The specified PartitionName is invalid. </value>
  </data>
  <data name="DataPartitionsFeatureDisabled" xml:space="preserve">
    <value>Data partitions feature is disabled.</value>
  </data>
  <data name="DataPartitionsMissingPartition" xml:space="preserve">
    <value>PartitionName value is missing in the route segment.</value>
  </data>
  <data name="DataPartitionNotFound" xml:space="preserve">
    <value>Specified PartitionName does not exist.</value>
  </data>
  <data name="DataPartitionFeatureCannotBeDisabled" xml:space="preserve">
    <value>Data partitions feature cannot be disabled while existing data has already been partitioned.</value>
  </data>
  <data name="DicomUpdateFeatureDisabled" xml:space="preserve">
    <value>Dicom update feature is disabled.</value>
  </data>
  <data name="ImplicitVRNotAllowed" xml:space="preserve">
    <value>Implicit VR is not allowed.</value>
  </data>
  <data name="UnexpectedJsonToken" xml:space="preserve">
    <value>Expected token type '{0}' but read '{1}' instead.</value>
    <comment>{0} Expected token type. {1} Actual token type.</comment>
  </data>
  <data name="UnexpectedValue" xml:space="preserve">
    <value>Expected value '{0}' to be one of the following values: [{1}]</value>
    <comment>{0} Actual value. {1} Comma-separated list of expected values.</comment>
  </data>
  <data name="WorkitemInstanceAlreadyExists" xml:space="preserve">
    <value>The workitem instance already exists. Try creating using a different UID.</value>
  </data>
  <data name="NestedSequencesNotSupported" xml:space="preserve">
    <value>Nested Dicom sequence tags are currently not supported.</value>
  </data>
  <data name="InvalidProcedureStepStateTransition" xml:space="preserve">
    <value>The workitem instance can not transition to '{0}' state: {1}.</value>
    <comment>{0} ProcedureStepState. {1} Error code</comment>
  </data>
  <data name="MismatchSopInstanceWorkitemInstanceUid" xml:space="preserve">
    <value>SOPInstanceUID in the payload does not match the workitem query parameter.</value>
  </data>
  <data name="DuplicateTagValueNotSupported" xml:space="preserve">
    <value>Duplicate value '{0}' for tag '{1}' not supported in a sequence.</value>
    <comment>{0} String Value. {1} DicomTag.</comment>
  </data>
  <data name="UnexpectedTag" xml:space="preserve">
    <value>'{0}' DicomTag is not expected for '{1}' operation.</value>
    <comment>{0} Dicom Tag. {1} Action/Operation.</comment>
  </data>
  <data name="InvalidTransactionUID" xml:space="preserve">
    <value>Invalid TransactionUID for the specified Workitem Instance UID.</value>
  </data>
  <data name="WorkitemInstanceNotFound" xml:space="preserve">
    <value>The workitem instance is not found.</value>
  </data>
  <data name="WorkitemIsInFinalState" xml:space="preserve">
    <value>The workitem instance is already in the final state '{0}'. {1}.</value>
    <comment>{0} Procedure Step State. {1} Error or Warning Code.</comment>
  </data>
  <data name="WorkitemUpdateIsNotAllowed" xml:space="preserve">
    <value>The workitem instance state is '{0}'.</value>
    <comment>{0} Current Procedure Step State</comment>
  </data>
  <data name="WorkitemCancelRequestSuccess" xml:space="preserve">
    <value>The workitem instance has been cancelled.</value>
  </data>
  <data name="UnsupportedWorkitemSearchParameter" xml:space="preserve">
    <value>Invalid workitem query. AttributeId {0} is not queryable.  If the parameter is an attribute keyword, check the casing as they are case-sensitive. The conformance statement has a list of supported query parameters and attributes.</value>
    <comment>{0} AttributeId name.</comment>
  </data>
  <data name="AttributeMustBeEmpty" xml:space="preserve">
    <value>The attribute with tag '{0}' must be empty.</value>
    <comment>{0} Dicom Tag</comment>
  </data>
  <data name="AttributeNotAllowed" xml:space="preserve">
    <value>The attribute with tag '{0}' cannot be present.</value>
    <comment>{0} Dicom Tag</comment>
  </data>
  <data name="MissingRequiredValue" xml:space="preserve">
    <value>The value for tag '{0}' is missing.</value>
    <comment>{0} is the DICOM tag name. E.g., StudyInstanceUID.</comment>
  </data>
  <data name="RequiredConditionNotMet" xml:space="preserve">
    <value>The required condition for tag '{0}' is not met.</value>
    <comment>{0} is the DICOM tag name.</comment>
  </data>
  <data name="RetrieveServiceFileTooBig" xml:space="preserve">
    <value>Requested DICOM instance size is above the supported limit of {0}. The entire instance can be retrieved with the original transfer syntax by specifying 'transfer-syntax=*' in the Accept header.</value>
    <comment>{0} bytes representing the support max file size</comment>
  </data>
  <data name="RetrieveServiceMultiInstanceTranscodingNotSupported" xml:space="preserve">
    <value>Accept transfer syntax '{0}' is not supported when multiple instances are matched. Matching instances can be retrieved with their original transfer syntax by specifying 'transfer-syntax=*' in the Accept header.</value>
    <comment>{0} Accept header transfer syntax</comment>
  </data>
  <data name="CancelWorkitemUnknownReasonCode" xml:space="preserve">
    <value>Cancel Reason not provided</value>
  </data>
  <data name="WorkitemCancelRequestRejected" xml:space="preserve">
    <value>The UPS may no longer be updated.</value>
  </data>
  <data name="WorkitemIsAlreadyCanceled" xml:space="preserve">
    <value>The UPS is already in the requested state of CANCELED.</value>
  </data>
  <data name="WorkitemIsAlreadyCompleted" xml:space="preserve">
    <value>The UPS is already COMPLETED.</value>
  </data>
  <data name="ErrorMessageIntegerStringIsInvalid" xml:space="preserve">
    <value>Value cannot be parsed as a valid integer string.</value>
  </data>
  <data name="InvalidDicomIdentifier" xml:space="preserve">
    <value>The string '{0}' was not recognized as a valid DICOM identifier.</value>
    <comment>{0} DICOM identifier</comment>
  </data>
  <data name="InvalidJsonToken" xml:space="preserve">
    <value>Read invalid JSON token type '{0}'.</value>
    <comment>{0} Actual token type.</comment>
  </data>
  <data name="UnsupportedExportDestination" xml:space="preserve">
    <value>Unsupported export destination '{0}'.</value>
    <comment>{0} Destination</comment>
  </data>
  <data name="UnsupportedExportSource" xml:space="preserve">
    <value>Unsupported export source '{0}'.</value>
    <comment>{0} Source</comment>
  </data>
  <data name="IndexedDicomTagHasMultipleValues" xml:space="preserve">
    <value>One or more indexed Dicom tag(s) have multiple values, only first value is indexed.</value>
  </data>
  <data name="MissingProperty" xml:space="preserve">
    <value>Missing value for property '{0}'.</value>
    <comment>{0} Property Name</comment>
  </data>
  <data name="InvalidArrayRank" xml:space="preserve">
    <value>Array rank {0} is not supported.</value>
    <comment>{0} Array rank</comment>
  </data>
  <data name="InvalidType" xml:space="preserve">
    <value>Type '{0}' is not supported.</value>
    <comment>{0} Type name</comment>
  </data>
  <data name="ValueTypesNotSupported" xml:space="preserve">
    <value>This operation does not support value types.</value>
  </data>
  <data name="WorkitemCurrentlyBeingUpdated" xml:space="preserve">
    <value>The workitem instance is currently being updated. Please try again later.</value>
  </data>
  <data name="TransactionUIDAbsent" xml:space="preserve">
    <value>The transaction UID is missing.</value>
  </data>
  <data name="WorkitemProcedureStepStateNotAllowed" xml:space="preserve">
    <value>Procedure step state is present in the dataset provided to be updated which is not allowed.</value>
  </data>
  <data name="WorkitemUpdateRequestSuccess" xml:space="preserve">
    <value>The workitem instance has been updated successfully.</value>
  </data>
  <data name="AttributeMustNotBeEmpty" xml:space="preserve">
    <value>The attribute with tag '{0}' must not be empty.</value>
    <comment>{0} Dicom Tag.</comment>
  </data>
  <data name="WorkitemUpdateWarningTags" xml:space="preserve">
    <value>Following tags could not be updated as they were not present when the workitem was created: {0}</value>
    <comment>{0} comma separated list of tags that could not be updated.</comment>
  </data>
  <data name="InvalidWorkitemInstanceTargetUri" xml:space="preserve">
    <value>The target URI did not reference a claimed Workitem.</value>
  </data>
  <data name="ExistingReindexOperation" xml:space="preserve">
    <value>There is already an active re-index operation with ID '{0}'.</value>
    <comment>{0} Operation ID</comment>
  </data>
  <data name="ExistingUpdateOperation" xml:space="preserve">
    <value>There is already an active update operation with ID '{0}'.</value>
    <comment>{0} Operation ID</comment>
  </data>
  <data name="UpdateWorkitemInstanceConflictFailure" xml:space="preserve">
    <value>The submitted request is inconsistent with the current state of the Workitem.</value>
  </data>
  <data name="SinglePartSupportedForSingleFrame" xml:space="preserve">
    <value>The accept header is supported for single frame retrieval, use multi-part accept header instead.</value>
  </data>
  <data name="InvalidItemBuffering" xml:space="preserve">
    <value>MaxBufferedItems must be greater than MaxDegreeOfParallelism if not unbounded.</value>
  </data>
  <data name="UnsupportedBuffering" xml:space="preserve">
    <value>Cannot buffer items if parallelism is unbounded.</value>
  </data>
  <data name="InvalidTagValueWithFuzzyMatch" xml:space="preserve">
    <value>Invalid query: specified tag '{0}' value '{1}' contains unsupported character '{2}'. Character is not supported with Fuzzy match, try exact match or removing the invalid character. </value>
    <comment>{0} Dicom Tag name, {1} Tag value to search. {2} Unsupported character.</comment>
  </data>
  <data name="DatasetDoesNotMatchSOPClass" xml:space="preserve">
    <value>Dataset does not match SOP Class.</value>
  </data>
  <data name="DataPartitionAlreadyExists" xml:space="preserve">
    <value>Data partition already exists.</value>
  </data>
  <data name="ErrorMessageFormat" xml:space="preserve">
    <value>DICOM{0}: {1} - {2}</value>
  </data>
  <data name="DicomImageConversionFailed" xml:space="preserve">
    <value>An error was encountered when attempting to convert the dicom file into an image</value>
  </data>
<<<<<<< HEAD
  <data name="InvalidImageQuality" xml:space="preserve">
    <value>Image quality must be between 1 and 100 inclusive</value>
=======
  <data name="RenderFileTooLarge" xml:space="preserve">
    <value>Requested DICOM instance size is above the supported limit of {0} for rendering. Please retrieve the whole file in the original transfer syntax instead of rendering to image media type.</value>
    <comment>{0} bytes representing the support max file size</comment>
  </data>
  <data name="DicomUpdateTagValidationFailed" xml:space="preserve">
    <value>Updating the following tags are not supported: {0}</value>
    <comment>{0} comma separated list of tags that could not be updated.</comment>
  </data>
  <data name="DicomUpdateTagValueValidationFailed" xml:space="preserve">
    <value>Validation failed for the values of following tags: {0}</value>
    <comment>{0} comma separated list of tags that could not be updated.</comment>
  </data>
  <data name="MissingRequiredField" xml:space="preserve">
    <value>The required field '{0}' is missing or empty.</value>
    <comment>{0} is the required field in input. E.g., StudyInstanceUIDs.</comment>
  </data>
  <data name="DicomUpdateStudyInstanceUidsExceedMaxCount" xml:space="preserve">
    <value>StudyInstanceUids count exceeded maximum length '{0}'</value>
    <comment>{0} StudyInstanceUids max allowed count</comment>
>>>>>>> 067ebb87
  </data>
</root><|MERGE_RESOLUTION|>--- conflicted
+++ resolved
@@ -650,10 +650,6 @@
   <data name="DicomImageConversionFailed" xml:space="preserve">
     <value>An error was encountered when attempting to convert the dicom file into an image</value>
   </data>
-<<<<<<< HEAD
-  <data name="InvalidImageQuality" xml:space="preserve">
-    <value>Image quality must be between 1 and 100 inclusive</value>
-=======
   <data name="RenderFileTooLarge" xml:space="preserve">
     <value>Requested DICOM instance size is above the supported limit of {0} for rendering. Please retrieve the whole file in the original transfer syntax instead of rendering to image media type.</value>
     <comment>{0} bytes representing the support max file size</comment>
@@ -673,6 +669,8 @@
   <data name="DicomUpdateStudyInstanceUidsExceedMaxCount" xml:space="preserve">
     <value>StudyInstanceUids count exceeded maximum length '{0}'</value>
     <comment>{0} StudyInstanceUids max allowed count</comment>
->>>>>>> 067ebb87
+  </data>
+  <data name="InvalidImageQuality" xml:space="preserve">
+    <value>Image quality must be between 1 and 100 inclusive</value>
   </data>
 </root>