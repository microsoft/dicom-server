--- conflicted
+++ resolved
@@ -516,7 +516,6 @@
     <value>'{0}' is not a valid transactionUID for the specified WorkitemInstanceUID '{1}'.</value>
     <comment>{0} TransactionUID. {1} WorkitemInstanceUID.</comment>
   </data>
-<<<<<<< HEAD
   <data name="WorkitemInstanceNotFound" xml:space="preserve">
     <value>The workitem instance with UID: '{0}' is not found.</value>
     <comment>{0} Workitem UID.</comment>
@@ -532,10 +531,9 @@
   <data name="WorkitemCancelRequestSuccess" xml:space="preserve">
     <value>The workitem instance with UID: '{0}' has been cancelled.</value>
     <comment>{0} Workitem UID.</comment>
-=======
+  </data>
   <data name="UnsupportedWorkitemSearchParameter" xml:space="preserve">
     <value>Invalid workitem query. AttributeId {0} is not queryable.  If the parameter is an attribute keyword, check the casing as they are case-sensitive. The conformance statement has a list of supported query parameters and attributes.</value>
     <comment>{0} AttributeId name.</comment>
->>>>>>> 761ddba9
   </data>
 </root>