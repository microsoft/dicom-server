--- conflicted
+++ resolved
@@ -305,8 +305,6 @@
   <data name="DuplicateRoleNames" xml:space="preserve">
     <value>There are {0} roles with the name '{1}'</value>
   </data>
-<<<<<<< HEAD
-=======
   <data name="ExtendedQueryTagsAlreadyExists" xml:space="preserve">
     <value>One or more extended query tags already exist.</value>
   </data>
@@ -349,5 +347,4 @@
     <value>The private creator for tag '{0}' is not a valid LO attribute.</value>
     <comment>{0} Dicom Tag.</comment>
   </data>
->>>>>>> 0900d31e
 </root>