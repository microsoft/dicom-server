﻿<?xml version="1.0" encoding="utf-8"?>
<root>
  <!-- 
    Microsoft ResX Schema 
    
    Version 2.0
    
    The primary goals of this format is to allow a simple XML format 
    that is mostly human readable. The generation and parsing of the 
    various data types are done through the TypeConverter classes 
    associated with the data types.
    
    Example:
    
    ... ado.net/XML headers & schema ...
    <resheader name="resmimetype">text/microsoft-resx</resheader>
    <resheader name="version">2.0</resheader>
    <resheader name="reader">System.Resources.ResXResourceReader, System.Windows.Forms, ...</resheader>
    <resheader name="writer">System.Resources.ResXResourceWriter, System.Windows.Forms, ...</resheader>
    <data name="Name1"><value>this is my long string</value><comment>this is a comment</comment></data>
    <data name="Color1" type="System.Drawing.Color, System.Drawing">Blue</data>
    <data name="Bitmap1" mimetype="application/x-microsoft.net.object.binary.base64">
        <value>[base64 mime encoded serialized .NET Framework object]</value>
    </data>
    <data name="Icon1" type="System.Drawing.Icon, System.Drawing" mimetype="application/x-microsoft.net.object.bytearray.base64">
        <value>[base64 mime encoded string representing a byte array form of the .NET Framework object]</value>
        <comment>This is a comment</comment>
    </data>
                
    There are any number of "resheader" rows that contain simple 
    name/value pairs.
    
    Each data row contains a name, and value. The row also contains a 
    type or mimetype. Type corresponds to a .NET class that support 
    text/value conversion through the TypeConverter architecture. 
    Classes that don't support this are serialized and stored with the 
    mimetype set.
    
    The mimetype is used for serialized objects, and tells the 
    ResXResourceReader how to depersist the object. This is currently not 
    extensible. For a given mimetype the value must be set accordingly:
    
    Note - application/x-microsoft.net.object.binary.base64 is the format 
    that the ResXResourceWriter will generate, however the reader can 
    read any of the formats listed below.
    
    mimetype: application/x-microsoft.net.object.binary.base64
    value   : The object must be serialized with 
            : System.Runtime.Serialization.Formatters.Binary.BinaryFormatter
            : and then encoded with base64 encoding.
    
    mimetype: application/x-microsoft.net.object.soap.base64
    value   : The object must be serialized with 
            : System.Runtime.Serialization.Formatters.Soap.SoapFormatter
            : and then encoded with base64 encoding.

    mimetype: application/x-microsoft.net.object.bytearray.base64
    value   : The object must be serialized into a byte array 
            : using a System.ComponentModel.TypeConverter
            : and then encoded with base64 encoding.
    -->
  <xsd:schema id="root" xmlns="" xmlns:xsd="http://www.w3.org/2001/XMLSchema" xmlns:msdata="urn:schemas-microsoft-com:xml-msdata">
    <xsd:import namespace="http://www.w3.org/XML/1998/namespace" />
    <xsd:element name="root" msdata:IsDataSet="true">
      <xsd:complexType>
        <xsd:choice maxOccurs="unbounded">
          <xsd:element name="metadata">
            <xsd:complexType>
              <xsd:sequence>
                <xsd:element name="value" type="xsd:string" minOccurs="0" />
              </xsd:sequence>
              <xsd:attribute name="name" use="required" type="xsd:string" />
              <xsd:attribute name="type" type="xsd:string" />
              <xsd:attribute name="mimetype" type="xsd:string" />
              <xsd:attribute ref="xml:space" />
            </xsd:complexType>
          </xsd:element>
          <xsd:element name="assembly">
            <xsd:complexType>
              <xsd:attribute name="alias" type="xsd:string" />
              <xsd:attribute name="name" type="xsd:string" />
            </xsd:complexType>
          </xsd:element>
          <xsd:element name="data">
            <xsd:complexType>
              <xsd:sequence>
                <xsd:element name="value" type="xsd:string" minOccurs="0" msdata:Ordinal="1" />
                <xsd:element name="comment" type="xsd:string" minOccurs="0" msdata:Ordinal="2" />
              </xsd:sequence>
              <xsd:attribute name="name" type="xsd:string" use="required" msdata:Ordinal="1" />
              <xsd:attribute name="type" type="xsd:string" msdata:Ordinal="3" />
              <xsd:attribute name="mimetype" type="xsd:string" msdata:Ordinal="4" />
              <xsd:attribute ref="xml:space" />
            </xsd:complexType>
          </xsd:element>
          <xsd:element name="resheader">
            <xsd:complexType>
              <xsd:sequence>
                <xsd:element name="value" type="xsd:string" minOccurs="0" msdata:Ordinal="1" />
              </xsd:sequence>
              <xsd:attribute name="name" type="xsd:string" use="required" />
            </xsd:complexType>
          </xsd:element>
        </xsd:choice>
      </xsd:complexType>
    </xsd:element>
  </xsd:schema>
  <resheader name="resmimetype">
    <value>text/microsoft-resx</value>
  </resheader>
  <resheader name="version">
    <value>2.0</value>
  </resheader>
  <resheader name="reader">
    <value>System.Resources.ResXResourceReader, System.Windows.Forms, Version=4.0.0.0, Culture=neutral, PublicKeyToken=b77a5c561934e089</value>
  </resheader>
  <resheader name="writer">
    <value>System.Resources.ResXResourceWriter, System.Windows.Forms, Version=4.0.0.0, Culture=neutral, PublicKeyToken=b77a5c561934e089</value>
  </resheader>
  <data name="ChangeFeedLimitOutOfRange" xml:space="preserve">
    <value>The limit must be between 1 and {0}.</value>
    <comment>{0} number that is the maximum</comment>
  </data>
  <data name="ChangeFeedOffsetCannotBeNegative" xml:space="preserve">
    <value>The offset cannot be a negative value.</value>
  </data>
  <data name="CustomHeaderPrefixCannotBeEmpty" xml:space="preserve">
    <value>The prefix used to identify custom audit headers cannot be empty.</value>
  </data>
  <data name="DataStoreOperationFailed" xml:space="preserve">
    <value>The data store operation failed.</value>
  </data>
  <data name="DicomElementValidationFailed" xml:space="preserve">
    <value>Dicom element '{0}' failed validation for VR '{1}': {2}</value>
    <comment>Dicom element {0} of VR {1}. {2} has more detailed message on why.</comment>
  </data>
  <data name="DuplicatedUidsNotAllowed" xml:space="preserve">
    <value>The values for StudyInstanceUID, SeriesInstanceUID, SOPInstanceUID must be unique.</value>
    <comment>StudyInstanceUID, SeriesInstanceUID, and SOPInstanceUID are defined by the spec and does not need to be translated. {NumberedPlaceholder="StudyInstanceUID", "SeriesInstanceUID", "SOPInstanceUID"}</comment>
  </data>
  <data name="DuplicateAttribute" xml:space="preserve">
    <value>Invalid QIDO-RS query. Attribute '{0}' has been specified more than once using different ID formats. Each attribute is only allowed to be specified once.</value>
    <comment>{0} attribute-id</comment>
  </data>
  <data name="FrameNotFound" xml:space="preserve">
    <value>The specified frame cannot be found.</value>
  </data>
  <data name="IncludeFieldUnknownAttribute" xml:space="preserve">
    <value>Invalid QIDO-RS query. IncludeField has unknown attribute '{0}'.</value>
    <comment>{0} attribute name</comment>
  </data>
  <data name="InstanceAlreadyExists" xml:space="preserve">
    <value>The DICOM instance already exists.</value>
  </data>
  <data name="InstanceNotFound" xml:space="preserve">
    <value>The specified instance cannot be found.</value>
  </data>
  <data name="SeriesNotFound" xml:space="preserve">
    <value>The specified series cannot be found.</value>
  </data>
  <data name="StudyNotFound" xml:space="preserve">
    <value>The specified study cannot be found.</value>
  </data>
  <data name="InvalidDateRangeValue" xml:space="preserve">
    <value>Invalid QIDO-RS query. Specified date range '{0}' is invalid.
The first part date {1} should be lesser than or equal to the second part date {2}.</value>
    <comment>{0} date range with &lt;date1&gt;-&lt;date2&gt; format. {1} is date1. {2} is date2.</comment>
  </data>
  <data name="InvalidDateValue" xml:space="preserve">
    <value>Invalid QIDO-RS query. Specified Date value '{0}' is invalid for attribute '{1}'. Date should be valid and formatted as yyyyMMdd.</value>
    <comment>{0} Date value. {1} attribute name.</comment>
  </data>
  <data name="ErrorMessageUidIsInvalid" xml:space="preserve">
    <value>DICOM Identifier is invalid. Value length should not exceed the maximum length of 64 characters. Value should contain characters in '0'-'9' and '.'. Each component must start with non-zero number.</value>
  </data>
  <data name="InvalidDicomInstance" xml:space="preserve">
    <value>The DICOM instance is invalid.</value>
  </data>
  <data name="InvalidFramesValue" xml:space="preserve">
    <value>The specified frames value is not valid. At least one frame must be present, and all requested frames must have value greater than 0.</value>
  </data>
  <data name="InvalidFuzzyMatchValue" xml:space="preserve">
    <value>Invalid QIDO-RS query. Specified fuzzymatch value '{0}' is not a valid boolean</value>
  </data>
  <data name="InvalidLimitValue" xml:space="preserve">
    <value>Invalid QIDO-RS query. Specified limit value '{0}' is not a valid integer.</value>
  </data>
  <data name="InvalidOffsetValue" xml:space="preserve">
    <value>Invalid QIDO-RS query. Specified offset value '{0}' is not a valid integer.</value>
  </data>
  <data name="InvalidQueryString" xml:space="preserve">
    <value>The query string included invalid characters.</value>
  </data>
  <data name="InvalidQueryStringValue" xml:space="preserve">
    <value>The query parameter '{0}' is invalid. {1}</value>
    <comment>{0} is a parameter name. {1} is the error.</comment>
  </data>
  <data name="InvalidTransferSyntaxValue" xml:space="preserve">
    <value>The specified Transfer Syntax value is not valid.</value>
  </data>
  <data name="ItemNotFound" xml:space="preserve">
    <value>The specified item cannot be found.</value>
  </data>
  <data name="MismatchStudyInstanceUid" xml:space="preserve">
    <value>The StudyInstanceUid '{0}' in the payload does not match the specified StudyInstanceUid '{1}'.</value>
    <comment>{0} and {1} are both StudyInstanceUid. StudyInstanceUID is defined by the spec and does not need to be translated. {NumberedPlaceholder="StudyInstanceUID"}.</comment>
  </data>
  <data name="MissingRequestBody" xml:space="preserve">
    <value>The request body is missing.</value>
  </data>
  <data name="MissingRequiredTag" xml:space="preserve">
    <value>The required tag '{0}' is missing.</value>
    <comment>{0} is the DICOM tag name. E.g., StudyInstanceUID.</comment>
  </data>
  <data name="NotAcceptableHeaders" xml:space="preserve">
    <value>The request headers are not acceptable</value>
  </data>
  <data name="QueryEmptyAttributeValue" xml:space="preserve">
    <value>Invalid QIDO-RS query. AttributeId '{0}' has empty string value that is not supported.</value>
    <comment>{0} AttributeId name</comment>
  </data>
  <data name="QueryInvalidResourceLevel" xml:space="preserve">
    <value>Invalid QIDO-RS query. Querying is only supported at resource level Studies/Series/Instances.</value>
  </data>
  <data name="QueryResultCountMaxExceeded" xml:space="preserve">
    <value>Invalid QIDO-RS query.  Specified limit value {0} is outside the allowed range of {1}..{2}.</value>
    <comment>{0} Specified query result limit. {1} min allowed. {2} max allowed.</comment>
  </data>
  <data name="SeriesInstanceNotFound" xml:space="preserve">
    <value>The specified series cannot be found.</value>
  </data>
  <data name="ServiceUnavailable" xml:space="preserve">
    <value>The server is currently unable to receive requests. Please retry your request. If the issue persists, please contact support.</value>
  </data>
  <data name="StudyInstanceNotFound" xml:space="preserve">
    <value>The specified study cannot be found.</value>
  </data>
  <data name="UnknownQueryParameter" xml:space="preserve">
    <value>Invalid QIDO-RS query. Unknown query parameter '{0}'. If the parameter is an attribute keyword, check the casing as they are case-sensitive. The conformance statement has a list of supported query parameters, attributes and the levels.</value>
    <comment>{0} Parameter name</comment>
  </data>
  <data name="UnsupportedContentType" xml:space="preserve">
    <value>The specified content type '{0}' is not supported.</value>
    <comment>{0} is the specified content type. E.g., application/dicom</comment>
  </data>
  <data name="UnsupportedSearchParameter" xml:space="preserve">
    <value>Invalid QIDO-RS query. AttributeId {0} is not queryable.  If the parameter is an attribute keyword, check the casing as they are case-sensitive. The conformance statement has a list of supported query parameters, attributes and the levels.</value>
    <comment>{0} AttributeId name.</comment>
  </data>
  <data name="UnsupportedTranscoding" xml:space="preserve">
    <value>The specified transcoding is not supported.</value>
  </data>
  <data name="ErrorMessageInvalidCharacters" xml:space="preserve">
    <value>Value contains invalid character.</value>
  </data>
  <data name="ErrorMessagePersonNameExceedMaxComponents" xml:space="preserve">
    <value>Value contains more than 5 components.</value>
  </data>
  <data name="ErrorMessagePersonNameExceedMaxGroups" xml:space="preserve">
    <value>Value contains more than 3 groups.</value>
  </data>
  <data name="ErrorMessageDateIsInvalid" xml:space="preserve">
    <value>Value cannot be parsed as a valid date.</value>
  </data>
  <data name="NotSupportMultipleAcceptHeaders" xml:space="preserve">
    <value>The request contains multiple accept headers, which is not supported.</value>
  </data>
  <data name="DuplicateExtendedQueryTag" xml:space="preserve">
    <value>The extended query tag '{0}' has been specified before.</value>
    <comment>{0} Dicom Tag.</comment>
  </data>
  <data name="InvalidExtendedQueryTag" xml:space="preserve">
    <value>The extended query tag '{0}' is invalid as it cannot be parsed into a valid Dicom Tag.</value>
    <comment>{0} Dicom Tag</comment>
  </data>
  <data name="InvalidVRCode" xml:space="preserve">
    <value>The VR code '{0}' for tag '{1}' is invalid.</value>
    <comment>{0} VR code. {1} Dicom Tag.</comment>
  </data>
  <data name="MissingExtendedQueryTag" xml:space="preserve">
    <value>The extended query tag(s) is missing.</value>
  </data>
  <data name="MissingVRCode" xml:space="preserve">
    <value>The vr for tag '{0}' is missing.</value>
    <comment>{0} is the DICOM tag path.</comment>
  </data>
  <data name="UnsupportedVRCodeOnTag" xml:space="preserve">
    <value>The VR code '{0}' is incorrectly specified for '{1}'. The expected VR code for it is '{2}'. Retry this request either with the correct VR code or without specifying it.</value>
    <comment>{0} Specified VR Code. {1} Dicom Tag. {2} Correct VR Code for Tag.</comment>
  </data>
  <data name="UnsupportedVRCode" xml:space="preserve">
    <value>The VR code '{0}' specified for tag '{1}' is not supported.</value>
    <comment>{0} VR Code. {1} Dicom Tag.</comment>
  </data>
  <data name="Forbidden" xml:space="preserve">
    <value>Authorization failed.</value>
  </data>
  <data name="ErrorValidatingRoles" xml:space="preserve">
    <value>Error validating roles:
{0}</value>
  </data>
  <data name="DuplicateRoleNames" xml:space="preserve">
    <value>There are {0} roles with the name '{1}'</value>
  </data>
  <data name="ExtendedQueryTagsAlreadyExists" xml:space="preserve">
    <value>One or more extended query tags already exist.</value>
  </data>
  <data name="ExtendedQueryTagNotFound" xml:space="preserve">
    <value>The specified extended query tag with tag path {0} cannot be found.</value>
    <comment>{0} tagPath on request</comment>
  </data>
  <data name="SequentialDicomTagsNotSupported" xml:space="preserve">
    <value>Sequential dicom tags are currently not supported.</value>
  </data>
  <data name="InvalidDoubleValue" xml:space="preserve">
    <value>Invalid QIDO-RS query. Specified value '{0}' extended query tag with path '{1}' is not a valid double value.</value>
    <comment>{0} double value. {1} extended query tag path.</comment>
  </data>
  <data name="InvalidLongValue" xml:space="preserve">
    <value>Invalid QIDO-RS query. Specified value '{0}' extended query tag with path '{1}' is not a valid long value.</value>
    <comment>{0} long value. {1} extended query tag path.</comment>
  </data>
  <data name="ErrorMessageExceedMaxLength" xml:space="preserve">
    <value>Value length exceeds maximum length of {0}.</value>
    <comment>{0} max length.</comment>
  </data>
  <data name="ErrorMessageUnexpectedLength" xml:space="preserve">
    <value>Value length is not {0}.</value>
    <comment>{0} required length.</comment>
  </data>
  <data name="PrivateCreatorNotEmpty" xml:space="preserve">
    <value>The private creator is not empty for standard tag '{0}'.</value>
    <comment>{0} Dicom Tag</comment>
  </data>
  <data name="MissingPrivateCreator" xml:space="preserve">
    <value>The private creator for private tag '{0}' is missing.</value>
    <comment>{0} is the DICOM tag path.</comment>
  </data>
  <data name="PrivateCreatorNotValidLO" xml:space="preserve">
    <value>The private creator for tag '{0}' is not a valid LO attribute.</value>
    <comment>{0} Dicom Tag.</comment>
  </data>
  <data name="PrivateCreatorNotEmptyForPrivateIdentificationCode" xml:space="preserve">
    <value>The private creator is not empty for private identification code '{0}'.</value>
    <comment>{0} Dicom Tag.</comment>
  </data>
  <data name="ExtendedQueryTagFeatureDisabled" xml:space="preserve">
    <value>Extended Query Tag feature is disabled.</value>
  </data>
  <data name="QueryTagAlreadySupported" xml:space="preserve">
    <value>The query tag '{0}' is already supported.</value>
    <comment>{0} Dicom Tag.</comment>
  </data>
  <data name="MissingLevel" xml:space="preserve">
    <value>The level for extended query tag '{0}' is missing.</value>
    <comment>{0} Dicom Tag.</comment>
  </data>
  <data name="AddExtendedQueryTagEntryPropertyNotSpecified" xml:space="preserve">
    <value>The Dicom Tag Property {0} must be specified and must not be null, empty or whitespace.</value>
    <comment>{0} is the property that was not specified correctly.</comment>
  </data>
  <data name="InvalidDicomTagLevel" xml:space="preserve">
    <value>Input Dicom Tag Level '{0}' is invalid. It must have value 'Study', 'Series' or 'Instance'.</value>
    <comment>{0} input Dicom Tag Level.</comment>
  </data>
  <data name="DicomFileLengthLimitExceeded" xml:space="preserve">
    <value>The dicom file in the request section exceeded the allowed limit of {0} bytes.</value>
    <comment>{0} Max number of bytes allowed per dicom file.</comment>
  </data>
  <data name="ExtendedQueryTagsExceedsMaxAllowedCount" xml:space="preserve">
    <value>Extended query tags exceeds max allowed count '{0}'.</value>
    <comment>{0} max allowed count.</comment>
  </data>
  <data name="ErrorMessageUnexpectedVR" xml:space="preserve">
    <value>The extended query tag '{0}' is expected to have VR '{1}' but has '{2}' in file.</value>
    <comment>{0}  dicom tag. {1} expected vr code. {2} vr in file.</comment>
  </data>
  <data name="ExtendedQueryTagsOutOfDate" xml:space="preserve">
    <value>One or more extended query tags have been modified.</value>
  </data>
  <data name="DicomElementValidationFailedWithValue" xml:space="preserve">
    <value>Dicom element '{0}' with value '{1}' failed validation for VR '{2}': {3}</value>
    <comment>Dicom element {0} of value {1} of VR {2}. {3} has more detailed message on why.</comment>
  </data>
  <data name="ErrorMessageMultiValues" xml:space="preserve">
    <value>Dicom element has multiple values. Indexing is only supported on single value element.</value>
  </data>
  <data name="ErrorMessagePersonNameGroupExceedMaxLength" xml:space="preserve">
    <value>One or more group of person name exceeds maxium length of 64.</value>
  </data>
  <data name="SimpleErrorMessageExceedMaxLength" xml:space="preserve">
    <value>Value length exceeds maximum length.</value>
  </data>
  <data name="SimpleErrorMessageUnexpectedLength" xml:space="preserve">
    <value>Value length is not expected.</value>
  </data>
  <data name="SimpleErrorMessageUnexpectedVR" xml:space="preserve">
    <value>The extended query tag VR is not expected.</value>
  </data>
  <data name="PaginationLimitOutOfRange" xml:space="preserve">
    <value>Specified limit value {0} is outside the allowed range of {1}..{2}.</value>
    <comment>{0} Specified page result limit. {1} min allowed. {2} max allowed.</comment>
  </data>
  <data name="PaginationNegativeOffset" xml:space="preserve">
    <value>Specified offset value {0} cannot be negative.</value>
    <comment>{0} Specified page offset.</comment>
  </data>
  <data name="DisallowedSeriesInstanceUIDAttribute" xml:space="preserve">
    <value>Invalid QIDO-RS query. Cannot specify attribute 'SeriesInstanceUID' for the given resource.</value>
  </data>
  <data name="DisallowedStudyInstanceUIDAttribute" xml:space="preserve">
    <value>Invalid QIDO-RS query. Cannot specify attribute 'StudyInstanceUID' for the given resource. </value>
  </data>
  <data name="InvalidIncludeAllFields" xml:space="preserve">
    <value>Invalid QIDO-RS query. Cannot specify included fields in addition to 'all'.</value>
  </data>
  <data name="QueryIsDisabledOnAttribute" xml:space="preserve">
    <value>Query is disabled on specified attribute '{0}'.</value>
    <comment>'{0}' attribute in QIDO query. </comment>
  </data>
  <data name="InvalidDateTimeRangeValue" xml:space="preserve">
    <value>Invalid QIDO-RS query. Specified date range '{0}' is invalid.
The first part DateTime {1} should be lesser than or equal to the second part DateTime {2}.</value>
    <comment>{0} DateTime range with &lt;DateTime1&gt;-&lt;DateTime2&gt; format. {1} is DateTime1. {2} is DateTime2.</comment>
  </data>
  <data name="InvalidDateTimeValue" xml:space="preserve">
    <value>Invalid QIDO-RS query. Specified DateTime value '{0}' is invalid for attribute '{1}'. DateTime should be valid and formatted as yyyyMMddHHmmss.FFFFFF where yyyy is mandatory.</value>
    <comment>{0} DateTime value. {1} attribute name.</comment>
  </data>
  <data name="InvalidTimeRangeValue" xml:space="preserve">
    <value>Invalid QIDO-RS query. Specified date range '{0}' is invalid.
The first part time {1} should be lesser than or equal to the second part time {2}.</value>
    <comment>{0} Time range with &lt;Time1&gt;-&lt;Time2&gt; format. {1} is Time1. {2} is Time2.</comment>
  </data>
  <data name="InvalidTimeValue" xml:space="preserve">
    <value>Invalid QIDO-RS query. Specified Time value '{0}' is invalid for parameter '{1}'. Time should be valid and formatted as HHmmss.FFFFFF where HH is mandatory.</value>
    <comment>{0} Time value. {1} parameter name.</comment>
  </data>
  <data name="ErrorMessageDateTimeIsInvalid" xml:space="preserve">
    <value>Value cannot be parsed as a valid DateTime.</value>
  </data>
  <data name="ErrorMessageTimeIsInvalid" xml:space="preserve">
    <value>Value cannot be parsed as a valid Time.</value>
  </data>
  <data name="DateTimeWithOffsetNotSupported" xml:space="preserve">
    <value>Invalid QIDO-RS query. Specified DateTime value '{0}' for attribute {1} contains offset which is not supported.</value>
    <comment>{0} DateTime value. {1} attribute name.</comment>
  </data>
  <data name="InvalidRangeValues" xml:space="preserve">
    <value>Invalid QIDO-RS query. Specified range is invalid.
Both parts in the range cannot be empty.
For details on valid range queries, please refer to Search Matching section in Conformance Statement (https://github.com/microsoft/dicom-server/blob/main/docs/resources/conformance-statement.md#search-matching).</value>
  </data>
  <data name="InvalidPartitionName" xml:space="preserve">
    <value>The specified PartitionName value '{0}' is invalid. </value>
    <comment>{0} PartitionName value.</comment>
  </data>
  <data name="DataPartitionsFeatureDisabled" xml:space="preserve">
    <value>Data partitions feature is disabled.</value>
  </data>
  <data name="DataPartitionsMissingPartition" xml:space="preserve">
    <value>PartitionName value is missing in the route segment.</value>
  </data>
  <data name="DataPartitionNotFound" xml:space="preserve">
    <value>Specified PartitionName '{0}' does not exist.</value>
    <comment>{0} PartitionName value.</comment>
  </data>
  <data name="DataPartitionFeatureCannotBeDisabled" xml:space="preserve">
    <value>Data partitions feature cannot be disabled while existing data has already been partitioned.</value>
  </data>
  <data name="ImplicitVRNotAllowed" xml:space="preserve">
    <value>Implicit VR is not allowed.</value>
  </data>
  <data name="UnexpectedJsonToken" xml:space="preserve">
    <value>Expected token type '{0}' but read '{1}' instead.</value>
    <comment>{0} Expected token type. {1} Actual token type.</comment>
  </data>
  <data name="UnexpectedValue" xml:space="preserve">
    <value>Expected value '{0}' to be one of the following values: [{1}]</value>
    <comment>{0} Actual value. {1} Comma-separated list of expected values.</comment>
  </data>
  <data name="WorkitemInstanceAlreadyExists" xml:space="preserve">
    <value>The workitem instance with UID: '{0}' already exists. Try creating using a different UID.</value>
    <comment>{0} Workitem UID.</comment>
  </data>
  <data name="NestedSequencesNotSupported" xml:space="preserve">
    <value>Nested Dicom sequence tags are currently not supported.</value>
  </data>
  <data name="UpsRsFeatureDisabled" xml:space="preserve">
    <value>UPS-RS feature is disabled.</value>
  </data>
  <data name="InvalidProcedureStepState" xml:space="preserve">
    <value>'{0}' is not a valid procedure step state for the specified WorkitemInstanceUID '{1}'. {2}</value>
    <comment>{0} ProcedureStepState. {1} WorkitemInstanceUID. {2} Error code</comment>
  </data>
  <data name="MismatchSopInstanceWorkitemInstanceUid" xml:space="preserve">
<<<<<<< HEAD
    <value>SOPInstanceUID '{0}' in the payload does not match the specified WorkitemInstanceUID '{1}'.</value>
    <comment>{0} SOPInstanceUID. {1} WorkitemInstanceUID.</comment>
  </data>
  <data name="MismatchAffectedSopInstanceWorkitemInstanceUid" xml:space="preserve">
    <value>AffectedSOPInstanceUID '{0}' in the payload does not match the specified WorkitemInstanceUID '{1}'.</value>
    <comment>{0} AffectedSOPInstanceUID. {1} WorkitemInstanceUID.</comment>
  </data>
  <data name="MissingWorkitemInstanceUid" xml:space="preserve">
    <value>WorkitemInstanceUID is missing.</value>
  </data>

=======
    <value>SOPInstanceUID '{0}' in the payload does not match the workitem query parameter '{1}'.</value>
    <comment>{0} SOPInstanceUID. {1} WorkitemInstanceUID.</comment>
  </data>
>>>>>>> c3097b0b
  <data name="DuplicateTagValueNotSupported" xml:space="preserve">
    <value>Duplicate value '{0}' for tag '{1}' not supported in a sequence.</value>
    <comment>{0} String Value. {1} DicomTag.</comment>
  </data>
  <data name="InvalidTransactionUID" xml:space="preserve">
<<<<<<< HEAD
    <value>'{0}' is not a valid transactionUID for the specified WorkitemInstanceUID '{1}'.</value>
    <comment>{0} TransactionUID. {1} WorkitemInstanceUID.</comment>
=======
    <value>Invalid TransactionUID for the specified WorkitemInstanceUID '{1}'.</value>
    <comment>{0} WorkitemInstanceUID.</comment>
>>>>>>> c3097b0b
  </data>
  <data name="UnsupportedWorkitemSearchParameter" xml:space="preserve">
    <value>Invalid workitem query. AttributeId {0} is not queryable.  If the parameter is an attribute keyword, check the casing as they are case-sensitive. The conformance statement has a list of supported query parameters and attributes.</value>
    <comment>{0} AttributeId name.</comment>
  </data>
<<<<<<< HEAD
=======
  <data name="AttributeMustBeEmpty" xml:space="preserve">
    <value>The attribute with tag '{0}' must be empty.</value>
    <comment>{0} Dicom Tag</comment>
  </data>
  <data name="AttributeNotAllowed" xml:space="preserve">
    <value>The attribute with tag '{0}' cannot be present.</value>
    <comment>{0} Dicom Tag</comment>
  </data>
  <data name="MissingRequiredValue" xml:space="preserve">
    <value>The value for tag '{0}' is missing.</value>
    <comment>{0} is the DICOM tag name. E.g., StudyInstanceUID.</comment>
  </data>
>>>>>>> c3097b0b
</root><|MERGE_RESOLUTION|>--- conflicted
+++ resolved
@@ -494,42 +494,21 @@
     <comment>{0} ProcedureStepState. {1} WorkitemInstanceUID. {2} Error code</comment>
   </data>
   <data name="MismatchSopInstanceWorkitemInstanceUid" xml:space="preserve">
-<<<<<<< HEAD
-    <value>SOPInstanceUID '{0}' in the payload does not match the specified WorkitemInstanceUID '{1}'.</value>
-    <comment>{0} SOPInstanceUID. {1} WorkitemInstanceUID.</comment>
-  </data>
-  <data name="MismatchAffectedSopInstanceWorkitemInstanceUid" xml:space="preserve">
-    <value>AffectedSOPInstanceUID '{0}' in the payload does not match the specified WorkitemInstanceUID '{1}'.</value>
-    <comment>{0} AffectedSOPInstanceUID. {1} WorkitemInstanceUID.</comment>
-  </data>
-  <data name="MissingWorkitemInstanceUid" xml:space="preserve">
-    <value>WorkitemInstanceUID is missing.</value>
-  </data>
-
-=======
     <value>SOPInstanceUID '{0}' in the payload does not match the workitem query parameter '{1}'.</value>
     <comment>{0} SOPInstanceUID. {1} WorkitemInstanceUID.</comment>
   </data>
->>>>>>> c3097b0b
   <data name="DuplicateTagValueNotSupported" xml:space="preserve">
     <value>Duplicate value '{0}' for tag '{1}' not supported in a sequence.</value>
     <comment>{0} String Value. {1} DicomTag.</comment>
   </data>
   <data name="InvalidTransactionUID" xml:space="preserve">
-<<<<<<< HEAD
-    <value>'{0}' is not a valid transactionUID for the specified WorkitemInstanceUID '{1}'.</value>
-    <comment>{0} TransactionUID. {1} WorkitemInstanceUID.</comment>
-=======
     <value>Invalid TransactionUID for the specified WorkitemInstanceUID '{1}'.</value>
     <comment>{0} WorkitemInstanceUID.</comment>
->>>>>>> c3097b0b
   </data>
   <data name="UnsupportedWorkitemSearchParameter" xml:space="preserve">
     <value>Invalid workitem query. AttributeId {0} is not queryable.  If the parameter is an attribute keyword, check the casing as they are case-sensitive. The conformance statement has a list of supported query parameters and attributes.</value>
     <comment>{0} AttributeId name.</comment>
   </data>
-<<<<<<< HEAD
-=======
   <data name="AttributeMustBeEmpty" xml:space="preserve">
     <value>The attribute with tag '{0}' must be empty.</value>
     <comment>{0} Dicom Tag</comment>
@@ -542,5 +521,4 @@
     <value>The value for tag '{0}' is missing.</value>
     <comment>{0} is the DICOM tag name. E.g., StudyInstanceUID.</comment>
   </data>
->>>>>>> c3097b0b
 </root>