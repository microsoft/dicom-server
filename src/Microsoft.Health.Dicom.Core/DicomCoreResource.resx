﻿<?xml version="1.0" encoding="utf-8"?>
<root>
  <!-- 
    Microsoft ResX Schema 
    
    Version 2.0
    
    The primary goals of this format is to allow a simple XML format 
    that is mostly human readable. The generation and parsing of the 
    various data types are done through the TypeConverter classes 
    associated with the data types.
    
    Example:
    
    ... ado.net/XML headers & schema ...
    <resheader name="resmimetype">text/microsoft-resx</resheader>
    <resheader name="version">2.0</resheader>
    <resheader name="reader">System.Resources.ResXResourceReader, System.Windows.Forms, ...</resheader>
    <resheader name="writer">System.Resources.ResXResourceWriter, System.Windows.Forms, ...</resheader>
    <data name="Name1"><value>this is my long string</value><comment>this is a comment</comment></data>
    <data name="Color1" type="System.Drawing.Color, System.Drawing">Blue</data>
    <data name="Bitmap1" mimetype="application/x-microsoft.net.object.binary.base64">
        <value>[base64 mime encoded serialized .NET Framework object]</value>
    </data>
    <data name="Icon1" type="System.Drawing.Icon, System.Drawing" mimetype="application/x-microsoft.net.object.bytearray.base64">
        <value>[base64 mime encoded string representing a byte array form of the .NET Framework object]</value>
        <comment>This is a comment</comment>
    </data>
                
    There are any number of "resheader" rows that contain simple 
    name/value pairs.
    
    Each data row contains a name, and value. The row also contains a 
    type or mimetype. Type corresponds to a .NET class that support 
    text/value conversion through the TypeConverter architecture. 
    Classes that don't support this are serialized and stored with the 
    mimetype set.
    
    The mimetype is used for serialized objects, and tells the 
    ResXResourceReader how to depersist the object. This is currently not 
    extensible. For a given mimetype the value must be set accordingly:
    
    Note - application/x-microsoft.net.object.binary.base64 is the format 
    that the ResXResourceWriter will generate, however the reader can 
    read any of the formats listed below.
    
    mimetype: application/x-microsoft.net.object.binary.base64
    value   : The object must be serialized with 
            : System.Runtime.Serialization.Formatters.Binary.BinaryFormatter
            : and then encoded with base64 encoding.
    
    mimetype: application/x-microsoft.net.object.soap.base64
    value   : The object must be serialized with 
            : System.Runtime.Serialization.Formatters.Soap.SoapFormatter
            : and then encoded with base64 encoding.

    mimetype: application/x-microsoft.net.object.bytearray.base64
    value   : The object must be serialized into a byte array 
            : using a System.ComponentModel.TypeConverter
            : and then encoded with base64 encoding.
    -->
  <xsd:schema id="root" xmlns="" xmlns:xsd="http://www.w3.org/2001/XMLSchema" xmlns:msdata="urn:schemas-microsoft-com:xml-msdata">
    <xsd:import namespace="http://www.w3.org/XML/1998/namespace" />
    <xsd:element name="root" msdata:IsDataSet="true">
      <xsd:complexType>
        <xsd:choice maxOccurs="unbounded">
          <xsd:element name="metadata">
            <xsd:complexType>
              <xsd:sequence>
                <xsd:element name="value" type="xsd:string" minOccurs="0" />
              </xsd:sequence>
              <xsd:attribute name="name" use="required" type="xsd:string" />
              <xsd:attribute name="type" type="xsd:string" />
              <xsd:attribute name="mimetype" type="xsd:string" />
              <xsd:attribute ref="xml:space" />
            </xsd:complexType>
          </xsd:element>
          <xsd:element name="assembly">
            <xsd:complexType>
              <xsd:attribute name="alias" type="xsd:string" />
              <xsd:attribute name="name" type="xsd:string" />
            </xsd:complexType>
          </xsd:element>
          <xsd:element name="data">
            <xsd:complexType>
              <xsd:sequence>
                <xsd:element name="value" type="xsd:string" minOccurs="0" msdata:Ordinal="1" />
                <xsd:element name="comment" type="xsd:string" minOccurs="0" msdata:Ordinal="2" />
              </xsd:sequence>
              <xsd:attribute name="name" type="xsd:string" use="required" msdata:Ordinal="1" />
              <xsd:attribute name="type" type="xsd:string" msdata:Ordinal="3" />
              <xsd:attribute name="mimetype" type="xsd:string" msdata:Ordinal="4" />
              <xsd:attribute ref="xml:space" />
            </xsd:complexType>
          </xsd:element>
          <xsd:element name="resheader">
            <xsd:complexType>
              <xsd:sequence>
                <xsd:element name="value" type="xsd:string" minOccurs="0" msdata:Ordinal="1" />
              </xsd:sequence>
              <xsd:attribute name="name" type="xsd:string" use="required" />
            </xsd:complexType>
          </xsd:element>
        </xsd:choice>
      </xsd:complexType>
    </xsd:element>
  </xsd:schema>
  <resheader name="resmimetype">
    <value>text/microsoft-resx</value>
  </resheader>
  <resheader name="version">
    <value>2.0</value>
  </resheader>
  <resheader name="reader">
    <value>System.Resources.ResXResourceReader, System.Windows.Forms, Version=4.0.0.0, Culture=neutral, PublicKeyToken=b77a5c561934e089</value>
  </resheader>
  <resheader name="writer">
    <value>System.Resources.ResXResourceWriter, System.Windows.Forms, Version=4.0.0.0, Culture=neutral, PublicKeyToken=b77a5c561934e089</value>
  </resheader>
  <data name="ChangeFeedLimitOutOfRange" xml:space="preserve">
    <value>The limit must be between 1 and {0}.</value>
    <comment>{0} number that is the maximum</comment>
  </data>
  <data name="ChangeFeedOffsetCannotBeNegative" xml:space="preserve">
    <value>The offset cannot be a negative value.</value>
  </data>
  <data name="CustomHeaderPrefixCannotBeEmpty" xml:space="preserve">
    <value>The prefix used to identify custom audit headers cannot be empty.</value>
  </data>
  <data name="DataStoreOperationFailed" xml:space="preserve">
    <value>The data store operation failed.</value>
  </data>
  <data name="DicomElementValidationFailed" xml:space="preserve">
    <value>Dicom element '{0}' failed validation for VR '{1}': {2}</value>
    <comment>Dicom element {0} of VR {1}. {2} has more detailed message on why.</comment>
  </data>
  <data name="DuplicatedUidsNotAllowed" xml:space="preserve">
    <value>The values for StudyInstanceUID, SeriesInstanceUID, SOPInstanceUID must be unique.</value>
    <comment>StudyInstanceUID, SeriesInstanceUID, and SOPInstanceUID are defined by the spec and does not need to be translated. {NumberedPlaceholder="StudyInstanceUID", "SeriesInstanceUID", "SOPInstanceUID"}</comment>
  </data>
  <data name="DuplicateAttribute" xml:space="preserve">
    <value>Invalid query: attribute '{0}' has been specified more than once using different ID formats. Each attribute is only allowed to be specified once.</value>
    <comment>{0} attribute-id</comment>
  </data>
  <data name="FrameNotFound" xml:space="preserve">
    <value>The specified frame cannot be found.</value>
  </data>
  <data name="IncludeFieldUnknownAttribute" xml:space="preserve">
    <value>Invalid query: IncludeField has unknown attribute '{0}'.</value>
    <comment>{0} attribute name</comment>
  </data>
  <data name="InstanceAlreadyExists" xml:space="preserve">
    <value>The DICOM instance already exists.</value>
  </data>
  <data name="InstanceNotFound" xml:space="preserve">
    <value>The specified instance cannot be found.</value>
  </data>
  <data name="SeriesNotFound" xml:space="preserve">
    <value>The specified series cannot be found.</value>
  </data>
  <data name="StudyNotFound" xml:space="preserve">
    <value>The specified study cannot be found.</value>
  </data>
  <data name="InvalidDateRangeValue" xml:space="preserve">
    <value>Invalid query: specified date range '{0}' is invalid.
The first part date {1} should be lesser than or equal to the second part date {2}.</value>
    <comment>{0} date range with &lt;date1&gt;-&lt;date2&gt; format. {1} is date1. {2} is date2.</comment>
  </data>
  <data name="InvalidDateValue" xml:space="preserve">
    <value>Invalid query: specified Date value '{0}' is invalid for attribute '{1}'. Date should be valid and formatted as yyyyMMdd.</value>
    <comment>{0} Date value. {1} attribute name.</comment>
  </data>
  <data name="ErrorMessageUidIsInvalid" xml:space="preserve">
    <value>DICOM Identifier is invalid. Value length should not exceed the maximum length of 64 characters. Value should contain characters in '0'-'9' and '.'. Each component must start with non-zero number.</value>
  </data>
  <data name="InvalidDicomInstance" xml:space="preserve">
    <value>The DICOM instance is invalid.</value>
  </data>
  <data name="InvalidFramesValue" xml:space="preserve">
    <value>The specified frames value is not valid. At least one frame must be present, and all requested frames must have value greater than 0.</value>
  </data>
  <data name="InvalidFuzzyMatchValue" xml:space="preserve">
    <value>Invalid query: specified fuzzymatch value '{0}' is not a valid boolean</value>
  </data>
  <data name="InvalidLimitValue" xml:space="preserve">
    <value>Invalid query: specified limit value '{0}' is not a valid integer.</value>
  </data>
  <data name="InvalidOffsetValue" xml:space="preserve">
    <value>Invalid query: specified offset value '{0}' is not a valid integer.</value>
  </data>
  <data name="InvalidQueryString" xml:space="preserve">
    <value>The query string included invalid characters.</value>
  </data>
  <data name="InvalidQueryStringValue" xml:space="preserve">
    <value>The query parameter '{0}' is invalid. {1}</value>
    <comment>{0} is a parameter name. {1} is the error.</comment>
  </data>
  <data name="InvalidTransferSyntaxValue" xml:space="preserve">
    <value>The specified Transfer Syntax value is not valid.</value>
  </data>
  <data name="ItemNotFound" xml:space="preserve">
    <value>The specified item cannot be found.</value>
  </data>
  <data name="MismatchStudyInstanceUid" xml:space="preserve">
    <value>The StudyInstanceUid '{0}' in the payload does not match the specified StudyInstanceUid '{1}'.</value>
    <comment>{0} and {1} are both StudyInstanceUid. StudyInstanceUID is defined by the spec and does not need to be translated. {NumberedPlaceholder="StudyInstanceUID"}.</comment>
  </data>
  <data name="MissingRequestBody" xml:space="preserve">
    <value>The request body is missing.</value>
  </data>
  <data name="MissingRequiredTag" xml:space="preserve">
    <value>The required tag '{0}' is missing.</value>
    <comment>{0} is the DICOM tag name. E.g., StudyInstanceUID.</comment>
  </data>
  <data name="NotAcceptableHeaders" xml:space="preserve">
    <value>The request headers are not acceptable</value>
  </data>
  <data name="QueryEmptyAttributeValue" xml:space="preserve">
    <value>Invalid query: AttributeId '{0}' has empty string value that is not supported.</value>
    <comment>{0} AttributeId name</comment>
  </data>
  <data name="QueryInvalidResourceLevel" xml:space="preserve">
    <value>Invalid query: querying is only supported at resource level Studies/Series/Instances.</value>
  </data>
  <data name="QueryResultCountMaxExceeded" xml:space="preserve">
    <value>Invalid query: specified limit value {0} is outside the allowed range of {1}..{2}.</value>
    <comment>{0} Specified query result limit. {1} min allowed. {2} max allowed.</comment>
  </data>
  <data name="SeriesInstanceNotFound" xml:space="preserve">
    <value>The specified series cannot be found.</value>
  </data>
  <data name="ServiceUnavailable" xml:space="preserve">
    <value>The server is currently unable to receive requests. Please retry your request. If the issue persists, please contact support.</value>
  </data>
  <data name="StudyInstanceNotFound" xml:space="preserve">
    <value>The specified study cannot be found.</value>
  </data>
  <data name="UnknownQueryParameter" xml:space="preserve">
    <value>Invalid query: unknown query parameter '{0}'. If the parameter is an attribute keyword, check the casing as they are case-sensitive. The conformance statement has a list of supported query parameters, attributes and the levels.</value>
    <comment>{0} Parameter name</comment>
  </data>
  <data name="UnsupportedContentType" xml:space="preserve">
    <value>The specified content type '{0}' is not supported.</value>
    <comment>{0} is the specified content type. E.g., application/dicom</comment>
  </data>
  <data name="UnsupportedSearchParameter" xml:space="preserve">
    <value>Invalid query: AttributeId {0} is not queryable.  If the parameter is an attribute keyword, check the casing as they are case-sensitive. The conformance statement has a list of supported query parameters, attributes and the levels.</value>
    <comment>{0} AttributeId name.</comment>
  </data>
  <data name="UnsupportedTranscoding" xml:space="preserve">
    <value>The specified transcoding is not supported.</value>
  </data>
  <data name="ErrorMessageInvalidCharacters" xml:space="preserve">
    <value>Value contains invalid character.</value>
  </data>
  <data name="ErrorMessagePersonNameExceedMaxComponents" xml:space="preserve">
    <value>Value contains more than 5 components.</value>
  </data>
  <data name="ErrorMessagePersonNameExceedMaxGroups" xml:space="preserve">
    <value>Value contains more than 3 groups.</value>
  </data>
  <data name="ErrorMessageDateIsInvalid" xml:space="preserve">
    <value>Value cannot be parsed as a valid date.</value>
  </data>
  <data name="NotSupportMultipleAcceptHeaders" xml:space="preserve">
    <value>The request contains multiple accept headers, which is not supported.</value>
  </data>
  <data name="DuplicateExtendedQueryTag" xml:space="preserve">
    <value>The extended query tag '{0}' has been specified before.</value>
    <comment>{0} Dicom Tag.</comment>
  </data>
  <data name="InvalidExtendedQueryTag" xml:space="preserve">
    <value>The extended query tag '{0}' is invalid as it cannot be parsed into a valid Dicom Tag.</value>
    <comment>{0} Dicom Tag</comment>
  </data>
  <data name="InvalidVRCode" xml:space="preserve">
    <value>The VR code '{0}' for tag '{1}' is invalid.</value>
    <comment>{0} VR code. {1} Dicom Tag.</comment>
  </data>
  <data name="MissingExtendedQueryTag" xml:space="preserve">
    <value>The extended query tag(s) is missing.</value>
  </data>
  <data name="MissingVRCode" xml:space="preserve">
    <value>The vr for tag '{0}' is missing.</value>
    <comment>{0} is the DICOM tag path.</comment>
  </data>
  <data name="UnsupportedVRCodeOnTag" xml:space="preserve">
    <value>The VR code '{0}' is incorrectly specified for '{1}'. The expected VR code for it is '{2}'. Retry this request either with the correct VR code or without specifying it.</value>
    <comment>{0} Specified VR Code. {1} Dicom Tag. {2} Correct VR Code for Tag.</comment>
  </data>
  <data name="UnsupportedVRCode" xml:space="preserve">
    <value>The VR code '{0}' specified for tag '{1}' is not supported.</value>
    <comment>{0} VR Code. {1} Dicom Tag.</comment>
  </data>
  <data name="Forbidden" xml:space="preserve">
    <value>Authorization failed.</value>
  </data>
  <data name="ErrorValidatingRoles" xml:space="preserve">
    <value>Error validating roles:
{0}</value>
  </data>
  <data name="DuplicateRoleNames" xml:space="preserve">
    <value>There are {0} roles with the name '{1}'</value>
  </data>
  <data name="ExtendedQueryTagsAlreadyExists" xml:space="preserve">
    <value>One or more extended query tags already exist.</value>
  </data>
  <data name="ExtendedQueryTagNotFound" xml:space="preserve">
    <value>The specified extended query tag with tag path {0} cannot be found.</value>
    <comment>{0} tagPath on request</comment>
  </data>
  <data name="SequentialDicomTagsNotSupported" xml:space="preserve">
    <value>Sequential dicom tags are currently not supported.</value>
  </data>
  <data name="InvalidDoubleValue" xml:space="preserve">
    <value>Invalid query: specified value '{0}' extended query tag with path '{1}' is not a valid double value.</value>
    <comment>{0} double value. {1} extended query tag path.</comment>
  </data>
  <data name="InvalidLongValue" xml:space="preserve">
    <value>Invalid query: specified value '{0}' extended query tag with path '{1}' is not a valid long value.</value>
    <comment>{0} long value. {1} extended query tag path.</comment>
  </data>
  <data name="ErrorMessageExceedMaxLength" xml:space="preserve">
    <value>Value length exceeds maximum length of {0}.</value>
    <comment>{0} max length.</comment>
  </data>
  <data name="ErrorMessageUnexpectedLength" xml:space="preserve">
    <value>Value length is not {0}.</value>
    <comment>{0} required length.</comment>
  </data>
  <data name="PrivateCreatorNotEmpty" xml:space="preserve">
    <value>The private creator is not empty for standard tag '{0}'.</value>
    <comment>{0} Dicom Tag</comment>
  </data>
  <data name="MissingPrivateCreator" xml:space="preserve">
    <value>The private creator for private tag '{0}' is missing.</value>
    <comment>{0} is the DICOM tag path.</comment>
  </data>
  <data name="PrivateCreatorNotValidLO" xml:space="preserve">
    <value>The private creator for tag '{0}' is not a valid LO attribute.</value>
    <comment>{0} Dicom Tag.</comment>
  </data>
  <data name="PrivateCreatorNotEmptyForPrivateIdentificationCode" xml:space="preserve">
    <value>The private creator is not empty for private identification code '{0}'.</value>
    <comment>{0} Dicom Tag.</comment>
  </data>
  <data name="ExtendedQueryTagFeatureDisabled" xml:space="preserve">
    <value>Extended Query Tag feature is disabled.</value>
  </data>
  <data name="QueryTagAlreadySupported" xml:space="preserve">
    <value>The query tag '{0}' is already supported.</value>
    <comment>{0} Dicom Tag.</comment>
  </data>
  <data name="MissingLevel" xml:space="preserve">
    <value>The level for extended query tag '{0}' is missing.</value>
    <comment>{0} Dicom Tag.</comment>
  </data>
  <data name="AddExtendedQueryTagEntryPropertyNotSpecified" xml:space="preserve">
    <value>The Dicom Tag Property {0} must be specified and must not be null, empty or whitespace.</value>
    <comment>{0} is the property that was not specified correctly.</comment>
  </data>
  <data name="InvalidDicomTagLevel" xml:space="preserve">
    <value>Input Dicom Tag Level '{0}' is invalid. It must have value 'Study', 'Series' or 'Instance'.</value>
    <comment>{0} input Dicom Tag Level.</comment>
  </data>
  <data name="DicomFileLengthLimitExceeded" xml:space="preserve">
    <value>The dicom file in the request section exceeded the allowed limit of {0} bytes.</value>
    <comment>{0} Max number of bytes allowed per dicom file.</comment>
  </data>
  <data name="ExtendedQueryTagsExceedsMaxAllowedCount" xml:space="preserve">
    <value>Extended query tags exceeds max allowed count '{0}'.</value>
    <comment>{0} max allowed count.</comment>
  </data>
  <data name="ErrorMessageUnexpectedVR" xml:space="preserve">
    <value>The extended query tag '{0}' is expected to have VR '{1}' but has '{2}' in file.</value>
    <comment>{0}  dicom tag. {1} expected vr code. {2} vr in file.</comment>
  </data>
  <data name="ExtendedQueryTagsOutOfDate" xml:space="preserve">
    <value>One or more extended query tags have been modified.</value>
  </data>
  <data name="DicomElementValidationFailedWithValue" xml:space="preserve">
    <value>Dicom element '{0}' with value '{1}' failed validation for VR '{2}': {3}</value>
    <comment>Dicom element {0} of value {1} of VR {2}. {3} has more detailed message on why.</comment>
  </data>
  <data name="ErrorMessageMultiValues" xml:space="preserve">
    <value>Dicom element has multiple values. Indexing is only supported on single value element.</value>
  </data>
  <data name="ErrorMessagePersonNameGroupExceedMaxLength" xml:space="preserve">
    <value>One or more group of person name exceeds maxium length of 64.</value>
  </data>
  <data name="SimpleErrorMessageExceedMaxLength" xml:space="preserve">
    <value>Value length exceeds maximum length.</value>
  </data>
  <data name="SimpleErrorMessageUnexpectedLength" xml:space="preserve">
    <value>Value length is not expected.</value>
  </data>
  <data name="SimpleErrorMessageUnexpectedVR" xml:space="preserve">
    <value>The extended query tag VR is not expected.</value>
  </data>
  <data name="PaginationLimitOutOfRange" xml:space="preserve">
    <value>Specified limit value {0} is outside the allowed range of {1}..{2}.</value>
    <comment>{0} Specified page result limit. {1} min allowed. {2} max allowed.</comment>
  </data>
  <data name="PaginationNegativeOffset" xml:space="preserve">
    <value>Specified offset value {0} cannot be negative.</value>
    <comment>{0} Specified page offset.</comment>
  </data>
  <data name="DisallowedSeriesInstanceUIDAttribute" xml:space="preserve">
    <value>Invalid query: cannot specify attribute 'SeriesInstanceUID' for the given resource.</value>
  </data>
  <data name="DisallowedStudyInstanceUIDAttribute" xml:space="preserve">
    <value>Invalid query: cannot specify attribute 'StudyInstanceUID' for the given resource. </value>
  </data>
  <data name="InvalidIncludeAllFields" xml:space="preserve">
    <value>Invalid query: cannot specify included fields in addition to 'all'.</value>
  </data>
  <data name="QueryIsDisabledOnAttribute" xml:space="preserve">
    <value>Query is disabled on specified attribute '{0}'.</value>
    <comment>'{0}' attribute in QIDO query. </comment>
  </data>
  <data name="InvalidDateTimeRangeValue" xml:space="preserve">
    <value>Invalid query: specified date range '{0}' is invalid.
The first part DateTime {1} should be lesser than or equal to the second part DateTime {2}.</value>
    <comment>{0} DateTime range with &lt;DateTime1&gt;-&lt;DateTime2&gt; format. {1} is DateTime1. {2} is DateTime2.</comment>
  </data>
  <data name="InvalidDateTimeValue" xml:space="preserve">
    <value>Invalid query: specified DateTime value '{0}' is invalid for attribute '{1}'. DateTime should be valid and formatted as yyyyMMddHHmmss.FFFFFF where yyyy is mandatory.</value>
    <comment>{0} DateTime value. {1} attribute name.</comment>
  </data>
  <data name="InvalidTimeRangeValue" xml:space="preserve">
    <value>Invalid query: specified date range '{0}' is invalid.
The first part time {1} should be lesser than or equal to the second part time {2}.</value>
    <comment>{0} Time range with &lt;Time1&gt;-&lt;Time2&gt; format. {1} is Time1. {2} is Time2.</comment>
  </data>
  <data name="InvalidTimeValue" xml:space="preserve">
    <value>Invalid query: specified Time value '{0}' is invalid for parameter '{1}'. Time should be valid and formatted as HHmmss.FFFFFF where HH is mandatory.</value>
    <comment>{0} Time value. {1} parameter name.</comment>
  </data>
  <data name="ErrorMessageDateTimeIsInvalid" xml:space="preserve">
    <value>Value cannot be parsed as a valid DateTime.</value>
  </data>
  <data name="ErrorMessageTimeIsInvalid" xml:space="preserve">
    <value>Value cannot be parsed as a valid Time.</value>
  </data>
  <data name="DateTimeWithOffsetNotSupported" xml:space="preserve">
    <value>Invalid query: specified DateTime value '{0}' for attribute {1} contains offset which is not supported.</value>
    <comment>{0} DateTime value. {1} attribute name.</comment>
  </data>
  <data name="InvalidRangeValues" xml:space="preserve">
    <value>Invalid query: specified range is invalid.
Both parts in the range cannot be empty.
For details on valid range queries, please refer to Search Matching section in Conformance Statement (https://github.com/microsoft/dicom-server/blob/main/docs/resources/conformance-statement.md#search-matching).</value>
  </data>
  <data name="InvalidPartitionName" xml:space="preserve">
    <value>The specified PartitionName value '{0}' is invalid. </value>
    <comment>{0} PartitionName value.</comment>
  </data>
  <data name="DataPartitionsFeatureDisabled" xml:space="preserve">
    <value>Data partitions feature is disabled.</value>
  </data>
  <data name="DataPartitionsMissingPartition" xml:space="preserve">
    <value>PartitionName value is missing in the route segment.</value>
  </data>
  <data name="DataPartitionNotFound" xml:space="preserve">
    <value>Specified PartitionName '{0}' does not exist.</value>
    <comment>{0} PartitionName value.</comment>
  </data>
  <data name="DataPartitionFeatureCannotBeDisabled" xml:space="preserve">
    <value>Data partitions feature cannot be disabled while existing data has already been partitioned.</value>
  </data>
  <data name="ImplicitVRNotAllowed" xml:space="preserve">
    <value>Implicit VR is not allowed.</value>
  </data>
  <data name="UnexpectedJsonToken" xml:space="preserve">
    <value>Expected token type '{0}' but read '{1}' instead.</value>
    <comment>{0} Expected token type. {1} Actual token type.</comment>
  </data>
  <data name="UnexpectedValue" xml:space="preserve">
    <value>Expected value '{0}' to be one of the following values: [{1}]</value>
    <comment>{0} Actual value. {1} Comma-separated list of expected values.</comment>
  </data>
  <data name="WorkitemInstanceAlreadyExists" xml:space="preserve">
    <value>The workitem instance with UID: '{0}' already exists. Try creating using a different UID.</value>
    <comment>{0} Workitem UID.</comment>
  </data>
  <data name="NestedSequencesNotSupported" xml:space="preserve">
    <value>Nested Dicom sequence tags are currently not supported.</value>
  </data>
  <data name="UpsRsFeatureDisabled" xml:space="preserve">
    <value>UPS-RS feature is disabled.</value>
  </data>
  <data name="InvalidProcedureStepStateTransition" xml:space="preserve">
    <value>The workitem instance with UID: '{0}' can not transition to '{1}' state: {2}.</value>
    <comment>{0} WorkitemInstanceUID. {1} ProcedureStepState. {2} Error code</comment>
  </data>
  <data name="MismatchSopInstanceWorkitemInstanceUid" xml:space="preserve">
    <value>SOPInstanceUID '{0}' in the payload does not match the workitem query parameter '{1}'.</value>
    <comment>{0} SOPInstanceUID. {1} WorkitemInstanceUID.</comment>
  </data>
  <data name="DuplicateTagValueNotSupported" xml:space="preserve">
    <value>Duplicate value '{0}' for tag '{1}' not supported in a sequence.</value>
    <comment>{0} String Value. {1} DicomTag.</comment>
  </data>
  <data name="UnexpectedTag" xml:space="preserve">
    <value>'{0}' DicomTag is not expected for '{1}' operation. [WorkitemInstanceUID '{2}']</value>
    <comment>{0} Dicom Tag. {1} Action/Operation. {2} WorkitemInstanceUID.</comment>
  </data>
  <data name="InvalidTransactionUID" xml:space="preserve">
    <value>Invalid TransactionUID for the specified WorkitemInstanceUID '{1}'.</value>
    <comment>{0} WorkitemInstanceUID.</comment>
  </data>
  <data name="WorkitemInstanceNotFound" xml:space="preserve">
    <value>The workitem instance with UID: '{0}' is not found.</value>
    <comment>{0} Workitem UID.</comment>
  </data>
  <data name="WorkitemIsInFinalState" xml:space="preserve">
    <value>The workitem instance with UID: '{0}' is already in the final state '{1}'. {2}.</value>
    <comment>{0} Workitem UID. {1} Procedure Step State. {2} Error or Warning Code.</comment>
  </data>
  <data name="WorkitemUpdateIsNotAllowed" xml:space="preserve">
    <value>The workitem instance with UID: '{0}' is in the state of '{1}'.</value>
    <comment>{0} Workitem UID. {1} Current Procedure Step State</comment>
  </data>
  <data name="WorkitemCancelRequestSuccess" xml:space="preserve">
    <value>The workitem instance with UID: '{0}' has been cancelled.</value>
    <comment>{0} Workitem UID.</comment>
  </data>
  <data name="UnsupportedWorkitemSearchParameter" xml:space="preserve">
    <value>Invalid workitem query. AttributeId {0} is not queryable.  If the parameter is an attribute keyword, check the casing as they are case-sensitive. The conformance statement has a list of supported query parameters and attributes.</value>
    <comment>{0} AttributeId name.</comment>
  </data>
  <data name="AttributeMustBeEmpty" xml:space="preserve">
    <value>The attribute with tag '{0}' must be empty.</value>
    <comment>{0} Dicom Tag</comment>
  </data>
  <data name="AttributeNotAllowed" xml:space="preserve">
    <value>The attribute with tag '{0}' cannot be present.</value>
    <comment>{0} Dicom Tag</comment>
  </data>
  <data name="MissingRequiredValue" xml:space="preserve">
    <value>The value for tag '{0}' is missing.</value>
    <comment>{0} is the DICOM tag name. E.g., StudyInstanceUID.</comment>
  </data>
  <data name="RequiredConditionNotMet" xml:space="preserve">
    <value>The required condition for tag '{0}' is not met.</value>
    <comment>{0} is the DICOM tag name.</comment>
  </data>
  <data name="RetrieveServiceFileTooBig" xml:space="preserve">
    <value>Requested DICOM instance size is above the supported limit of {0}. The entire instance can be retrieved with the original transfer syntax by specifying 'transfer-syntax=*' in the Accept header.</value>
    <comment>{0} bytes representing the support max file size</comment>
  </data>
  <data name="RetrieveServiceMultiInstanceTranscodingNotSupported" xml:space="preserve">
    <value>Accept transfer syntax '{0}' is not supported when multiple instances are matched. Matching instances can be retrieved with their original transfer syntax by specifying 'transfer-syntax=*' in the Accept header.</value>
    <comment>{0} Accept header transfer syntax</comment>
  </data>
  <data name="CancelWorkitemUnknownReasonCode" xml:space="preserve">
    <value>Cancel Reason not provided</value>
  </data>
  <data name="WorkitemCancelRequestRejected" xml:space="preserve">
    <value>The UPS may no longer be updated.</value>
  </data>
  <data name="WorkitemIsAlreadyCanceled" xml:space="preserve">
    <value>The UPS is already in the requested state of CANCELED.</value>
  </data>
  <data name="WorkitemIsAlreadyCompleted" xml:space="preserve">
    <value>The UPS '{0}' is already COMPLETED.</value>
    <comment>{0} WorkitemInstanceUid</comment>
  </data>
  <data name="ErrorMessageIntegerStringIsInvalid" xml:space="preserve">
    <value>Value cannot be parsed as a valid integer string.</value>
  </data>
  <data name="InvalidDicomIdentifier" xml:space="preserve">
    <value>The string '{0}' was not recognized as a valid DICOM identifier.</value>
    <comment>{0} DICOM identifier</comment>
  </data>
  <data name="InvalidJsonToken" xml:space="preserve">
    <value>Read invalid JSON token type '{0}'.</value>
    <comment>{0} Actual token type.</comment>
  </data>
  <data name="UnsupportedExportDestination" xml:space="preserve">
    <value>Unsupported export destination '{0}'.</value>
    <comment>{0} Destination</comment>
  </data>
  <data name="UnsupportedExportSource" xml:space="preserve">
    <value>Unsupported export source '{0}'.</value>
    <comment>{0} Source</comment>
  </data>
<<<<<<< HEAD
  <data name="MissingProperty" xml:space="preserve">
    <value>Missing value for property '{0}'.</value>
    <comment>{0} Property Name</comment>
  </data>
  <data name="InvalidArrayRank" xml:space="preserve">
    <value>Array rank {0} is not supported.</value>
    <comment>{0} Array rank</comment>
  </data>
  <data name="InvalidTypeBinding" xml:space="preserve">
    <value>Type '{0}' is not supported.</value>
    <comment>{0} Type name</comment>
=======
  <data name="IndexedDicomTagHasMultipleValues" xml:space="preserve">
    <value>One or more indexed Dicom tag(s) have multiple values, only first value is indexed.</value>
>>>>>>> 24b57bf3
  </data>
</root><|MERGE_RESOLUTION|>--- conflicted
+++ resolved
@@ -585,21 +585,19 @@
     <value>Unsupported export source '{0}'.</value>
     <comment>{0} Source</comment>
   </data>
-<<<<<<< HEAD
+  <data name="IndexedDicomTagHasMultipleValues" xml:space="preserve">
+    <value>One or more indexed Dicom tag(s) have multiple values, only first value is indexed.</value>
+  </data>
   <data name="MissingProperty" xml:space="preserve">
     <value>Missing value for property '{0}'.</value>
     <comment>{0} Property Name</comment>
   </data>
-  <data name="InvalidArrayRank" xml:space="preserve">
+    <data name="InvalidArrayRank" xml:space="preserve">
     <value>Array rank {0} is not supported.</value>
     <comment>{0} Array rank</comment>
   </data>
-  <data name="InvalidTypeBinding" xml:space="preserve">
+    <data name="InvalidTypeBinding" xml:space="preserve">
     <value>Type '{0}' is not supported.</value>
     <comment>{0} Type name</comment>
-=======
-  <data name="IndexedDicomTagHasMultipleValues" xml:space="preserve">
-    <value>One or more indexed Dicom tag(s) have multiple values, only first value is indexed.</value>
->>>>>>> 24b57bf3
   </data>
 </root>