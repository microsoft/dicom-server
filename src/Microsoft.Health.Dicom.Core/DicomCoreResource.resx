--- conflicted
+++ resolved
@@ -665,12 +665,10 @@
     <value>StudyInstanceUids count exceeded maximum length '{0}'</value>
     <comment>{0} StudyInstanceUids max allowed count</comment>
   </data>
-<<<<<<< HEAD
+  <data name="InvalidImageQuality" xml:space="preserve">
+    <value>Image quality must be between 1 and 100 inclusive</value>
+  </data>
   <data name="TimeRangeEndBeforeStart" xml:space="preserve">
     <value>The end time must occur strictly after the start time.</value>
-=======
-  <data name="InvalidImageQuality" xml:space="preserve">
-    <value>Image quality must be between 1 and 100 inclusive</value>
->>>>>>> 821af417
   </data>
 </root>