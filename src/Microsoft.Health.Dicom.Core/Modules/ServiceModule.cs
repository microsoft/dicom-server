--- conflicted
+++ resolved
@@ -246,11 +246,12 @@
             .AsSelf()
             .AsImplementedInterfaces();
 
-<<<<<<< HEAD
+        services.Add<ChangeWorkitemStateDatasetValidator>()
+            .Scoped()
+            .AsSelf()
+            .AsImplementedInterfaces();
+
         services.Add<UpdateWorkitemDatasetValidator>()
-=======
-        services.Add<ChangeWorkitemStateDatasetValidator>()
->>>>>>> bf95064a
             .Scoped()
             .AsSelf()
             .AsImplementedInterfaces();
