<Project Sdk="Microsoft.NET.Sdk">

  <PropertyGroup>
    <Description>Common primitives and utilities used by Microsoft's DICOMweb APIs.</Description>
    <TargetFramework>net6.0</TargetFramework>
  </PropertyGroup>

  <ItemGroup>
    <PackageReference Include="Ensure.That" Version="10.1.0" />
    <PackageReference Include="fo-dicom" Version="$(FoDicomVersion)" />
    <PackageReference Include="fo-dicom.Codecs" Version="5.1.0" />
    <PackageReference Include="MediatR" Version="9.0.0" />
    <PackageReference Include="MediatR.Extensions.Microsoft.DependencyInjection" Version="9.0.0" />
    <PackageReference Include="Microsoft.ApplicationInsights" Version="2.20.0" />
    <PackageReference Include="Microsoft.Extensions.Caching.Abstractions" Version="$(SdkPackageVersion)" />
    <PackageReference Include="Microsoft.Extensions.Caching.Memory" Version="$(SdkPackageVersion)" />
    <PackageReference Include="Microsoft.Extensions.DependencyInjection.Abstractions" Version="$(SdkPackageVersion)" />
    <PackageReference Include="Microsoft.Extensions.Diagnostics.HealthChecks" Version="$(SdkPackageVersion)" />
    <PackageReference Include="Microsoft.Extensions.Diagnostics.HealthChecks.Abstractions" Version="$(SdkPackageVersion)" />
    <PackageReference Include="Microsoft.Extensions.FileProviders.Abstractions" Version="$(SdkPackageVersion)" />
    <PackageReference Include="Microsoft.Extensions.Hosting.Abstractions" Version="$(SdkPackageVersion)" />
    <PackageReference Include="Microsoft.Extensions.Logging.Abstractions" Version="$(SdkPackageVersion)" />
    <PackageReference Include="Microsoft.Extensions.Options" Version="$(SdkPackageVersion)" />
    <PackageReference Include="Microsoft.Extensions.Primitives" Version="$(SdkPackageVersion)" />
    <PackageReference Include="Microsoft.Health.Abstractions" Version="$(HealthcareSharedPackageVersion)" />
    <PackageReference Include="Microsoft.Health.Core" Version="$(HealthcareSharedPackageVersion)" />
    <PackageReference Include="Microsoft.Health.Extensions.DependencyInjection" Version="$(HealthcareSharedPackageVersion)" />
    <PackageReference Include="Microsoft.IO.RecyclableMemoryStream" Version="2.2.0" />
    <PackageReference Include="Scrutor" Version="4.0.0" />
  </ItemGroup>

  <ItemGroup>
    <EmbeddedResource Include="Features\Security\roles.schema.json" />
  </ItemGroup>

  <ItemGroup>
<<<<<<< HEAD
    <None Include="Features\Workitem\WorkitemDatasetValidator.*.cs">
      <DependentUpon>Features\Workitem\WorkitemDatasetValidator.cs</DependentUpon>
=======
    <None Include="Features/Workitem/WorkitemDatasetValidator.*.cs">
      <DependentUpon>Features/Workitem/WorkitemDatasetValidator.cs</DependentUpon>
>>>>>>> 813000bd
    </None>
  </ItemGroup>

  <ItemGroup>
<<<<<<< HEAD
    <None Include="Features\Workitem\WorkitemService.*.cs">
      <DependentUpon>Features\Workitem\WorkitemService.cs</DependentUpon>
=======
    <None Include="Features/Workitem/WorkitemService.*.cs">
      <DependentUpon>Features/Workitem/WorkitemService.cs</DependentUpon>
>>>>>>> 813000bd
    </None>
  </ItemGroup>

  <ItemGroup>
    <Compile Update="DicomCoreResource.Designer.cs">
      <DesignTime>True</DesignTime>
      <AutoGen>True</AutoGen>
      <DependentUpon>DicomCoreResource.resx</DependentUpon>
    </Compile>
  </ItemGroup>

  <ItemGroup>
    <EmbeddedResource Update="DicomCoreResource.resx">
      <Generator>ResXFileCodeGenerator</Generator>
      <LastGenOutput>DicomCoreResource.Designer.cs</LastGenOutput>
    </EmbeddedResource>
  </ItemGroup>

  <ItemGroup>
    <None Include="Features/Workitem/WorkitemService.*.cs">
      <DependentUpon>Features/Workitem/WorkitemService.cs</DependentUpon>
    </None>
  </ItemGroup>

  <ItemGroup>
    <None Include="Features/Workitem/WorkitemDatasetValidator.*.cs">
      <DependentUpon>Features/Workitem/WorkitemDatasetValidator.cs</DependentUpon>
    </None>
  </ItemGroup>

</Project><|MERGE_RESOLUTION|>--- conflicted
+++ resolved
@@ -34,24 +34,14 @@
   </ItemGroup>
 
   <ItemGroup>
-<<<<<<< HEAD
     <None Include="Features\Workitem\WorkitemDatasetValidator.*.cs">
       <DependentUpon>Features\Workitem\WorkitemDatasetValidator.cs</DependentUpon>
-=======
-    <None Include="Features/Workitem/WorkitemDatasetValidator.*.cs">
-      <DependentUpon>Features/Workitem/WorkitemDatasetValidator.cs</DependentUpon>
->>>>>>> 813000bd
     </None>
   </ItemGroup>
 
   <ItemGroup>
-<<<<<<< HEAD
     <None Include="Features\Workitem\WorkitemService.*.cs">
       <DependentUpon>Features\Workitem\WorkitemService.cs</DependentUpon>
-=======
-    <None Include="Features/Workitem/WorkitemService.*.cs">
-      <DependentUpon>Features/Workitem/WorkitemService.cs</DependentUpon>
->>>>>>> 813000bd
     </None>
   </ItemGroup>
 
@@ -70,16 +60,4 @@
     </EmbeddedResource>
   </ItemGroup>
 
-  <ItemGroup>
-    <None Include="Features/Workitem/WorkitemService.*.cs">
-      <DependentUpon>Features/Workitem/WorkitemService.cs</DependentUpon>
-    </None>
-  </ItemGroup>
-
-  <ItemGroup>
-    <None Include="Features/Workitem/WorkitemDatasetValidator.*.cs">
-      <DependentUpon>Features/Workitem/WorkitemDatasetValidator.cs</DependentUpon>
-    </None>
-  </ItemGroup>
-
 </Project>