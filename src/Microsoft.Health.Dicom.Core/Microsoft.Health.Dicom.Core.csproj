<Project Sdk="Microsoft.NET.Sdk">

  <PropertyGroup>
    <Description>Common primitives and utilities used by Microsoft's DICOMweb APIs.</Description>
    <TargetFrameworks>$(LibraryFrameworks)</TargetFrameworks>
  </PropertyGroup>

  <ItemGroup>
    <PackageReference Include="Azure.Core" />
    <PackageReference Include="Azure.Identity" />
    <PackageReference Include="Ensure.That" />
    <PackageReference Include="fo-dicom" />
    <PackageReference Include="fo-dicom.Codecs" />
    <PackageReference Include="fo-dicom.Imaging.ImageSharp" />
    <PackageReference Include="MediatR" />
    <PackageReference Include="Microsoft.ApplicationInsights" />
    <PackageReference Include="Microsoft.Extensions.Caching.Abstractions" />
    <PackageReference Include="Microsoft.Extensions.Caching.Memory" />
    <PackageReference Include="Microsoft.Extensions.Configuration.Binder" />
    <PackageReference Include="Microsoft.Extensions.DependencyInjection.Abstractions" />
    <PackageReference Include="Microsoft.Extensions.Diagnostics.HealthChecks" />
    <PackageReference Include="Microsoft.Extensions.Diagnostics.HealthChecks.Abstractions" />
    <PackageReference Include="Microsoft.Extensions.FileProviders.Abstractions" />
    <PackageReference Include="Microsoft.Extensions.Hosting.Abstractions" />
    <PackageReference Include="Microsoft.Extensions.Logging.Abstractions" />
    <PackageReference Include="Microsoft.Extensions.Options" />
    <PackageReference Include="Microsoft.Extensions.Primitives" />
    <PackageReference Include="Microsoft.Health.Abstractions" />
    <PackageReference Include="Microsoft.Health.Core" />
    <PackageReference Include="Microsoft.Health.Encryption" />
    <PackageReference Include="Microsoft.Health.Extensions.DependencyInjection" />
    <PackageReference Include="Microsoft.Health.Operations" />
    <PackageReference Include="Microsoft.IO.RecyclableMemoryStream" />
    <PackageReference Include="Newtonsoft.Json" />
<<<<<<< HEAD
    <PackageReference Include="Polly" />
=======
    <PackageReference Include="OpenTelemetry" />
>>>>>>> 7d750be7
    <PackageReference Include="SixLabors.ImageSharp" />
    <PackageReference Include="System.Linq.Async" />
  </ItemGroup>

  <ItemGroup>
    <EmbeddedResource Include="Features\Security\roles.schema.json" />
  </ItemGroup>

  <ItemGroup>
    <None Include="Features\Workitem\WorkitemDatasetValidator.*.cs">
      <DependentUpon>Features\Workitem\WorkitemDatasetValidator.cs</DependentUpon>
    </None>
  </ItemGroup>

  <ItemGroup>
    <None Include="Features\Workitem\WorkitemService.*.cs">
      <DependentUpon>Features\Workitem\WorkitemService.cs</DependentUpon>
    </None>
  </ItemGroup>

  <ItemGroup>
    <ProjectReference Include="..\..\forks\Microsoft.Health.FellowOakDicom\Microsoft.Health.FellowOakDicom.csproj" />
  </ItemGroup>

  <ItemGroup>
    <Compile Update="DicomCoreResource.Designer.cs">
      <DesignTime>True</DesignTime>
      <AutoGen>True</AutoGen>
      <DependentUpon>DicomCoreResource.resx</DependentUpon>
    </Compile>
  </ItemGroup>

  <ItemGroup>
    <EmbeddedResource Update="DicomCoreResource.resx">
      <Generator>ResXFileCodeGenerator</Generator>
      <LastGenOutput>DicomCoreResource.Designer.cs</LastGenOutput>
    </EmbeddedResource>
  </ItemGroup>

</Project><|MERGE_RESOLUTION|>--- conflicted
+++ resolved
@@ -32,11 +32,8 @@
     <PackageReference Include="Microsoft.Health.Operations" />
     <PackageReference Include="Microsoft.IO.RecyclableMemoryStream" />
     <PackageReference Include="Newtonsoft.Json" />
-<<<<<<< HEAD
+    <PackageReference Include="OpenTelemetry" />
     <PackageReference Include="Polly" />
-=======
-    <PackageReference Include="OpenTelemetry" />
->>>>>>> 7d750be7
     <PackageReference Include="SixLabors.ImageSharp" />
     <PackageReference Include="System.Linq.Async" />
   </ItemGroup>
