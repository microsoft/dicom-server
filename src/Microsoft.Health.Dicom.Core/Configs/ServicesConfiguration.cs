--- conflicted
+++ resolved
@@ -21,9 +21,7 @@
 
     public FramesRangeCacheConfiguration FramesRangeCacheConfiguration { get; } = new FramesRangeCacheConfiguration();
 
-<<<<<<< HEAD
     public FrameRangeMigrationConfiguration FramRangeBlobConfiguration { get; } = new FrameRangeMigrationConfiguration();
-=======
+
     public UpdateConfiguration UpdateServiceSettings { get; } = new UpdateConfiguration();
->>>>>>> a6baec9b
 }