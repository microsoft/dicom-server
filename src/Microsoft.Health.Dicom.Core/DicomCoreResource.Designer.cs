--- conflicted
+++ resolved
@@ -152,8 +152,6 @@
         }
         
         /// <summary>
-<<<<<<< HEAD
-=======
         ///   Looks up a localized string similar to The specified extended query tag with tag path {0} cannot be found..
         /// </summary>
         internal static string ExtendedQueryTagNotFound {
@@ -172,7 +170,6 @@
         }
         
         /// <summary>
->>>>>>> 0900d31e
         ///   Looks up a localized string similar to Authorization failed..
         /// </summary>
         internal static string Forbidden {
