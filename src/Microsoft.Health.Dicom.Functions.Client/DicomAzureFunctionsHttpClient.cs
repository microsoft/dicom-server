--- conflicted
+++ resolved
@@ -61,11 +61,7 @@
             EnsureArg.IsNotEmpty(operationId, nameof(operationId));
 
             var statusRoute = new Uri(
-<<<<<<< HEAD
-                string.Format(CultureInfo.InvariantCulture, _config.Routes.GetStatusRouteTemplate, OperationId.ToString(operationId)),
-=======
-                string.Format(CultureInfo.InvariantCulture, _options.Routes.GetStatusRouteTemplate, operationId),
->>>>>>> d0e4f094
+                string.Format(CultureInfo.InvariantCulture, _options.Routes.GetStatusRouteTemplate, OperationId.ToString(operationId)),
                 UriKind.Relative);
 
             using HttpRequestMessage request = new HttpRequestMessage(HttpMethod.Get, statusRoute);
