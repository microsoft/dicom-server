﻿<Project Sdk="Microsoft.NET.Sdk">

  <PropertyGroup>
    <TargetFramework>net5.0</TargetFramework>
  </PropertyGroup>

  <ItemGroup>
    <PackageReference Include="fo-dicom" Version="4.0.7" />
    <PackageReference Include="Microsoft.Data.SqlClient" Version="2.1.2" />
    <PackageReference Include="Microsoft.Health.SqlServer" Version="$(HealthcareSharedPackageVersion)" />
    <PackageReference Include="Microsoft.NET.Test.Sdk" Version="16.9.1" />
<<<<<<< HEAD
    <PackageReference Include="NSubstitute" Version="4.2.2" />
=======
>>>>>>> 8a1c9bcf
    <PackageReference Include="xunit" Version="2.4.1" />
    <PackageReference Include="xunit.runner.visualstudio" Version="2.4.3" />
  </ItemGroup>

  <ItemGroup>
    <ProjectReference Include="..\Microsoft.Health.Dicom.Core\Microsoft.Health.Dicom.Core.csproj" />
    <ProjectReference Include="..\Microsoft.Health.Dicom.SqlServer\Microsoft.Health.Dicom.SqlServer.csproj" />
  </ItemGroup>

</Project><|MERGE_RESOLUTION|>--- conflicted
+++ resolved
@@ -9,10 +9,6 @@
     <PackageReference Include="Microsoft.Data.SqlClient" Version="2.1.2" />
     <PackageReference Include="Microsoft.Health.SqlServer" Version="$(HealthcareSharedPackageVersion)" />
     <PackageReference Include="Microsoft.NET.Test.Sdk" Version="16.9.1" />
-<<<<<<< HEAD
-    <PackageReference Include="NSubstitute" Version="4.2.2" />
-=======
->>>>>>> 8a1c9bcf
     <PackageReference Include="xunit" Version="2.4.1" />
     <PackageReference Include="xunit.runner.visualstudio" Version="2.4.3" />
   </ItemGroup>
