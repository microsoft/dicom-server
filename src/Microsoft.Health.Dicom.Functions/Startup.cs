--- conflicted
+++ resolved
@@ -14,15 +14,7 @@
 {
     public class Startup : FunctionsStartup
     {
-<<<<<<< HEAD
         private const string AzureFunctionsJobHostSection = "AzureFunctionsJobHost";
-        public override void Configure(IFunctionsHostBuilder builder)
-        {
-            EnsureArg.IsNotNull(builder, nameof(builder));
-            IConfiguration configuration = builder.GetContext().Configuration?.GetSection(AzureFunctionsJobHostSection);
-            builder.Services.AddDicomFunctions(configuration)
-                .AddSqlForAzureFunction(configuration);
-=======
         public override void Configure(IFunctionsHostBuilder builder)
         {
             if (builder == null)
@@ -50,7 +42,10 @@
                 .AddMvcCore()
                 .AddNewtonsoftJson(x => x.SerializerSettings.Converters
                     .Add(new StringEnumConverter()));
->>>>>>> ea9fdd53
+            EnsureArg.IsNotNull(builder, nameof(builder));
+            IConfiguration configuration = builder.GetContext().Configuration?.GetSection(AzureFunctionsJobHostSection);
+            builder.Services.AddDicomFunctions(configuration)
+                .AddSqlForAzureFunction(configuration);
         }
     }
 }