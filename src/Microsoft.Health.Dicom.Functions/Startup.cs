--- conflicted
+++ resolved
@@ -3,24 +3,11 @@
 // Licensed under the MIT License (MIT). See LICENSE in the repo root for license information.
 // -------------------------------------------------------------------------------------------------
 
-using System;
 using EnsureThat;
-using FellowOakDicom;
 using Microsoft.Azure.Functions.Extensions.DependencyInjection;
-using Microsoft.Azure.WebJobs.Host.Config;
 using Microsoft.Extensions.Configuration;
 using Microsoft.Extensions.DependencyInjection;
-<<<<<<< HEAD
-using Microsoft.Extensions.DependencyInjection.Extensions;
-using Microsoft.Health.Dicom.Core.Configs;
-using Microsoft.Health.Dicom.Core.Modules;
-using Microsoft.Health.Dicom.Functions.Configuration;
-using Microsoft.Health.Dicom.Functions.Indexing;
-using Microsoft.Health.Dicom.Functions.Management;
-using Microsoft.Health.Extensions.DependencyInjection;
-=======
 using Microsoft.Health.Dicom.Operations.Configuration;
->>>>>>> fcbe28df
 
 [assembly: FunctionsStartup(typeof(Microsoft.Health.Dicom.Functions.Startup))]
 namespace Microsoft.Health.Dicom.Functions
@@ -31,47 +18,11 @@
         {
             EnsureArg.IsNotNull(builder, nameof(builder));
 
-<<<<<<< HEAD
-            IConfiguration config = builder
-                .GetContext()
-                .Configuration
-                .GetSection(DicomFunctionsConfiguration.HostSectionName);
-
-            // Common DICOM Services
-            builder.Services
-                .AddRecyclableMemoryStreamManager()
-                .AddFellowOakDicomServices(skipValidation: true)
-                .AddStorageServices(config);
-
-            // Function Services
-            builder.Services
-                .AddFunctionsOptions<QueryTagIndexingOptions>(config, QueryTagIndexingOptions.SectionName, bindNonPublicProperties: true)
-                .AddFunctionsOptions<PurgeHistoryOptions>(config, PurgeHistoryOptions.SectionName)
-                .AddDurableFunctionServices()
-                .AddHttpServices();
-
-            builder.Services.RegisterModule<ServiceModule>(new FeatureConfiguration { EnableExtendedQueryTags = true });
-
-            // Add Extension for Fellow Oak
-            builder.Services.TryAddEnumerable(ServiceDescriptor.Singleton<IExtensionConfigProvider, FellowOakConfiguration>());
-        }
-
-        private sealed class FellowOakConfiguration : IExtensionConfigProvider
-        {
-            private readonly IServiceProvider _serviceProvider;
-
-            public FellowOakConfiguration(IServiceProvider serviceProvider)
-                => _serviceProvider = EnsureArg.IsNotNull(serviceProvider, nameof(serviceProvider));
-
-            public void Initialize(ExtensionConfigContext context)
-                => DicomSetupBuilder.UseServiceProvider(_serviceProvider);
-=======
             IConfiguration config = builder.GetHostConfiguration();
             builder.Services
                 .ConfigureFunctions(config)
                 .AddMetadataStorageDataStore(config)
                 .AddSqlServer(config);
->>>>>>> fcbe28df
         }
     }
 }