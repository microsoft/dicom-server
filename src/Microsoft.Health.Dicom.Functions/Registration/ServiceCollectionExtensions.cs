--- conflicted
+++ resolved
@@ -69,11 +69,8 @@
             .AddFunctionsOptions<PurgeHistoryOptions>(configuration, PurgeHistoryOptions.SectionName, isDicomFunction: false)
             .AddFunctionsOptions<FeatureConfiguration>(configuration, "DicomServer:Features", isDicomFunction: false)
             .AddFunctionsOptions<UpdateOptions>(configuration, UpdateOptions.SectionName)
-<<<<<<< HEAD
+            .AddFunctionsOptions<IndexMetricsCollectionOptions>(configuration, IndexMetricsCollectionOptions.SectionName)
             .AddFunctionsOptions<DeleteExtendedQueryTagOptions>(configuration, DeleteExtendedQueryTagOptions.SectionName)
-=======
-            .AddFunctionsOptions<IndexMetricsCollectionOptions>(configuration, IndexMetricsCollectionOptions.SectionName)
->>>>>>> 7d750be7
             .ConfigureDurableFunctionSerialization()
             .AddJsonSerializerOptions(o => o.ConfigureDefaultDicomSettings())
             .AddSingleton<UpdateMeter>()
