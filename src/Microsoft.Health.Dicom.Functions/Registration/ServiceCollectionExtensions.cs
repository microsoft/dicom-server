--- conflicted
+++ resolved
@@ -4,11 +4,6 @@
 // -------------------------------------------------------------------------------------------------
 
 using System;
-<<<<<<< HEAD
-using System.Text.Json;
-using System.Text.Json.Serialization;
-=======
->>>>>>> 46045110
 using EnsureThat;
 using Microsoft.Extensions.Configuration;
 using Microsoft.Extensions.DependencyInjection;
@@ -18,10 +13,6 @@
 using Microsoft.Health.Dicom.Functions.Registration;
 using Microsoft.Health.SqlServer.Configs;
 using Microsoft.IO;
-<<<<<<< HEAD
-=======
-using Newtonsoft.Json.Converters;
->>>>>>> 46045110
 
 namespace Microsoft.Extensions.DependencyInjection
 {
@@ -47,17 +38,11 @@
         public static IServiceCollection AddRecyclableMemoryStreamManager(this IServiceCollection services, Func<RecyclableMemoryStreamManager> factory = null)
         {
             EnsureArg.IsNotNull(services, nameof(services));
-<<<<<<< HEAD
 
             // The custom service provider used by Azure Functions cannot seem to resolve the
             // RecyclableMemoryStreamManager ctor overloads without help, so we instantiate it ourselves
             factory ??= () => new RecyclableMemoryStreamManager();
             services.TryAddSingleton(factory());
-=======
-            factory ??= () => new RecyclableMemoryStreamManager();
-
-            services.TryAddSingleton(sp => factory());
->>>>>>> 46045110
 
             return services;
         }
