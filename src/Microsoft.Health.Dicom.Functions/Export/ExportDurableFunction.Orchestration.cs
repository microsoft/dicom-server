--- conflicted
+++ resolved
@@ -52,11 +52,7 @@
             input.Destination.Type,
             input.Progress.Total + 1);
 
-<<<<<<< HEAD
-        await using IExportSource source = await _sourceFactory.CreateSourceAsync(input.Source, input.Partition);
-=======
         await using IExportSource source = await _sourceFactory.CreateAsync(input.Source, input.Partition);
->>>>>>> ba3a2424
 
         // Start export in parallel
         var exportTasks = new List<Task<ExportProgress>>();
