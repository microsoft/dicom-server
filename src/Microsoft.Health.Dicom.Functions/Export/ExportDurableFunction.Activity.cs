﻿// -------------------------------------------------------------------------------------------------
// Copyright (c) Microsoft Corporation. All rights reserved.
// Licensed under the MIT License (MIT). See LICENSE in the repo root for license information.
// -------------------------------------------------------------------------------------------------

using System;
using System.Collections.Generic;
using System.Linq;
using System.Threading.Tasks;
using EnsureThat;
using Microsoft.Azure.WebJobs;
using Microsoft.Azure.WebJobs.Extensions.DurableTask;
using Microsoft.Extensions.Logging;
using Microsoft.Health.Dicom.Core.Features.Export;
using Microsoft.Health.Dicom.Core.Models;
using Microsoft.Health.Dicom.Core.Models.Export;
using Microsoft.Health.Dicom.Functions.Export.Models;
using Microsoft.Health.Dicom.Functions.Extensions;
using Microsoft.Health.Operations.Functions.DurableTask;

namespace Microsoft.Health.Dicom.Functions.Export;

public partial class ExportDurableFunction
{
    /// <summary>
    /// Asynchronously exports a batch of DICOM files to a user-specified sink.
    /// </summary>
    /// <param name="context">The context for the activity.</param>
    /// <param name="logger">A diagnostic logger.</param>
    /// <returns>
    /// A task representing the <see cref="ExportBatchAsync"/> operation.
    /// The value of its <see cref="Task{TResult}.Result"/> property contains the number a summary of the export
    /// operation's progress.
    /// </returns>
    /// <exception cref="ArgumentNullException">
    /// <paramref name="context"/> or <paramref name="logger"/> is <see langword="null"/>.
    /// </exception>
    [FunctionName(nameof(ExportBatchAsync))]
    public async Task<ExportProgress> ExportBatchAsync([ActivityTrigger] IDurableActivityContext context, ILogger logger)
    {
        EnsureArg.IsNotNull(context, nameof(context));
        EnsureArg.IsNotNull(logger, nameof(logger));

        ExportBatchArguments args = context.GetInput<ExportBatchArguments>();
<<<<<<< HEAD
        await using IExportSource source = await _sourceFactory.CreateSourceAsync(args.Source, args.Partition);
        await using IExportSink sink = await _sinkFactory.CreateSinkAsync(args.Destination, context.GetOperationId());
=======
        await using IExportSource source = await _sourceFactory.CreateAsync(args.Source, args.Partition);
        await using IExportSink sink = await _sinkFactory.CreateAsync(args.Destination, context.GetOperationId());
>>>>>>> ba3a2424

        // Export
        source.ReadFailure += (source, e) => logger.LogError(e.Exception, "Cannot read desired DICOM file(s)");
        sink.CopyFailure += (source, e) => logger.LogError(e.Exception, "Unable to copy watermark {Watermark}", e.Identifier.Version);

        bool[] exports;
        ExportProgress progress = default;
        IAsyncEnumerator<ReadResult> sourceEnumerator = source.GetAsyncEnumerator();
        do
        {
            // Only process a subset of the batch at a time based on the desired number of threads
            exports = await Task.WhenAll(
                await sourceEnumerator
                    .Take(_options.BatchThreadCount)
                    .Select(x => sink.CopyAsync(x))
                    .ToArrayAsync());

            progress += exports
                .Select(success => success ? new ExportProgress(1, 0) : new ExportProgress(0, 1))
                .Aggregate(default(ExportProgress), (x, y) => x + y);
        } while (exports.Length > 0);

        logger.LogInformation("Successfully exported {Files} DCM files.", progress.Exported);
        if (progress.Failed > 0)
        {
            logger.LogWarning("Failed to export {Files} DCM files.", progress.Failed);
        }

        return progress;
    }

    /// <summary>
    /// Asynchronously retrieves the URI for the error resource in the user-specified sink.
    /// </summary>
    /// <param name="context">The context for the activity.</param>
    /// <returns>
    /// A task representing the <see cref="ExportBatchAsync"/> operation.
    /// The value of its <see cref="Task{TResult}.Result"/> property contains the URI.
    /// </returns>
    /// <exception cref="ArgumentNullException"><paramref name="context"/> is <see langword="null"/>.</exception>
    [FunctionName(nameof(GetErrorHrefAsync))]
    public async Task<Uri> GetErrorHrefAsync([ActivityTrigger] IDurableActivityContext context)
    {
        EnsureArg.IsNotNull(context, nameof(context));

        TypedConfiguration<ExportDestinationType> destination = context.GetInput<TypedConfiguration<ExportDestinationType>>();
<<<<<<< HEAD
        await using IExportSink sink = await _sinkFactory.CreateSinkAsync(destination, context.GetOperationId());
=======
        await using IExportSink sink = await _sinkFactory.CreateAsync(destination, context.GetOperationId());
>>>>>>> ba3a2424
        return sink.ErrorHref;
    }
}<|MERGE_RESOLUTION|>--- conflicted
+++ resolved
@@ -42,13 +42,8 @@
         EnsureArg.IsNotNull(logger, nameof(logger));
 
         ExportBatchArguments args = context.GetInput<ExportBatchArguments>();
-<<<<<<< HEAD
-        await using IExportSource source = await _sourceFactory.CreateSourceAsync(args.Source, args.Partition);
-        await using IExportSink sink = await _sinkFactory.CreateSinkAsync(args.Destination, context.GetOperationId());
-=======
         await using IExportSource source = await _sourceFactory.CreateAsync(args.Source, args.Partition);
         await using IExportSink sink = await _sinkFactory.CreateAsync(args.Destination, context.GetOperationId());
->>>>>>> ba3a2424
 
         // Export
         source.ReadFailure += (source, e) => logger.LogError(e.Exception, "Cannot read desired DICOM file(s)");
@@ -95,11 +90,7 @@
         EnsureArg.IsNotNull(context, nameof(context));
 
         TypedConfiguration<ExportDestinationType> destination = context.GetInput<TypedConfiguration<ExportDestinationType>>();
-<<<<<<< HEAD
-        await using IExportSink sink = await _sinkFactory.CreateSinkAsync(destination, context.GetOperationId());
-=======
         await using IExportSink sink = await _sinkFactory.CreateAsync(destination, context.GetOperationId());
->>>>>>> ba3a2424
         return sink.ErrorHref;
     }
 }