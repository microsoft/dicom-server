--- conflicted
+++ resolved
@@ -14,10 +14,6 @@
       "ParallelBatches": 2
     }
   },
-<<<<<<< HEAD
-  "SqlServer": {
-    "ConnectionString": "server=(local);Initial Catalog=Dicom;Integrated Security=true"
-=======
   "BlobStore": {
     "ConnectionString": null,
     "RequestOptions": {
@@ -36,6 +32,5 @@
       "Factor": 2,
       "FastFirst": true
     }
->>>>>>> ea9fdd53
   }
 }