--- conflicted
+++ resolved
@@ -50,17 +50,9 @@
         {
             EnsureArg.IsNotNull(context, nameof(context));
             EnsureArg.IsNotNull(log, nameof(log));
-<<<<<<< HEAD
-            log.LogInformation("Adding extended query tags with {input}", input);
-
-            // TODO: change AddExtendedQueryTagAsync to return ExtendedQueryTagStoreEntry
-            await _addExtendedQueryTagService.AddExtendedQueryTagsAsync(input);
-            return Array.Empty<ExtendedQueryTagStoreEntry>();
-=======
             log.LogInformation("Getting reindex watermark range");
             // TODO: get reindex watermark range
             return await Task.FromResult(new WatermarkRange(0, 0));
->>>>>>> a6387cd8
         }
 
         /// <summary>
