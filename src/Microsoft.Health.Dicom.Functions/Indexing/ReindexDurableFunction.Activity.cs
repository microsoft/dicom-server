// -------------------------------------------------------------------------------------------------
// Copyright (c) Microsoft Corporation. All rights reserved.
// Licensed under the MIT License (MIT). See LICENSE in the repo root for license information.
// -------------------------------------------------------------------------------------------------

using System.Collections.Generic;
using System.Linq;
using System.Threading;
using System.Threading.Tasks;
using EnsureThat;
using Microsoft.Azure.WebJobs;
using Microsoft.Azure.WebJobs.Extensions.DurableTask;
using Microsoft.Extensions.Logging;
using Microsoft.Health.Dicom.Core.Features.ExtendedQueryTag;
using Microsoft.Health.Dicom.Core.Features.Model;
using Microsoft.Health.Dicom.Core.Models;
using Microsoft.Health.Dicom.Functions.Indexing.Models;

namespace Microsoft.Health.Dicom.Functions.Indexing
{
    public partial class ReindexDurableFunction
    {
        /// <summary>
        /// Asynchronously assigns the <see cref="IDurableActivityContext.InstanceId"/> to the given tag keys.
        /// </summary>
        /// <remarks>
        /// If the tags were not previously associated with the operation ID, this operation will create the association.
        /// </remarks>
        /// <param name="context">The context for the activity.</param>
        /// <param name="logger">A diagnostic logger.</param>
        /// <returns>
        /// A task representing the <see cref="AssignReindexingOperationAsync"/> operation.
        /// The value of its <see cref="Task{TResult}.Result"/> property contains the subset of query tags
        /// that have been associated the operation.
        /// </returns>
        [FunctionName(nameof(AssignReindexingOperationAsync))]
        public Task<IReadOnlyList<ExtendedQueryTagStoreEntry>> AssignReindexingOperationAsync(
            [ActivityTrigger] IDurableActivityContext context,
            ILogger logger)
        {
            EnsureArg.IsNotNull(context, nameof(context));
            EnsureArg.IsNotNull(logger, nameof(logger));

            IReadOnlyList<int> tagKeys = context.GetInput<IReadOnlyList<int>>();
            logger.LogInformation("Assigning {Count} query tags to operation ID '{OperationId}': {{{TagKeys}}}",
                tagKeys.Count,
                context.InstanceId,
                string.Join(", ", tagKeys));

            return _extendedQueryTagStore.AssignReindexingOperationAsync(
                tagKeys,
                context.InstanceId,
                returnIfCompleted: false,
                cancellationToken: CancellationToken.None);
        }

        /// <summary>
        /// Asynchronously retrieves the query tags that have been associated with the operation.
        /// </summary>
        /// <param name="context">The context for the activity.</param>
        /// <param name="logger">A diagnostic logger.</param>
        /// <returns>
        /// A task representing the <see cref="GetQueryTagsAsync"/> operation.
        /// The value of its <see cref="Task{TResult}.Result"/> property contains the subset of query tags
        /// that have been associated the operation.
        /// </returns>
        [FunctionName(nameof(GetQueryTagsAsync))]
        public Task<IReadOnlyList<ExtendedQueryTagStoreEntry>> GetQueryTagsAsync(
            [ActivityTrigger] IDurableActivityContext context,
            ILogger logger)
        {
            EnsureArg.IsNotNull(context, nameof(context));
            EnsureArg.IsNotNull(logger, nameof(logger));

            logger.LogInformation(
                "Fetching the extended query tags for operation ID '{OperationId}'.",
                context.InstanceId);

            return _extendedQueryTagStore.GetExtendedQueryTagsByOperationAsync(
                context.InstanceId,
                cancellationToken: CancellationToken.None);
        }

        /// <summary>
        /// Asynchronously retrieves the maximum instance watermark.
        /// </summary>
        /// <remarks>
        /// Watermark values start at <c>1</c>.
        /// </remarks>
        /// <param name="context">The context for the activity.</param>
        /// <param name="logger">A diagnostic logger.</param>
        /// <returns>
        /// A task representing the <see cref="GetMaxInstanceWatermarkAsync"/> operation.
        /// The value of its <see cref="Task{TResult}.Result"/> property contains the maximum watermark value if found;
        /// otherwise, <c>0</c>.
        /// </returns>
        [FunctionName(nameof(GetMaxInstanceWatermarkAsync))]
        public Task<long> GetMaxInstanceWatermarkAsync(
            [ActivityTrigger] IDurableActivityContext context,
            ILogger logger)
        {
            EnsureArg.IsNotNull(context, nameof(context));
            EnsureArg.IsNotNull(logger, nameof(logger));

            logger.LogInformation("Fetching the maximum instance watermark");
            return _instanceStore.GetMaxInstanceWatermarkAsync(CancellationToken.None);
        }

        /// <summary>
        /// Asynchronously re-indexes a range of data.
        /// </summary>
        /// <param name="batch">The batch that should be re-indexed including the range of data and the new tags.</param>
        /// <param name="logger">A diagnostic logger.</param>
        /// <returns>A task representing the <see cref="ReindexBatchAsync"/> operation.</returns>
        [FunctionName(nameof(ReindexBatchAsync))]
        public async Task ReindexBatchAsync([ActivityTrigger] ReindexBatch batch, ILogger logger)
        {
            EnsureArg.IsNotNull(batch, nameof(batch));
            EnsureArg.IsNotNull(logger, nameof(logger));

            logger.LogInformation("Re-indexing instances in the range {Range} for the {TagCount} query tags {{{Tags}}}",
                batch.WatermarkRange,
                batch.QueryTags.Count,
                string.Join(", ", batch.QueryTags.Select(x => x.Path)));

            IReadOnlyList<VersionedInstanceIdentifier> instanceIdentifiers =
                await _instanceStore.GetInstanceIdentifiersByWatermarkRangeAsync(batch.WatermarkRange, IndexStatus.Created);

            var tasks = new List<Task>();
            foreach (VersionedInstanceIdentifier identifier in instanceIdentifiers)
            {
<<<<<<< HEAD
                // TODO: Should this be split into two operations:
                // (1) Read all tags in blob
                // (2) Write all new indices to SQL together
                tasks.Add(_instanceReindexer.ReindexInstanceAsync(batch.QueryTags, identifier.Version));
=======
                tasks.Add(_instanceReindexer.ReindexInstanceAsync(input.TagStoreEntries, instanceIdentifier));
>>>>>>> f7e5ac54
            }

            await Task.WhenAll(tasks);
        }

        /// <summary>
        /// Asynchronously completes the operation by removing the association between the tags and the operation.
        /// </summary>
        /// <param name="context">The context for the activity.</param>
        /// <param name="logger">A diagnostic logger.</param>
        /// <returns>
        /// A task representing the <see cref="CompleteReindexingAsync"/> operation.
        /// The value of its <see cref="Task{TResult}.Result"/> property contains the set of extended query tags
        /// whose re-indexing should be considered completed.
        /// </returns>
        [FunctionName(nameof(CompleteReindexingAsync))]
        public Task<IReadOnlyList<int>> CompleteReindexingAsync(
            [ActivityTrigger] IDurableActivityContext context,
            ILogger logger)
        {
            EnsureArg.IsNotNull(context, nameof(context));
            EnsureArg.IsNotNull(logger, nameof(logger));

            IReadOnlyList<int> tagKeys = context.GetInput<IReadOnlyList<int>>();
            logger.LogInformation("Completing the re-indexing operation {OperationId} for {Count} query tags {{{TagKeys}}}",
                context.InstanceId,
                tagKeys.Count,
                string.Join(", ", tagKeys));

            return _extendedQueryTagStore.CompleteReindexingAsync(tagKeys, CancellationToken.None);
        }
    }
}<|MERGE_RESOLUTION|>--- conflicted
+++ resolved
@@ -129,14 +129,7 @@
             var tasks = new List<Task>();
             foreach (VersionedInstanceIdentifier identifier in instanceIdentifiers)
             {
-<<<<<<< HEAD
-                // TODO: Should this be split into two operations:
-                // (1) Read all tags in blob
-                // (2) Write all new indices to SQL together
-                tasks.Add(_instanceReindexer.ReindexInstanceAsync(batch.QueryTags, identifier.Version));
-=======
-                tasks.Add(_instanceReindexer.ReindexInstanceAsync(input.TagStoreEntries, instanceIdentifier));
->>>>>>> f7e5ac54
+                tasks.Add(_instanceReindexer.ReindexInstanceAsync(input.TagStoreEntries, identifier));
             }
 
             await Task.WhenAll(tasks);
