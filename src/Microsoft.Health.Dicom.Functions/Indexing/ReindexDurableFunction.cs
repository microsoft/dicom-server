// -------------------------------------------------------------------------------------------------
// Copyright (c) Microsoft Corporation. All rights reserved.
// Licensed under the MIT License (MIT). See LICENSE in the repo root for license information.
// -------------------------------------------------------------------------------------------------

using System.Text.Json;
using EnsureThat;
using Microsoft.Extensions.Options;
using Microsoft.Health.Dicom.Core.Features.ExtendedQueryTag;
using Microsoft.Health.Dicom.Core.Features.Indexing;
using Microsoft.Health.Dicom.Core.Features.Retrieve;
using Microsoft.Health.Dicom.SqlServer.Features.Schema;
using Newtonsoft.Json;

namespace Microsoft.Health.Dicom.Functions.Indexing
{
    /// <summary>
    /// Represents the Azure Durable Functions that perform the re-indexing of previously added DICOM instances
    /// based on new tags configured by the user.
    /// </summary>
    public partial class ReindexDurableFunction
    {
        private readonly IExtendedQueryTagStore _extendedQueryTagStore;
        private readonly IInstanceStore _instanceStore;
        private readonly IInstanceReindexer _instanceReindexer;
        private readonly ISchemaVersionResolver _schemaVersionResolver;
<<<<<<< HEAD
        private readonly JsonSerializerOptions _jsonOptions;
=======
        private readonly JsonSerializer _jsonSerializer;
>>>>>>> 46045110
        private readonly QueryTagIndexingOptions _options;

        public ReindexDurableFunction(
            IExtendedQueryTagStore extendedQueryTagStore,
            IInstanceStore instanceStore,
            IInstanceReindexer instanceReindexer,
            ISchemaVersionResolver schemaVersionResolver,
<<<<<<< HEAD
            IOptions<JsonSerializerOptions> jsonOptions,
            IOptions<QueryTagIndexingOptions> configOptions)
=======
            JsonSerializer jsonSerializer,
            IOptions<QueryTagIndexingOptions> options)
>>>>>>> 46045110
        {
            _extendedQueryTagStore = EnsureArg.IsNotNull(extendedQueryTagStore, nameof(extendedQueryTagStore));
            _instanceStore = EnsureArg.IsNotNull(instanceStore, nameof(instanceStore));
            _instanceReindexer = EnsureArg.IsNotNull(instanceReindexer, nameof(instanceReindexer));
            _schemaVersionResolver = EnsureArg.IsNotNull(schemaVersionResolver, nameof(schemaVersionResolver));
<<<<<<< HEAD
            _jsonOptions = EnsureArg.IsNotNull(jsonOptions?.Value, nameof(jsonOptions));
            _options = EnsureArg.IsNotNull(configOptions?.Value, nameof(configOptions));
=======
            _jsonSerializer = EnsureArg.IsNotNull(jsonSerializer, nameof(jsonSerializer));
            _options = EnsureArg.IsNotNull(options?.Value, nameof(options));
>>>>>>> 46045110
        }
    }
}<|MERGE_RESOLUTION|>--- conflicted
+++ resolved
@@ -24,11 +24,7 @@
         private readonly IInstanceStore _instanceStore;
         private readonly IInstanceReindexer _instanceReindexer;
         private readonly ISchemaVersionResolver _schemaVersionResolver;
-<<<<<<< HEAD
         private readonly JsonSerializerOptions _jsonOptions;
-=======
-        private readonly JsonSerializer _jsonSerializer;
->>>>>>> 46045110
         private readonly QueryTagIndexingOptions _options;
 
         public ReindexDurableFunction(
@@ -36,25 +32,15 @@
             IInstanceStore instanceStore,
             IInstanceReindexer instanceReindexer,
             ISchemaVersionResolver schemaVersionResolver,
-<<<<<<< HEAD
             IOptions<JsonSerializerOptions> jsonOptions,
             IOptions<QueryTagIndexingOptions> configOptions)
-=======
-            JsonSerializer jsonSerializer,
-            IOptions<QueryTagIndexingOptions> options)
->>>>>>> 46045110
         {
             _extendedQueryTagStore = EnsureArg.IsNotNull(extendedQueryTagStore, nameof(extendedQueryTagStore));
             _instanceStore = EnsureArg.IsNotNull(instanceStore, nameof(instanceStore));
             _instanceReindexer = EnsureArg.IsNotNull(instanceReindexer, nameof(instanceReindexer));
             _schemaVersionResolver = EnsureArg.IsNotNull(schemaVersionResolver, nameof(schemaVersionResolver));
-<<<<<<< HEAD
             _jsonOptions = EnsureArg.IsNotNull(jsonOptions?.Value, nameof(jsonOptions));
             _options = EnsureArg.IsNotNull(configOptions?.Value, nameof(configOptions));
-=======
-            _jsonSerializer = EnsureArg.IsNotNull(jsonSerializer, nameof(jsonSerializer));
-            _options = EnsureArg.IsNotNull(options?.Value, nameof(options));
->>>>>>> 46045110
         }
     }
 }