--- conflicted
+++ resolved
@@ -27,12 +27,9 @@
 using Microsoft.Health.Dicom.Core.Serialization;
 using Microsoft.Health.Dicom.Functions.Export;
 using Microsoft.Health.Dicom.Functions.Indexing;
-<<<<<<< HEAD
 using Microsoft.Health.Dicom.Functions.Migration;
-=======
 using Microsoft.Health.Dicom.Functions.Update;
 using Microsoft.Health.FellowOakDicom.Serialization;
->>>>>>> a6baec9b
 using Microsoft.Health.Operations;
 using Newtonsoft.Json.Linq;
 using NSubstitute;
@@ -76,15 +73,18 @@
                     Size = 100,
                 },
             },
-<<<<<<< HEAD
             Migration = new FanOutFunctionOptions
             {
                 Name = FunctionNames.MigrateFiles,
-=======
+                Batching = new BatchingOptions
+                {
+                    MaxParallelCount = 1,
+                    Size = 100,
+                },
+            },
             Update = new FanOutFunctionOptions
             {
                 Name = FunctionNames.UpdateInstances,
->>>>>>> a6baec9b
                 Batching = new BatchingOptions
                 {
                     MaxParallelCount = 1,
@@ -505,8 +505,43 @@
         Assert.Equal(url, actual.Href);
     }
 
-<<<<<<< HEAD
-
+    [Fact]
+    public async Task GivenValidArgs_WhenStartingUpdate_ThenStartOrchestration()
+    {
+        string instanceId = OperationId.Generate();
+        var operationId = Guid.Parse(instanceId);
+        var studyUids = new string[] { "1", "2" };
+        var ds = new DicomDataset
+        {
+            { DicomTag.PatientName, "Patient Name" }
+        };
+
+        var updateSpec = new UpdateSpecification(studyUids, ds);
+
+        var uri = new Uri("http://my-operation/" + operationId);
+
+        using var source = new CancellationTokenSource();
+
+        _durableClient
+            .StartNewAsync(
+                FunctionNames.UpdateInstances,
+                instanceId,
+                Arg.Is<UpdateInput>(x => x.StudyInstanceUids.SequenceEqual(studyUids)))
+            .Returns(instanceId);
+        _urlResolver.ResolveOperationStatusUri(operationId).Returns(uri);
+
+        OperationReference actual = await _client.StartUpdateOperationAsync(operationId, updateSpec, DefaultPartition.Key, source.Token);
+        Assert.Equal(operationId, actual.Id);
+        Assert.Equal(uri, actual.Href);
+
+        await _durableClient
+            .Received(1)
+            .StartNewAsync(
+                FunctionNames.UpdateInstances,
+                instanceId,
+                Arg.Is<UpdateInput>(x => x.StudyInstanceUids.SequenceEqual(studyUids)));
+        _urlResolver.Received(1).ResolveOperationStatusUri(operationId);
+    }
 
     [Fact]
     public async Task GivenInput_WhenStartingMigration_ThenStartOrchestration()
@@ -517,28 +552,11 @@
         var uri = new Uri("http://my-operation/" + operationId);
         var startTimeStamp = now;
         var endTimeStamp = now.AddDays(1);
-=======
-    [Fact]
-    public async Task GivenValidArgs_WhenStartingUpdate_ThenStartOrchestration()
-    {
-        string instanceId = OperationId.Generate();
-        var operationId = Guid.Parse(instanceId);
-        var studyUids = new string[] { "1", "2" };
-        var ds = new DicomDataset
-        {
-            { DicomTag.PatientName, "Patient Name" }
-        };
-
-        var updateSpec = new UpdateSpecification(studyUids, ds);
-
-        var uri = new Uri("http://my-operation/" + operationId);
->>>>>>> a6baec9b
-
-        using var source = new CancellationTokenSource();
-
-        _durableClient
-            .StartNewAsync(
-<<<<<<< HEAD
+
+        using var source = new CancellationTokenSource();
+
+        _durableClient
+            .StartNewAsync(
                 FunctionNames.MigrateFiles,
                 instanceId,
                 Arg.Is<MigratingFilesInput>(x => x.StartFilterTimeStamp == now && x.EndFilterTimeStamp == now.AddDays(1)))
@@ -547,30 +565,15 @@
         _urlResolver.ResolveOperationStatusUri(operationId).Returns(uri);
 
         OperationReference actual = await _client.StartMigratingFrameRangeBlobAsync(operationId, startTimeStamp, endTimeStamp, source.Token);
-=======
-                FunctionNames.UpdateInstances,
-                instanceId,
-                Arg.Is<UpdateInput>(x => x.StudyInstanceUids.SequenceEqual(studyUids)))
-            .Returns(instanceId);
-        _urlResolver.ResolveOperationStatusUri(operationId).Returns(uri);
-
-        OperationReference actual = await _client.StartUpdateOperationAsync(operationId, updateSpec, DefaultPartition.Key, source.Token);
->>>>>>> a6baec9b
         Assert.Equal(operationId, actual.Id);
         Assert.Equal(uri, actual.Href);
 
         await _durableClient
             .Received(1)
             .StartNewAsync(
-<<<<<<< HEAD
                 FunctionNames.MigrateFiles,
                 instanceId,
                 Arg.Is<MigratingFilesInput>(x => x.StartFilterTimeStamp == now && x.EndFilterTimeStamp == now.AddDays(1)));
-=======
-                FunctionNames.UpdateInstances,
-                instanceId,
-                Arg.Is<UpdateInput>(x => x.StudyInstanceUids.SequenceEqual(studyUids)));
->>>>>>> a6baec9b
         _urlResolver.Received(1).ResolveOperationStatusUri(operationId);
     }
 }