--- conflicted
+++ resolved
@@ -12,12 +12,8 @@
   <ItemGroup>
     <PackageReference Include="Microsoft.Azure.WebJobs.Extensions" Version="4.0.1" />
     <PackageReference Include="Microsoft.Azure.WebJobs.Extensions.DurableTask" Version="2.6.0" />
-<<<<<<< HEAD
-    <PackageReference Include="Microsoft.NET.Test.Sdk" Version="16.11.0" />
+    <PackageReference Include="Microsoft.NET.Test.Sdk" Version="17.0.0" />
     <PackageReference Include="Newtonsoft.Json" Version="13.0.1" />
-=======
-    <PackageReference Include="Microsoft.NET.Test.Sdk" Version="17.0.0" />
->>>>>>> 7f8bb2cb
     <PackageReference Include="NSubstitute" Version="4.2.2" />
     <PackageReference Include="System.Text.Json" Version="$(SdkPackageVersion)" />
     <PackageReference Include="xunit" Version="2.4.1" />
