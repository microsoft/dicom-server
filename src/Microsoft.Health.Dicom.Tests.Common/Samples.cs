--- conflicted
+++ resolved
@@ -207,10 +207,6 @@
         }
 
         public static DicomDataset CreateRandomWorkitemInstanceDataset(
-<<<<<<< HEAD
-            string procedureStepState,
-=======
->>>>>>> d9fd2372
             string workitemUid = null,
             bool validateItems = true,
             DicomTransferSyntax dicomTransferSyntax = null)
@@ -223,11 +219,7 @@
             }
 
             ds.Add(DicomTag.AffectedSOPInstanceUID, workitemUid ?? TestUidGenerator.Generate());
-<<<<<<< HEAD
-            ds.Add(DicomTag.ScheduledProcedureStepPriority, Guid.NewGuid().ToString("N"));
-=======
             ds.Add(DicomTag.ScheduledProcedureStepPriority, Guid.NewGuid().ToString("N").Substring(0, 14));
->>>>>>> d9fd2372
             ds.Add(DicomTag.ProcedureStepLabel, Guid.NewGuid().ToString("N"));
             ds.Add(DicomTag.WorklistLabel, Guid.NewGuid().ToString("N"));
             ds.Add(DicomTag.ScheduledStationNameCodeSequence, new DicomDataset());
@@ -238,22 +230,6 @@
             ds.Add(DicomTag.ScheduledProcedureStepStartDateTime, DateTime.Now);
             ds.Add(DicomTag.ExpectedCompletionDateTime, DateTime.Now);
             ds.Add(DicomTag.ScheduledWorkitemCodeSequence, new DicomDataset());
-<<<<<<< HEAD
-            ds.Add(DicomTag.InputReadinessState, Guid.NewGuid().ToString("N"));
-            ds.Add(DicomTag.PatientName, Guid.NewGuid().ToString("N"));
-            ds.Add(DicomTag.PatientID, TestUidGenerator.Generate());
-            ds.Add(DicomTag.PatientBirthDate, DateTime.Now.ToShortDateString());
-            ds.Add(DicomTag.PatientSex, Guid.NewGuid().ToString("N"));
-            ds.Add(DicomTag.AdmissionID, Guid.NewGuid().ToString("N"));
-            ds.Add(DicomTag.IssuerOfAdmissionIDSequence, new DicomDataset());
-            ds.Add(DicomTag.ReferencedRequestSequence, new DicomDataset());
-            ds.Add(DicomTag.AccessionNumber, Guid.NewGuid().ToString("N"));
-            ds.Add(DicomTag.IssuerOfAccessionNumberSequence, new DicomDataset());
-            ds.Add(DicomTag.RequestedProcedureID, Guid.NewGuid().ToString("N"));
-            ds.Add(DicomTag.RequestingService, Guid.NewGuid().ToString("N"));
-            ds.Add(DicomTag.ReplacedProcedureStepSequence, new DicomDataset());
-            ds.Add(DicomTag.ProcedureStepState, procedureStepState);
-=======
             ds.Add(DicomTag.InputReadinessState, Guid.NewGuid().ToString("N").Substring(0, 14));
             ds.Add(DicomTag.PatientName, Guid.NewGuid().ToString("N"));
             ds.Add(DicomTag.PatientID, TestUidGenerator.Generate());
@@ -268,7 +244,6 @@
             ds.Add(DicomTag.RequestingService, Guid.NewGuid().ToString("N"));
             ds.Add(DicomTag.ReplacedProcedureStepSequence, new DicomDataset());
             ds.Add(DicomTag.ProcedureStepState, string.Empty);
->>>>>>> d9fd2372
 
             return ds;
         }
