--- conflicted
+++ resolved
@@ -5,16 +5,12 @@
 
 using System.Collections.Generic;
 using System.Linq;
-<<<<<<< HEAD
-=======
-using Dicom;
-using Dicom.Serialization;
->>>>>>> e23485f9
+using System.Text.Json;
 using EnsureThat;
 using FellowOakDicom;
 using Microsoft.Health.Dicom.Core.Extensions;
 using Microsoft.Health.Dicom.Core.Features.Query;
-using Newtonsoft.Json;
+using Microsoft.Health.Dicom.Tests.Common.Serialization;
 using Xunit;
 
 namespace Microsoft.Health.Dicom.Tests.Common
@@ -130,10 +126,9 @@
             });
 
             // Compare result datasets by serializing.
-            var jsonDicomConverter = new JsonDicomConverter();
             Assert.Equal(
-                JsonConvert.SerializeObject(expectedDataset, jsonDicomConverter),
-                JsonConvert.SerializeObject(responseInstance, jsonDicomConverter));
+                JsonSerializer.Serialize(expectedDataset, AppSerializerOptions.Json),
+                JsonSerializer.Serialize(responseInstance, AppSerializerOptions.Json));
             Assert.Equal(expectedDataset.Count(), responseInstance.Count());
         }
     }
