﻿// -------------------------------------------------------------------------------------------------
// Copyright (c) Microsoft Corporation. All rights reserved.
// Licensed under the MIT License (MIT). See LICENSE in the repo root for license information.
// -------------------------------------------------------------------------------------------------

using Dicom;
using Microsoft.Health.Dicom.Core.Extensions;
using Microsoft.Health.Dicom.Core.Features.CustomTag;

namespace Microsoft.Health.Dicom.Tests.Common.Extensions
{
    public static class DicomTagExtensions
    {
<<<<<<< HEAD
        public static CustomTagEntry BuildCustomTagEntry(this DicomTag tag, string vr = null, string privateCreator = null, CustomTagLevel level = CustomTagLevel.Series, CustomTagStatus status = CustomTagStatus.Added)
=======
        public static CustomTagEntry BuildCustomTagEntry(this DicomTag tag, string vr = null, CustomTagLevel level = CustomTagLevel.Series, CustomTagStatus status = CustomTagStatus.Ready)
>>>>>>> 1addc3c0
        {
            return new CustomTagEntry() { Path = tag.GetPath(), VR = vr ?? tag.GetDefaultVR()?.Code, PrivateCreator = privateCreator, Level = level, Status = status };
        }

        public static CustomTagStoreEntry BuildCustomTagStoreEntry(this DicomTag tag, int key = 1, string vr = null, string privateCreator = null, CustomTagLevel level = CustomTagLevel.Series, CustomTagStatus status = CustomTagStatus.Adding)
        {
            return new CustomTagStoreEntry(key: key, path: tag.GetPath(), vr: vr ?? tag.GetDefaultVR().Code, privateCreator: privateCreator, level: level, status: status);
        }
    }
}<|MERGE_RESOLUTION|>--- conflicted
+++ resolved
@@ -11,11 +11,7 @@
 {
     public static class DicomTagExtensions
     {
-<<<<<<< HEAD
         public static CustomTagEntry BuildCustomTagEntry(this DicomTag tag, string vr = null, string privateCreator = null, CustomTagLevel level = CustomTagLevel.Series, CustomTagStatus status = CustomTagStatus.Added)
-=======
-        public static CustomTagEntry BuildCustomTagEntry(this DicomTag tag, string vr = null, CustomTagLevel level = CustomTagLevel.Series, CustomTagStatus status = CustomTagStatus.Ready)
->>>>>>> 1addc3c0
         {
             return new CustomTagEntry() { Path = tag.GetPath(), VR = vr ?? tag.GetDefaultVR()?.Code, PrivateCreator = privateCreator, Level = level, Status = status };
         }
