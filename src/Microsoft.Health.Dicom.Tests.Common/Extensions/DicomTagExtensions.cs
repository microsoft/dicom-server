﻿// -------------------------------------------------------------------------------------------------
// Copyright (c) Microsoft Corporation. All rights reserved.
// Licensed under the MIT License (MIT). See LICENSE in the repo root for license information.
// -------------------------------------------------------------------------------------------------

using Dicom;
using Microsoft.Health.Dicom.Core.Extensions;
using Microsoft.Health.Dicom.Core.Features.CustomTag;

namespace Microsoft.Health.Dicom.Tests.Common.Extensions
{
    public static class DicomTagExtensions
    {
        public static CustomTagEntry BuildCustomTagEntry(this DicomTag tag, string vr = null, CustomTagLevel level = CustomTagLevel.Series, CustomTagStatus status = CustomTagStatus.Added)
        {
            return new CustomTagEntry(tag.GetPath(), vr ?? tag.GetDefaultVR()?.Code, level, status);
        }

<<<<<<< HEAD
        public static CustomTagStoreEntry BuildCustomTagStoreEntry(this DicomTag tag, int key = 1, string vr = null, CustomTagLevel level = CustomTagLevel.Series, CustomTagStatus status = CustomTagStatus.Adding)
=======
        public static CustomTagStoreEntry BuildCustomTagStoreEntry(this DicomTag tag, int key = 1, string vr = null, string privateCreator = null, CustomTagLevel level = CustomTagLevel.Series, CustomTagStatus status = CustomTagStatus.Reindexing)
>>>>>>> ba49645e
        {
            return new CustomTagStoreEntry(key: key, path: tag.GetPath(), vr: vr ?? tag.GetDefaultVR().Code, privateCreator: privateCreator, level: level, status: status);
        }
    }
}<|MERGE_RESOLUTION|>--- conflicted
+++ resolved
@@ -16,11 +16,7 @@
             return new CustomTagEntry(tag.GetPath(), vr ?? tag.GetDefaultVR()?.Code, level, status);
         }
 
-<<<<<<< HEAD
-        public static CustomTagStoreEntry BuildCustomTagStoreEntry(this DicomTag tag, int key = 1, string vr = null, CustomTagLevel level = CustomTagLevel.Series, CustomTagStatus status = CustomTagStatus.Adding)
-=======
-        public static CustomTagStoreEntry BuildCustomTagStoreEntry(this DicomTag tag, int key = 1, string vr = null, string privateCreator = null, CustomTagLevel level = CustomTagLevel.Series, CustomTagStatus status = CustomTagStatus.Reindexing)
->>>>>>> ba49645e
+        public static CustomTagStoreEntry BuildCustomTagStoreEntry(this DicomTag tag, int key = 1, string vr = null, string privateCreator = null, CustomTagLevel level = CustomTagLevel.Series, CustomTagStatus status = CustomTagStatus.Adding)
         {
             return new CustomTagStoreEntry(key: key, path: tag.GetPath(), vr: vr ?? tag.GetDefaultVR().Code, privateCreator: privateCreator, level: level, status: status);
         }
