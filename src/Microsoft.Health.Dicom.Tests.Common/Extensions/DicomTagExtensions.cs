﻿// -------------------------------------------------------------------------------------------------
// Copyright (c) Microsoft Corporation. All rights reserved.
// Licensed under the MIT License (MIT). See LICENSE in the repo root for license information.
// -------------------------------------------------------------------------------------------------

using Dicom;
using Microsoft.Health.Dicom.Core.Extensions;
using Microsoft.Health.Dicom.Core.Features.CustomTag;

namespace Microsoft.Health.Dicom.Tests.Common.Extensions
{
    public static class DicomTagExtensions
    {
        public static CustomTagEntry BuildCustomTagEntry(this DicomTag tag, CustomTagLevel level = CustomTagLevel.Series, CustomTagStatus status = CustomTagStatus.Added)
        {
            return new CustomTagEntry(tag.GetPath(), tag.GetDefaultVR()?.Code, level, status);
        }

<<<<<<< HEAD
        public static IndexTag BuildIndexTag(this DicomTag tag, DicomVR vr = null, CustomTagLevel level = CustomTagLevel.Series, bool isCustomTag = true)
        {
            return new IndexTag(tag, vr ?? tag.GetDefaultVR(), level, isCustomTag: isCustomTag);
        }

        public static CustomTagStoreEntry BuildCustomTagStoreEntry(this DicomTag tag, long key = 1, CustomTagLevel level = CustomTagLevel.Series, CustomTagStatus status = CustomTagStatus.Reindexing)
=======
        public static CustomTagStoreEntry BuildCustomTagStoreEntry(this DicomTag tag, int key = 1, CustomTagLevel level = CustomTagLevel.Series, CustomTagStatus status = CustomTagStatus.Reindexing)
>>>>>>> 21487162
        {
            return new CustomTagStoreEntry(key: key, path: tag.GetPath(), vr: tag.DictionaryEntry.ValueRepresentations[0].Code, level: level, status: status);
        }
    }
}<|MERGE_RESOLUTION|>--- conflicted
+++ resolved
@@ -16,16 +16,12 @@
             return new CustomTagEntry(tag.GetPath(), tag.GetDefaultVR()?.Code, level, status);
         }
 
-<<<<<<< HEAD
         public static IndexTag BuildIndexTag(this DicomTag tag, DicomVR vr = null, CustomTagLevel level = CustomTagLevel.Series, bool isCustomTag = true)
         {
             return new IndexTag(tag, vr ?? tag.GetDefaultVR(), level, isCustomTag: isCustomTag);
         }
 
-        public static CustomTagStoreEntry BuildCustomTagStoreEntry(this DicomTag tag, long key = 1, CustomTagLevel level = CustomTagLevel.Series, CustomTagStatus status = CustomTagStatus.Reindexing)
-=======
         public static CustomTagStoreEntry BuildCustomTagStoreEntry(this DicomTag tag, int key = 1, CustomTagLevel level = CustomTagLevel.Series, CustomTagStatus status = CustomTagStatus.Reindexing)
->>>>>>> 21487162
         {
             return new CustomTagStoreEntry(key: key, path: tag.GetPath(), vr: tag.DictionaryEntry.ValueRepresentations[0].Code, level: level, status: status);
         }
