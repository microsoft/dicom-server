﻿<Project Sdk="Microsoft.NET.Sdk">

  <PropertyGroup>
    <TargetFramework>netcoreapp3.1</TargetFramework>
  </PropertyGroup>

  <ItemGroup>
<<<<<<< HEAD
    <PackageReference Include="fo-dicom" Version="4.0.5" />
    <PackageReference Include="Microsoft.Health.Blob" Version="1.0.0-master-20200603-1" />
=======
    <PackageReference Include="fo-dicom" Version="4.0.4" />
    <PackageReference Include="Microsoft.Health.Blob" Version="1.0.0-master-20200604-3" />
>>>>>>> 0a54b221
    <PackageReference Include="Polly" Version="7.2.0" />
  </ItemGroup>

  <ItemGroup>
    <ProjectReference Include="..\Microsoft.Health.Dicom.Core\Microsoft.Health.Dicom.Core.csproj" />
  </ItemGroup>

</Project><|MERGE_RESOLUTION|>--- conflicted
+++ resolved
@@ -5,13 +5,8 @@
   </PropertyGroup>
 
   <ItemGroup>
-<<<<<<< HEAD
     <PackageReference Include="fo-dicom" Version="4.0.5" />
-    <PackageReference Include="Microsoft.Health.Blob" Version="1.0.0-master-20200603-1" />
-=======
-    <PackageReference Include="fo-dicom" Version="4.0.4" />
     <PackageReference Include="Microsoft.Health.Blob" Version="1.0.0-master-20200604-3" />
->>>>>>> 0a54b221
     <PackageReference Include="Polly" Version="7.2.0" />
   </ItemGroup>
 
