--- conflicted
+++ resolved
@@ -4,11 +4,7 @@
   </PropertyGroup>
   <ItemGroup>
     <PackageReference Include="fo-dicom" Version="4.0.6" />
-<<<<<<< HEAD
-    <PackageReference Include="Microsoft.Health.Blob" Version="1.0.0-microsoft-data-sqlclient-20200929-1" />
-=======
     <PackageReference Include="Microsoft.Health.Blob" Version="1.0.0-master-20201008-2" />
->>>>>>> e640e8ea
     <PackageReference Include="Polly" Version="7.2.0" />
   </ItemGroup>
   <ItemGroup>
