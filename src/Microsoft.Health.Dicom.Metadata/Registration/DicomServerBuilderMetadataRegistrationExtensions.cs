--- conflicted
+++ resolved
@@ -64,14 +64,10 @@
         /// <param name="containerName">The name of the metadata container.</param>
         /// <param name="configure">A delegate for configuring the underlying blob storage client.</param>
         /// <returns>The functions builder.</returns>
-<<<<<<< HEAD
         public static IDicomFunctionsBuilder AddMetadataStorageDataStore(
             this IDicomFunctionsBuilder functionsBuilder,
             string containerName,
             Action<BlobDataStoreConfiguration> configure)
-=======
-        public static IDicomFunctionsBuilder AddMetadataStorageDataStore(this IDicomFunctionsBuilder functionsBuilder, string containerName, Action<BlobDataStoreConfiguration> configure)
->>>>>>> 46045110
         {
             EnsureArg.IsNotNull(functionsBuilder, nameof(functionsBuilder));
             EnsureArg.IsNotNull(configure, nameof(configure));
