﻿// -------------------------------------------------------------------------------------------------
// Copyright (c) Microsoft Corporation. All rights reserved.
// Licensed under the MIT License (MIT). See LICENSE in the repo root for license information.
// -------------------------------------------------------------------------------------------------

using System;
using System.IO;
using System.Linq;
using System.Threading.Tasks;
using Microsoft.Azure.WebJobs.Extensions.DurableTask;
using Microsoft.Extensions.Configuration;
using Microsoft.Extensions.Logging.Abstractions;
using Microsoft.Health.Dicom.Core.Features.Export;
using Microsoft.Health.Dicom.Core.Features.Model;
using Microsoft.Health.Dicom.Core.Features.Partition;
using Microsoft.Health.Dicom.Core.Models;
using Microsoft.Health.Dicom.Core.Models.Common;
using Microsoft.Health.Dicom.Core.Models.Export;
using Microsoft.Health.Dicom.Functions.Export.Models;
using Microsoft.Health.Operations;
using NSubstitute;
using Xunit;

namespace Microsoft.Health.Dicom.Functions.UnitTests.Export;

public partial class ExportDurableFunctionTests
{
    [Fact]
    public async Task GivenBatch_WhenExporting_ThenShouldCopyFiles()
    {
        var operationId = Guid.NewGuid();
        var expectedData = new ReadResult[]
        {
            ReadResult.ForIdentifier(new VersionedInstanceIdentifier("1", "2", "3", 100)),
            ReadResult.ForIdentifier(new VersionedInstanceIdentifier("4", "5", "6", 101)),
            ReadResult.ForFailure(new ReadFailureEventArgs(DicomIdentifier.ForSeries("7", "8"), new IOException())),
            ReadResult.ForIdentifier(new VersionedInstanceIdentifier("9", "1.0", "1.1", 102)),
        };
        var expectedInput = new ExportBatchArguments
        {
            Destination = new TypedConfiguration<ExportDestinationType> { Type = DestinationType, Configuration = Substitute.For<IConfiguration>() },
            Partition = PartitionEntry.Default,
            Source = new TypedConfiguration<ExportSourceType> { Type = SourceType, Configuration = Substitute.For<IConfiguration>() },
        };

        // Arrange input, source, and sink
        _options.BatchThreadCount = 2;

        IDurableActivityContext context = Substitute.For<IDurableActivityContext>();
        context.InstanceId.Returns(operationId.ToString(OperationId.FormatSpecifier));
        context.GetInput<ExportBatchArguments>().Returns(expectedInput);

        IExportSource source = Substitute.For<IExportSource>();
        source.GetAsyncEnumerator(default).Returns(expectedData.ToAsyncEnumerable().GetAsyncEnumerator());
<<<<<<< HEAD
        _sourceProvider.CreateSourceAsync(_serviceProvider, expectedInput.Source.Configuration, expectedInput.Partition).Returns(source);
=======
        _sourceProvider.CreateAsync(_serviceProvider, expectedInput.Source.Configuration, expectedInput.Partition).Returns(source);
>>>>>>> ba3a2424

        IExportSink sink = Substitute.For<IExportSink>();
        sink.CopyAsync(expectedData[0]).Returns(true);
        sink.CopyAsync(expectedData[1]).Returns(false);
        sink.CopyAsync(expectedData[2]).Returns(false);
        sink.CopyAsync(expectedData[3]).Returns(true);
<<<<<<< HEAD
        _sinkProvider.CreateSinkAsync(_serviceProvider, expectedInput.Destination.Configuration, operationId).Returns(sink);
=======
        _sinkProvider.CreateAsync(_serviceProvider, expectedInput.Destination.Configuration, operationId).Returns(sink);
>>>>>>> ba3a2424

        // Call the activity
        ExportProgress actual = await _function.ExportBatchAsync(context, NullLogger.Instance);

        // Assert behavior
        Assert.Equal(new ExportProgress(2, 2), actual);

        context.Received(1).GetInput<ExportBatchArguments>();
<<<<<<< HEAD
        await _sourceProvider.Received(1).CreateSourceAsync(_serviceProvider, expectedInput.Source.Configuration, expectedInput.Partition);
        await _sinkProvider.Received(1).CreateSinkAsync(_serviceProvider, expectedInput.Destination.Configuration, operationId);
=======
        await _sourceProvider.Received(1).CreateAsync(_serviceProvider, expectedInput.Source.Configuration, expectedInput.Partition);
        await _sinkProvider.Received(1).CreateAsync(_serviceProvider, expectedInput.Destination.Configuration, operationId);
>>>>>>> ba3a2424
        source.Received(1).GetAsyncEnumerator(default);
        await sink.Received(1).CopyAsync(expectedData[0]);
        await sink.Received(1).CopyAsync(expectedData[1]);
        await sink.Received(1).CopyAsync(expectedData[2]);
        await sink.Received(1).CopyAsync(expectedData[3]);
    }

    [Fact]
    public async Task GivenSink_WhenFetchingErrorHref_ThenShouldFetchUri()
    {
        var operationId = Guid.NewGuid();
        var expectedUri = new Uri($"http://storage/errors/{operationId}.json");
        var expectedInput = new TypedConfiguration<ExportDestinationType> { Type = DestinationType, Configuration = Substitute.For<IConfiguration>() };

        // Arrange input, source, and sink
        IDurableActivityContext context = Substitute.For<IDurableActivityContext>();
        context.InstanceId.Returns(operationId.ToString(OperationId.FormatSpecifier));
        context.GetInput<TypedConfiguration<ExportDestinationType>>().Returns(expectedInput);

        IExportSink sink = Substitute.For<IExportSink>();
        sink.ErrorHref.Returns(expectedUri);
<<<<<<< HEAD
        _sinkProvider.CreateSinkAsync(_serviceProvider, expectedInput.Configuration, operationId).Returns(sink);
=======
        _sinkProvider.CreateAsync(_serviceProvider, expectedInput.Configuration, operationId).Returns(sink);
>>>>>>> ba3a2424

        // Call the activity
        Uri actual = await _function.GetErrorHrefAsync(context);

        // Assert behavior
        Assert.Equal(expectedUri, actual);

        context.Received(1).GetInput<TypedConfiguration<ExportDestinationType>>();
<<<<<<< HEAD
        await _sinkProvider.Received(1).CreateSinkAsync(_serviceProvider, expectedInput.Configuration, operationId);
=======
        await _sinkProvider.Received(1).CreateAsync(_serviceProvider, expectedInput.Configuration, operationId);
>>>>>>> ba3a2424
    }
}<|MERGE_RESOLUTION|>--- conflicted
+++ resolved
@@ -52,22 +52,14 @@
 
         IExportSource source = Substitute.For<IExportSource>();
         source.GetAsyncEnumerator(default).Returns(expectedData.ToAsyncEnumerable().GetAsyncEnumerator());
-<<<<<<< HEAD
-        _sourceProvider.CreateSourceAsync(_serviceProvider, expectedInput.Source.Configuration, expectedInput.Partition).Returns(source);
-=======
         _sourceProvider.CreateAsync(_serviceProvider, expectedInput.Source.Configuration, expectedInput.Partition).Returns(source);
->>>>>>> ba3a2424
 
         IExportSink sink = Substitute.For<IExportSink>();
         sink.CopyAsync(expectedData[0]).Returns(true);
         sink.CopyAsync(expectedData[1]).Returns(false);
         sink.CopyAsync(expectedData[2]).Returns(false);
         sink.CopyAsync(expectedData[3]).Returns(true);
-<<<<<<< HEAD
-        _sinkProvider.CreateSinkAsync(_serviceProvider, expectedInput.Destination.Configuration, operationId).Returns(sink);
-=======
         _sinkProvider.CreateAsync(_serviceProvider, expectedInput.Destination.Configuration, operationId).Returns(sink);
->>>>>>> ba3a2424
 
         // Call the activity
         ExportProgress actual = await _function.ExportBatchAsync(context, NullLogger.Instance);
@@ -76,13 +68,8 @@
         Assert.Equal(new ExportProgress(2, 2), actual);
 
         context.Received(1).GetInput<ExportBatchArguments>();
-<<<<<<< HEAD
-        await _sourceProvider.Received(1).CreateSourceAsync(_serviceProvider, expectedInput.Source.Configuration, expectedInput.Partition);
-        await _sinkProvider.Received(1).CreateSinkAsync(_serviceProvider, expectedInput.Destination.Configuration, operationId);
-=======
         await _sourceProvider.Received(1).CreateAsync(_serviceProvider, expectedInput.Source.Configuration, expectedInput.Partition);
         await _sinkProvider.Received(1).CreateAsync(_serviceProvider, expectedInput.Destination.Configuration, operationId);
->>>>>>> ba3a2424
         source.Received(1).GetAsyncEnumerator(default);
         await sink.Received(1).CopyAsync(expectedData[0]);
         await sink.Received(1).CopyAsync(expectedData[1]);
@@ -104,11 +91,7 @@
 
         IExportSink sink = Substitute.For<IExportSink>();
         sink.ErrorHref.Returns(expectedUri);
-<<<<<<< HEAD
-        _sinkProvider.CreateSinkAsync(_serviceProvider, expectedInput.Configuration, operationId).Returns(sink);
-=======
         _sinkProvider.CreateAsync(_serviceProvider, expectedInput.Configuration, operationId).Returns(sink);
->>>>>>> ba3a2424
 
         // Call the activity
         Uri actual = await _function.GetErrorHrefAsync(context);
@@ -117,10 +100,6 @@
         Assert.Equal(expectedUri, actual);
 
         context.Received(1).GetInput<TypedConfiguration<ExportDestinationType>>();
-<<<<<<< HEAD
-        await _sinkProvider.Received(1).CreateSinkAsync(_serviceProvider, expectedInput.Configuration, operationId);
-=======
         await _sinkProvider.Received(1).CreateAsync(_serviceProvider, expectedInput.Configuration, operationId);
->>>>>>> ba3a2424
     }
 }