--- conflicted
+++ resolved
@@ -170,13 +170,8 @@
         {
             DicomTag tag = DicomTag.DeviceSerialNumber;
 
-<<<<<<< HEAD
             var storeEntires = new[] { tag.BuildExtendedQueryTagStoreEntry() };
             ReindexOperation reindexOperation = new ReindexOperation() { StartWatermark = null, EndWatermark = null, OperationId = Guid.NewGuid().ToString(), StoreEntries = storeEntires };
-=======
-            var storeEntries = new[] { tag.BuildExtendedQueryTagStoreEntry() };
-            ReindexOperation reindexOperation = new ReindexOperation() { StartWatermark = -1, EndWatermark = -1, OperationId = Guid.NewGuid().ToString(), StoreEntries = storeEntries };
->>>>>>> deca6839
 
             IDurableOrchestrationContext context = Substitute.For<IDurableOrchestrationContext>();
             context.GetInput<ReindexOperation>().Returns(reindexOperation);
