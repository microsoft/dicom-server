--- conflicted
+++ resolved
@@ -118,11 +118,7 @@
                 .Returns(
                     new List<ExtendedQueryTagStoreEntry>
                     {
-<<<<<<< HEAD
-                        new ExtendedQueryTagStoreEntry(1, "1", "DA", "foo", QueryTagLevel.Instance, ExtendedQueryTagStatus.Adding, null, QueryTagQueryStatus.Enabled)
-=======
-                        new ExtendedQueryTagStoreEntry(1, "1", "DA", "foo", QueryTagLevel.Instance, ExtendedQueryTagStatus.Adding)
->>>>>>> 493979a7
+                        new ExtendedQueryTagStoreEntry(1, "1", "DA", "foo", QueryTagLevel.Instance, ExtendedQueryTagStatus.Adding, QueryTagQueryStatus.Enabled)
                     });
 
             HttpResponseMessage response = await _reindexDurableFunction.StartReindexingInstancesAsync(
