{
  "version": "2.0",
  "BlobStore": {
    "ConnectionString": null,
    "Containers": {
      "Metadata": "metadatacontainer",
      "File": "dicomwebcontainer"
    },
    "Initialization": {
      "RetryDelay": "00:00:15",
      "Timeout": "00:06:00"
    },
    "Operations": {
      "Download": {
        "MaximumConcurrency": 5
      },
      "Upload": {
        "MaximumConcurrency": 5
      }
    },
    "Retry": {
      "Delay": "00:00:04",
      "MaxRetries": 6,
      "Mode": "Exponential",
      "NetworkTimeout": "00:02:00"
    }
  },
  "DicomFunctions": {
    "Export": {
      "BatchSize": 100,
      "MaxParallelThreads": 5,
      "MaxParallelBatches": 10,
      "RetryOptions": {
        "BackoffCoefficient": 3,
        "FirstRetryInterval": "00:01:00",
        "MaxNumberOfAttempts": 4
      },
      "Sinks": {
        "AzureBlob": {
          "AllowPublicAccess": true,
          "AllowSasTokens": true
        }
      }
    },
    "Indexing": {
      "BatchSize": 100,
      "MaxParallelThreads": 5,
      "MaxParallelBatches": 10,
      "RetryOptions": {
        "BackoffCoefficient": 3,
        "FirstRetryInterval": "00:01:00",
        "MaxNumberOfAttempts": 4
      }
    },
    "MigratingFiles": {
<<<<<<< HEAD
      "BatchSize": 100,
      "MaxParallelThreads": 5,
      "MaxParallelBatches": 10,
=======
      "MaxParallelThreads": 5,
>>>>>>> 58b195af
      "RetryOptions": {
        "BackoffCoefficient": 3,
        "FirstRetryInterval": "00:01:00",
        "MaxNumberOfAttempts": 4
      }
    },
    "Update": {
      "MaxParallelThreads": 5,
      "RetryOptions": {
        "BackoffCoefficient": 3,
        "FirstRetryInterval": "00:01:00",
        "MaxNumberOfAttempts": 4
      }
    }
  },
  "Extensions": {
    "DurableTask": {
      "HubName": "DicomTaskHub"
    }
  },
  "KeyVault": {
    "Enabled": false
  },
  "Logging": {
    "IncludeScopes": false,
    "LogLevel": {
      "Azure.Core": "Warning",
      "Default": "Information",
      "DurableTask": "Warning"
    }
  },
  "PurgeHistory": {
    "Frequency": "0 0 * * *",
    "MinimumAgeDays": 7,
    "Statuses": [ "Completed" ],
    "ExcludeFunctions": [ "MigratingFrameRangeFilesAsync", "UpdateInstancesAsync" ]
  },
  "SqlServer": {
    "Retry": {
      "Mode": "Exponential",
      "Settings ": {
        "NumberOfTries": 5,
        "DeltaTime": "00:00:01",
        "MaxTimeInterval": "00:00:20"
      }
    }
  }
}<|MERGE_RESOLUTION|>--- conflicted
+++ resolved
@@ -53,13 +53,7 @@
       }
     },
     "MigratingFiles": {
-<<<<<<< HEAD
-      "BatchSize": 100,
       "MaxParallelThreads": 5,
-      "MaxParallelBatches": 10,
-=======
-      "MaxParallelThreads": 5,
->>>>>>> 58b195af
       "RetryOptions": {
         "BackoffCoefficient": 3,
         "FirstRetryInterval": "00:01:00",
