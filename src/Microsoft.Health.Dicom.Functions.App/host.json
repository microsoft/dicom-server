{
  "version": "2.0",
  "BlobStore": {
    "ConnectionString": null,
    "Containers": {
      "Metadata": "metadatacontainer",
      "File": "dicomwebcontainer"
    },
    "Initialization": {
      "RetryDelay": "00:00:15",
      "Timeout": "00:06:00"
    },
    "Operations": {
      "Download": {
        "MaximumConcurrency": 5
      },
      "Upload": {
        "MaximumConcurrency": 5
      }
    },
    "Retry": {
      "Delay": "00:00:04",
      "MaxRetries": 6,
      "Mode": "Exponential",
      "NetworkTimeout": "00:02:00"
    }
  },
  "DicomFunctions": {
    "Export": {
      "BatchSize": 100,
      "MaxParallelThreads": 5,
      "MaxParallelBatches": 10,
      "RetryOptions": {
        "BackoffCoefficient": 3,
        "FirstRetryInterval": "00:01:00",
        "MaxNumberOfAttempts": 4
      },
      "Sinks": {
        "AzureBlob": {
          "AllowPublicAccess": true,
          "AllowSasTokens": true
        }
      }
    },
    "Indexing": {
      "BatchSize": 100,
      "MaxParallelThreads": 5,
      "MaxParallelBatches": 10,
      "RetryOptions": {
        "BackoffCoefficient": 3,
        "FirstRetryInterval": "00:01:00",
        "MaxNumberOfAttempts": 4
      }
    },
<<<<<<< HEAD
    "MigratingFiles": {
      "BatchSize": 100,
      "MaxParallelThreads": 5,
      "MaxParallelBatches": 10,
=======
    "Update": {
      "MaxParallelThreads": 5,
>>>>>>> a6baec9b
      "RetryOptions": {
        "BackoffCoefficient": 3,
        "FirstRetryInterval": "00:01:00",
        "MaxNumberOfAttempts": 4
      }
    }
  },
  "Extensions": {
    "DurableTask": {
      "HubName": "DicomTaskHub"
    }
  },
  "KeyVault": {
    "Enabled": false
  },
  "Logging": {
    "IncludeScopes": false,
    "LogLevel": {
      "Azure.Core": "Warning",
      "Default": "Information",
      "DurableTask": "Warning"
    }
  },
  "PurgeHistory": {
    "Frequency": "0 0 * * *",
    "MinimumAgeDays": 7,
    "Statuses": [ "Completed" ],
<<<<<<< HEAD
    "ExcludeFunctions": [ "MigratingFrameRangeFilesAsync" ]
=======
    "ExcludeFunctions": [ "UpdateInstancesAsync" ]
>>>>>>> a6baec9b
  },
  "SqlServer": {
    "Retry": {
      "Mode": "Exponential",
      "Settings ": {
        "NumberOfTries": 5,
        "DeltaTime": "00:00:01",
        "MaxTimeInterval": "00:00:20"
      }
    }
  }
}<|MERGE_RESOLUTION|>--- conflicted
+++ resolved
@@ -52,15 +52,18 @@
         "MaxNumberOfAttempts": 4
       }
     },
-<<<<<<< HEAD
     "MigratingFiles": {
       "BatchSize": 100,
       "MaxParallelThreads": 5,
       "MaxParallelBatches": 10,
-=======
+      "RetryOptions": {
+        "BackoffCoefficient": 3,
+        "FirstRetryInterval": "00:01:00",
+        "MaxNumberOfAttempts": 4
+      }
+    },
     "Update": {
       "MaxParallelThreads": 5,
->>>>>>> a6baec9b
       "RetryOptions": {
         "BackoffCoefficient": 3,
         "FirstRetryInterval": "00:01:00",
@@ -88,11 +91,7 @@
     "Frequency": "0 0 * * *",
     "MinimumAgeDays": 7,
     "Statuses": [ "Completed" ],
-<<<<<<< HEAD
-    "ExcludeFunctions": [ "MigratingFrameRangeFilesAsync" ]
-=======
-    "ExcludeFunctions": [ "UpdateInstancesAsync" ]
->>>>>>> a6baec9b
+    "ExcludeFunctions": [ "MigratingFrameRangeFilesAsync", "UpdateInstancesAsync" ]
   },
   "SqlServer": {
     "Retry": {
