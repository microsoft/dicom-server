--- conflicted
+++ resolved
@@ -357,7 +357,6 @@
                 });
         }
 
-<<<<<<< HEAD
         public async Task<DicomWebResponse> AddCustomTagAsync(IEnumerable<CustomTagEntry> customTagEntries, CancellationToken cancellationToken)
         {
             EnsureArg.IsNotNull(customTagEntries, nameof(customTagEntries));
@@ -387,9 +386,7 @@
             return new DicomWebResponse(response);
         }
 
-=======
         [SuppressMessage("Reliability", "CA2000:Dispose objects before losing scope", Justification = "Callers will dispose of the StreamContent")]
->>>>>>> c7c92887
         private static MultipartContent ConvertStreamsToMultipartContent(IEnumerable<Stream> streams)
         {
             var multiContent = new MultipartContent("related");
