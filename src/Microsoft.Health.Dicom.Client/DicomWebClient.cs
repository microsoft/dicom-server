--- conflicted
+++ resolved
@@ -357,8 +357,6 @@
                 });
         }
 
-<<<<<<< HEAD
-=======
         public async Task<DicomWebResponse> AddExtendedQueryTagAsync(IEnumerable<ExtendedQueryTag> tagEntries, CancellationToken cancellationToken)
         {
             EnsureArg.IsNotNull(tagEntries, nameof(tagEntries));
@@ -419,7 +417,6 @@
                  });
         }
 
->>>>>>> 0900d31e
         [SuppressMessage("Reliability", "CA2000:Dispose objects before losing scope", Justification = "Callers will dispose of the StreamContent")]
         private static MultipartContent ConvertStreamsToMultipartContent(IEnumerable<Stream> streams)
         {
