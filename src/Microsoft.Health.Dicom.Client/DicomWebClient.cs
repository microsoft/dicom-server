--- conflicted
+++ resolved
@@ -255,12 +255,7 @@
 
         options.Converters.Add(new DicomIdentifierJsonConverter());
         options.Converters.Add(new DicomJsonConverter(writeTagsAsKeywords: true, autoValidate: false));
-<<<<<<< HEAD
-        options.Converters.Add(new ExportDestinationJsonConverter());
-        options.Converters.Add(new ExportSourceJsonConverter());
-=======
         options.Converters.Add(new ExportDataOptionsJsonConverter());
->>>>>>> c1dc1d54
         options.Converters.Add(new JsonStringEnumConverter());
 
         return options;
