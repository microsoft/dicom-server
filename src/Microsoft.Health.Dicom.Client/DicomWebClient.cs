﻿// -------------------------------------------------------------------------------------------------
// Copyright (c) Microsoft Corporation. All rights reserved.
// Licensed under the MIT License (MIT). See LICENSE in the repo root for license information.
// -------------------------------------------------------------------------------------------------

using System;
using System.Collections.Generic;
using System.Diagnostics.CodeAnalysis;
using System.IO;
using System.Net;
using System.Net.Http;
using System.Net.Http.Headers;
using System.Runtime.CompilerServices;
using System.Text.Json;
using System.Text.Json.Serialization;
using System.Threading;
using System.Threading.Tasks;
using EnsureThat;
using FellowOakDicom;
using FellowOakDicom.Serialization;
using Microsoft.AspNetCore.WebUtilities;
using Microsoft.Net.Http.Headers;
using MediaTypeHeaderValue = Microsoft.Net.Http.Headers.MediaTypeHeaderValue;
using NameValueHeaderValue = System.Net.Http.Headers.NameValueHeaderValue;

namespace Microsoft.Health.Dicom.Client
{
    public partial class DicomWebClient : IDicomWebClient
    {
        private readonly string _apiVersion;
        internal static readonly JsonSerializerOptions JsonSerializerOptions = CreateJsonSerializerOptions();

        /// <summary>
        /// New instance of DicomWebClient to talk to the server
        /// </summary>
        /// <param name="httpClient">HttpClient</param>
        /// <param name="apiVersion">Pin the DicomWebClient to a specific server API version.</param>
        public DicomWebClient(HttpClient httpClient, string apiVersion = DicomApiVersions.V1)
        {
            EnsureArg.IsNotNull(httpClient, nameof(httpClient));

            HttpClient = httpClient;
            _apiVersion = apiVersion;
            GetMemoryStream = () => new MemoryStream();
        }

        public HttpClient HttpClient { get; }

        /// <summary>
        /// Func used to obtain a <see cref="MemoryStream" />. The default value returns a new memory stream.
        /// </summary>
        /// <remarks>
        /// This can be used in conjunction with a memory stream pool.
        /// </remarks>
        public Func<MemoryStream> GetMemoryStream { get; set; }

        private static async Task<T> ValueFactory<T>(HttpContent content)
        {
            string contentText = await content.ReadAsStringAsync().ConfigureAwait(false);
            return JsonSerializer.Deserialize<T>(contentText, JsonSerializerOptions);
        }

        [SuppressMessage("Reliability", "CA2000:Dispose objects before losing scope", Justification = "Callers will dispose of the StreamContent")]
        private static MultipartContent ConvertStreamsToMultipartContent(IEnumerable<Stream> streams)
        {
            var multiContent = new MultipartContent("related");

            multiContent.Headers.ContentType.Parameters.Add(new NameValueHeaderValue("type", $"\"{DicomWebConstants.MediaTypeApplicationDicom.MediaType}\""));

            foreach (Stream stream in streams)
            {
                var streamContent = new StreamContent(stream);
                streamContent.Headers.ContentType = DicomWebConstants.MediaTypeApplicationDicom;
                multiContent.Add(streamContent);
            }

            return multiContent;
        }

        private static StreamContent ConvertStreamToStreamContent(Stream stream)
        {
            var streamContent = new StreamContent(stream);

            streamContent.Headers.ContentType = DicomWebConstants.MediaTypeApplicationDicom;

            return streamContent;
        }

        private static string GetQueryParamUriString(string queryString)
        {
            return string.IsNullOrWhiteSpace(queryString) == true ? string.Empty : "?" + queryString;
        }

        private static string CreateAcceptHeader(MediaTypeWithQualityHeaderValue mediaTypeHeader, string dicomTransferSyntax)
        {
            string transferSyntaxHeader = dicomTransferSyntax == null ? string.Empty : $";{DicomWebConstants.TransferSyntaxHeaderName}=\"{dicomTransferSyntax}\"";

            return $"{mediaTypeHeader}{transferSyntaxHeader}";
        }

        private static MediaTypeWithQualityHeaderValue CreateMultipartMediaTypeHeader(string contentType)
        {
            var multipartHeader = new MediaTypeWithQualityHeaderValue(DicomWebConstants.MultipartRelatedMediaType);
            var contentHeader = new NameValueHeaderValue("type", "\"" + contentType + "\"");

            multipartHeader.Parameters.Add(contentHeader);
            return multipartHeader;
        }

        private Uri GenerateRequestUri(string relativePath, string partitionName = default)
        {
            var uriString = "/" + _apiVersion;

            if (!string.IsNullOrEmpty(partitionName))
            {
                uriString += string.Format(DicomWebConstants.BasePartitionUriFormat, partitionName);
            }

            uriString += relativePath;

            return new Uri(uriString, UriKind.Relative);
        }

        private Uri GenerateStoreRequestUri(string partitionName = default, string studyInstanceUid = default)
        {
            if (string.IsNullOrEmpty(studyInstanceUid))
            {
                return GenerateRequestUri(DicomWebConstants.StudiesUriString, partitionName);
            }

            return GenerateRequestUri(string.Format(DicomWebConstants.BaseStudyUriFormat, studyInstanceUid), partitionName);
        }

<<<<<<< HEAD
        private Uri GenerateWorkitemAddRequestUri(string partitionName = default, string workitemUid = default)
        {
            if (string.IsNullOrEmpty(workitemUid))
            {
                return GenerateRequestUri(DicomWebConstants.WorkitemUriString, partitionName);
            }

            return GenerateRequestUri(string.Format(DicomWebConstants.BaseWorkitemUriFormat, workitemUid), partitionName);
=======
        private Uri GenerateWorkitemAddRequestUri(string workitemUid, string partitionName = default)
        {
            return GenerateRequestUri(string.Format(DicomWebConstants.AddWorkitemUriFormat, workitemUid), partitionName);
>>>>>>> c3097b0b
        }

        private async IAsyncEnumerable<Stream> ReadMultipartResponseAsStreamsAsync(HttpContent httpContent, [EnumeratorCancellation] CancellationToken cancellationToken = default)
        {
            EnsureArg.IsNotNull(httpContent, nameof(httpContent));

            await using Stream stream = await httpContent.ReadAsStreamAsync(cancellationToken)
                .ConfigureAwait(false);
            stream.Seek(0, SeekOrigin.Begin);
            MultipartSection part;

            var media = MediaTypeHeaderValue.Parse(httpContent.Headers.ContentType.ToString());
            var multipartReader = new MultipartReader(HeaderUtilities.RemoveQuotes(media.Boundary).Value, stream, 100);

            while ((part = await multipartReader.ReadNextSectionAsync(cancellationToken).ConfigureAwait(false)) != null)
            {
                MemoryStream memoryStream = GetMemoryStream();
                await part.Body.CopyToAsync(memoryStream, cancellationToken).ConfigureAwait(false);
                memoryStream.Seek(0, SeekOrigin.Begin);

                yield return memoryStream;
            }
        }

        private static async Task EnsureSuccessStatusCodeAsync(
            HttpResponseMessage response,
            Func<HttpStatusCode, HttpResponseHeaders, HttpContentHeaders, string, bool> additionalFailureInspector = null)
        {
            if (!response.IsSuccessStatusCode)
            {
                HttpStatusCode statusCode = response.StatusCode;
                HttpResponseHeaders responseHeaders = response.Headers;
                HttpContentHeaders contentHeaders = response.Content?.Headers;
                string responseBody = await response.Content.ReadAsStringAsync().ConfigureAwait(false);

                Exception exception = null;

                try
                {
                    bool handled = additionalFailureInspector?.Invoke(statusCode, responseHeaders, contentHeaders, responseBody) ?? false;

                    if (!handled)
                    {
                        throw new DicomWebException(statusCode, responseHeaders, contentHeaders, responseBody);
                    }
                }
                catch (Exception ex)
                {
                    exception = ex;
                }
                finally
                {
                    // If we are throwing exception, then we can close the response because we have already read the body.
                    if (exception != null)
                    {
                        response.Dispose();
                    }
                }

                if (exception != null)
                {
                    throw exception;
                }
            }
        }

        private async IAsyncEnumerable<DicomFile> ReadMultipartResponseAsDicomFileAsync(HttpContent content, [EnumeratorCancellation] CancellationToken cancellationToken = default)
        {
            await foreach (Stream stream in ReadMultipartResponseAsStreamsAsync(content, cancellationToken).ConfigureAwait(false))
            {
                yield return await DicomFile.OpenAsync(stream).ConfigureAwait(false);
            }
        }

        private static async IAsyncEnumerable<T> DeserializeAsAsyncEnumerable<T>(HttpContent content)
        {
            string contentText = await content.ReadAsStringAsync().ConfigureAwait(false);

            if (string.IsNullOrEmpty(contentText))
            {
                yield break;
            }

            foreach (T item in JsonSerializer.Deserialize<IReadOnlyList<T>>(contentText, JsonSerializerOptions))
            {
                yield return item;
            }
        }

        private static JsonSerializerOptions CreateJsonSerializerOptions()
        {
            var options = new JsonSerializerOptions
            {
                AllowTrailingCommas = true,
                DefaultIgnoreCondition = JsonIgnoreCondition.WhenWritingNull,
                DictionaryKeyPolicy = JsonNamingPolicy.CamelCase,
                Encoder = null,
                IgnoreReadOnlyFields = false,
                IgnoreReadOnlyProperties = false,
                IncludeFields = false,
                MaxDepth = 0, // 0 indicates the max depth of 64
                NumberHandling = JsonNumberHandling.Strict,
                PropertyNameCaseInsensitive = true,
                PropertyNamingPolicy = JsonNamingPolicy.CamelCase,
                ReadCommentHandling = JsonCommentHandling.Skip,
                WriteIndented = false,
            };

            options.Converters.Add(new JsonStringEnumConverter());
            options.Converters.Add(new DicomJsonConverter(writeTagsAsKeywords: true, autoValidate: false));

            return options;
        }
    }
}<|MERGE_RESOLUTION|>--- conflicted
+++ resolved
@@ -131,20 +131,9 @@
             return GenerateRequestUri(string.Format(DicomWebConstants.BaseStudyUriFormat, studyInstanceUid), partitionName);
         }
 
-<<<<<<< HEAD
-        private Uri GenerateWorkitemAddRequestUri(string partitionName = default, string workitemUid = default)
-        {
-            if (string.IsNullOrEmpty(workitemUid))
-            {
-                return GenerateRequestUri(DicomWebConstants.WorkitemUriString, partitionName);
-            }
-
-            return GenerateRequestUri(string.Format(DicomWebConstants.BaseWorkitemUriFormat, workitemUid), partitionName);
-=======
         private Uri GenerateWorkitemAddRequestUri(string workitemUid, string partitionName = default)
         {
             return GenerateRequestUri(string.Format(DicomWebConstants.AddWorkitemUriFormat, workitemUid), partitionName);
->>>>>>> c3097b0b
         }
 
         private async IAsyncEnumerable<Stream> ReadMultipartResponseAsStreamsAsync(HttpContent httpContent, [EnumeratorCancellation] CancellationToken cancellationToken = default)
