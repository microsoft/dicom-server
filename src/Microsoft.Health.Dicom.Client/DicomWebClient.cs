﻿// -------------------------------------------------------------------------------------------------
// Copyright (c) Microsoft Corporation. All rights reserved.
// Licensed under the MIT License (MIT). See LICENSE in the repo root for license information.
// -------------------------------------------------------------------------------------------------

using System;
using System.Collections.Generic;
using System.Diagnostics.CodeAnalysis;
using System.IO;
using System.Net;
using System.Net.Http;
using System.Net.Http.Headers;
using System.Runtime.CompilerServices;
using System.Text.Json;
using System.Text.Json.Serialization;
using System.Threading;
using System.Threading.Tasks;
using EnsureThat;
using FellowOakDicom;
using Microsoft.Health.FellowOakDicom.Serialization;
using Microsoft.AspNetCore.WebUtilities;
using Microsoft.Net.Http.Headers;
using MediaTypeHeaderValue = Microsoft.Net.Http.Headers.MediaTypeHeaderValue;
using NameValueHeaderValue = System.Net.Http.Headers.NameValueHeaderValue;

namespace Microsoft.Health.Dicom.Client;

public partial class DicomWebClient : IDicomWebClient
{
    private readonly string _apiVersion;
    internal static readonly JsonSerializerOptions JsonSerializerOptions = CreateJsonSerializerOptions();

    /// <summary>
    /// New instance of DicomWebClient to talk to the server
    /// </summary>
    /// <param name="httpClient">HttpClient</param>
    /// <param name="apiVersion">Pin the DicomWebClient to a specific server API version.</param>
    public DicomWebClient(HttpClient httpClient, string apiVersion = DicomApiVersions.V1)
    {
        EnsureArg.IsNotNull(httpClient, nameof(httpClient));

        HttpClient = httpClient;
        _apiVersion = apiVersion;
        GetMemoryStream = () => new MemoryStream();
    }

    public HttpClient HttpClient { get; }

    /// <summary>
    /// Func used to obtain a <see cref="MemoryStream" />. The default value returns a new memory stream.
    /// </summary>
    /// <remarks>
    /// This can be used in conjunction with a memory stream pool.
    /// </remarks>
    public Func<MemoryStream> GetMemoryStream { get; set; }

    private static async Task<T> ValueFactory<T>(HttpContent content)
    {
        string contentText = await content.ReadAsStringAsync().ConfigureAwait(false);
        return JsonSerializer.Deserialize<T>(contentText, JsonSerializerOptions);
    }

    [SuppressMessage("Reliability", "CA2000:Dispose objects before losing scope", Justification = "Callers will dispose of the StreamContent")]
    private static MultipartContent ConvertStreamsToMultipartContent(IEnumerable<Stream> streams)
    {
        var multiContent = new MultipartContent("related");

        multiContent.Headers.ContentType.Parameters.Add(new NameValueHeaderValue("type", $"\"{DicomWebConstants.MediaTypeApplicationDicom.MediaType}\""));

        foreach (Stream stream in streams)
        {
            var streamContent = new StreamContent(stream);
            streamContent.Headers.ContentType = DicomWebConstants.MediaTypeApplicationDicom;
            multiContent.Add(streamContent);
        }

        return multiContent;
    }

    private static StreamContent ConvertStreamToStreamContent(Stream stream)
    {
        var streamContent = new StreamContent(stream);

        streamContent.Headers.ContentType = DicomWebConstants.MediaTypeApplicationDicom;

        return streamContent;
    }

    private static string GetQueryParamUriString(string queryString)
    {
        return string.IsNullOrWhiteSpace(queryString) == true ? string.Empty : "?" + queryString;
    }

    private static string CreateAcceptHeader(MediaTypeWithQualityHeaderValue mediaTypeHeader, string dicomTransferSyntax)
    {
        string transferSyntaxHeader = dicomTransferSyntax == null ? string.Empty : $";{DicomWebConstants.TransferSyntaxHeaderName}=\"{dicomTransferSyntax}\"";

        return $"{mediaTypeHeader}{transferSyntaxHeader}";
    }

    private static MediaTypeWithQualityHeaderValue CreateMultipartMediaTypeHeader(string contentType)
    {
        var multipartHeader = new MediaTypeWithQualityHeaderValue(DicomWebConstants.MultipartRelatedMediaType);
        var contentHeader = new NameValueHeaderValue("type", "\"" + contentType + "\"");

        multipartHeader.Parameters.Add(contentHeader);
        return multipartHeader;
    }

    private Uri GenerateRequestUri(string relativePath, string partitionName = default)
    {
        var uriString = "/" + _apiVersion;

        if (!string.IsNullOrEmpty(partitionName))
        {
            uriString += string.Format(DicomWebConstants.BasePartitionUriFormat, partitionName);
        }

        uriString += relativePath;

        return new Uri(uriString, UriKind.Relative);
    }

    private Uri GenerateStoreRequestUri(string partitionName = default, string studyInstanceUid = default)
    {
        if (string.IsNullOrEmpty(studyInstanceUid))
        {
            return GenerateRequestUri(DicomWebConstants.StudiesUriString, partitionName);
        }

        return GenerateRequestUri(string.Format(DicomWebConstants.BaseStudyUriFormat, studyInstanceUid), partitionName);
    }

    private Uri GenerateWorkitemAddRequestUri(string workitemUid, string partitionName = default)
    {
        return GenerateRequestUri(string.Format(DicomWebConstants.AddWorkitemUriFormat, workitemUid), partitionName);
    }

    private Uri GenerateWorkitemCancelRequestUri(string workitemUid, string partitionName = default)
    {
        return GenerateRequestUri(string.Format(DicomWebConstants.CancelWorkitemUriFormat, workitemUid), partitionName);
    }

    private Uri GenerateWorkitemRetrieveRequestUri(string workitemUid, string partitionName = default)
    {
        return GenerateRequestUri(string.Format(DicomWebConstants.BaseWorkitemUriFormat, workitemUid), partitionName);
    }

<<<<<<< HEAD
    private Uri GenerateWorkitemUpdateRequestUri(string workitemUid, string transactionUid, string partitionName = default)
    {
        return GenerateRequestUri(string.Format(DicomWebConstants.UpdateWorkitemUriFormat, workitemUid, transactionUid), partitionName);
    }

=======
>>>>>>> bf1b1871
    private async IAsyncEnumerable<Stream> ReadMultipartResponseAsStreamsAsync(HttpContent httpContent, [EnumeratorCancellation] CancellationToken cancellationToken = default)
    {
        EnsureArg.IsNotNull(httpContent, nameof(httpContent));

        await using Stream stream = await httpContent.ReadAsStreamAsync(cancellationToken)
            .ConfigureAwait(false);
        stream.Seek(0, SeekOrigin.Begin);
        MultipartSection part;

        var media = MediaTypeHeaderValue.Parse(httpContent.Headers.ContentType.ToString());
        var multipartReader = new MultipartReader(HeaderUtilities.RemoveQuotes(media.Boundary).Value, stream, 100);

        while ((part = await multipartReader.ReadNextSectionAsync(cancellationToken).ConfigureAwait(false)) != null)
        {
            MemoryStream memoryStream = GetMemoryStream();
            await part.Body.CopyToAsync(memoryStream, cancellationToken).ConfigureAwait(false);
            memoryStream.Seek(0, SeekOrigin.Begin);

            yield return memoryStream;
        }
    }

    private static async Task EnsureSuccessStatusCodeAsync(
        HttpResponseMessage response,
        Func<HttpStatusCode, HttpResponseHeaders, HttpContentHeaders, string, bool> additionalFailureInspector = null)
    {
        if (!response.IsSuccessStatusCode)
        {
            HttpStatusCode statusCode = response.StatusCode;
            HttpResponseHeaders responseHeaders = response.Headers;
            HttpContentHeaders contentHeaders = response.Content?.Headers;
            string responseBody = await response.Content.ReadAsStringAsync().ConfigureAwait(false);

            Exception exception = null;

            try
            {
                bool handled = additionalFailureInspector?.Invoke(statusCode, responseHeaders, contentHeaders, responseBody) ?? false;

                if (!handled)
                {
                    throw new DicomWebException(statusCode, responseHeaders, contentHeaders, responseBody);
                }
            }
            catch (Exception ex)
            {
                exception = ex;
            }
            finally
            {
                // If we are throwing exception, then we can close the response because we have already read the body.
                if (exception != null)
                {
                    response.Dispose();
                }
            }

            if (exception != null)
            {
                throw exception;
            }
        }
    }

    private async IAsyncEnumerable<DicomFile> ReadMultipartResponseAsDicomFileAsync(HttpContent content, [EnumeratorCancellation] CancellationToken cancellationToken = default)
    {
        await foreach (Stream stream in ReadMultipartResponseAsStreamsAsync(content, cancellationToken).ConfigureAwait(false))
        {
            yield return await DicomFile.OpenAsync(stream).ConfigureAwait(false);
        }
    }

    private static async Task<T> Deserialize<T>(HttpContent content)
    {
        string contentText = await content.ReadAsStringAsync().ConfigureAwait(false);

        if (string.IsNullOrEmpty(contentText))
        {
            return default(T);
        }

        var dataset = JsonSerializer.Deserialize<T>(contentText, JsonSerializerOptions);

        return dataset;
    }

    private static async IAsyncEnumerable<T> DeserializeAsAsyncEnumerable<T>(HttpContent content)
    {
        string contentText = await content.ReadAsStringAsync().ConfigureAwait(false);

        if (string.IsNullOrEmpty(contentText))
        {
            yield break;
        }

        foreach (T item in JsonSerializer.Deserialize<IReadOnlyList<T>>(contentText, JsonSerializerOptions))
        {
            yield return item;
        }
    }

    private static JsonSerializerOptions CreateJsonSerializerOptions()
    {
        var options = new JsonSerializerOptions
        {
            AllowTrailingCommas = true,
            DefaultIgnoreCondition = JsonIgnoreCondition.WhenWritingNull,
            DictionaryKeyPolicy = JsonNamingPolicy.CamelCase,
            Encoder = null,
            IgnoreReadOnlyFields = false,
            IgnoreReadOnlyProperties = false,
            IncludeFields = false,
            MaxDepth = 0, // 0 indicates the max depth of 64
            NumberHandling = JsonNumberHandling.Strict,
            PropertyNameCaseInsensitive = true,
            PropertyNamingPolicy = JsonNamingPolicy.CamelCase,
            ReadCommentHandling = JsonCommentHandling.Skip,
            WriteIndented = false,
        };

        options.Converters.Add(new JsonStringEnumConverter());
        options.Converters.Add(new DicomJsonConverter(writeTagsAsKeywords: true, autoValidate: false));

        return options;
    }
}<|MERGE_RESOLUTION|>--- conflicted
+++ resolved
@@ -146,14 +146,11 @@
         return GenerateRequestUri(string.Format(DicomWebConstants.BaseWorkitemUriFormat, workitemUid), partitionName);
     }
 
-<<<<<<< HEAD
     private Uri GenerateWorkitemUpdateRequestUri(string workitemUid, string transactionUid, string partitionName = default)
     {
         return GenerateRequestUri(string.Format(DicomWebConstants.UpdateWorkitemUriFormat, workitemUid, transactionUid), partitionName);
     }
 
-=======
->>>>>>> bf1b1871
     private async IAsyncEnumerable<Stream> ReadMultipartResponseAsStreamsAsync(HttpContent httpContent, [EnumeratorCancellation] CancellationToken cancellationToken = default)
     {
         EnsureArg.IsNotNull(httpContent, nameof(httpContent));
@@ -224,20 +221,6 @@
         {
             yield return await DicomFile.OpenAsync(stream).ConfigureAwait(false);
         }
-    }
-
-    private static async Task<T> Deserialize<T>(HttpContent content)
-    {
-        string contentText = await content.ReadAsStringAsync().ConfigureAwait(false);
-
-        if (string.IsNullOrEmpty(contentText))
-        {
-            return default(T);
-        }
-
-        var dataset = JsonSerializer.Deserialize<T>(contentText, JsonSerializerOptions);
-
-        return dataset;
     }
 
     private static async IAsyncEnumerable<T> DeserializeAsAsyncEnumerable<T>(HttpContent content)
