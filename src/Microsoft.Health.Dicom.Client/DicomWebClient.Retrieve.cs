// -------------------------------------------------------------------------------------------------
// Copyright (c) Microsoft Corporation. All rights reserved.
// Licensed under the MIT License (MIT). See LICENSE in the repo root for license information.
// -------------------------------------------------------------------------------------------------

using System;
using System.Globalization;
using System.IO;
using System.Net;
using System.Net.Http;
using System.Threading;
using System.Threading.Tasks;
using EnsureThat;
using FellowOakDicom;
using Microsoft.Net.Http.Headers;

namespace Microsoft.Health.Dicom.Client;

public partial class DicomWebClient : IDicomWebClient
{
    public async Task<DicomWebAsyncEnumerableResponse<DicomFile>> RetrieveStudyAsync(
        string studyInstanceUid,
        string dicomTransferSyntax = DicomWebConstants.OriginalDicomTransferSyntax,
        string partitionName = default,
        CancellationToken cancellationToken = default)
    {
        EnsureArg.IsNotNullOrWhiteSpace(studyInstanceUid, nameof(studyInstanceUid));

        return await RetrieveInstancesAsync(
            GenerateRequestUri(string.Format(CultureInfo.InvariantCulture, DicomWebConstants.BaseStudyUriFormat, studyInstanceUid), partitionName),
            dicomTransferSyntax,
            cancellationToken).ConfigureAwait(false);
    }

    public async Task<DicomWebAsyncEnumerableResponse<DicomDataset>> RetrieveStudyMetadataAsync(
        string studyInstanceUid,
        string ifNoneMatch = default,
        string partitionName = default,
        CancellationToken cancellationToken = default)
    {
        EnsureArg.IsNotNullOrWhiteSpace(studyInstanceUid, nameof(studyInstanceUid));

        return await RetrieveMetadataAsync(
            GenerateRequestUri(string.Format(CultureInfo.InvariantCulture, DicomWebConstants.BaseRetrieveStudyMetadataUriFormat, studyInstanceUid), partitionName),
            ifNoneMatch,
            cancellationToken).ConfigureAwait(false);
    }

    public async Task<DicomWebAsyncEnumerableResponse<DicomFile>> RetrieveSeriesAsync(
        string studyInstanceUid,
        string seriesInstanceUid,
        string dicomTransferSyntax = DicomWebConstants.OriginalDicomTransferSyntax,
        string partitionName = default,
        CancellationToken cancellationToken = default)
    {
        EnsureArg.IsNotNullOrWhiteSpace(studyInstanceUid, nameof(studyInstanceUid));
        EnsureArg.IsNotNullOrWhiteSpace(seriesInstanceUid, nameof(seriesInstanceUid));

        return await RetrieveInstancesAsync(
            GenerateRequestUri(string.Format(CultureInfo.InvariantCulture, DicomWebConstants.BaseSeriesUriFormat, studyInstanceUid, seriesInstanceUid), partitionName),
            dicomTransferSyntax,
            cancellationToken).ConfigureAwait(false);
    }

    public async Task<DicomWebAsyncEnumerableResponse<DicomDataset>> RetrieveSeriesMetadataAsync(
        string studyInstanceUid,
        string seriesInstanceUid,
        string ifNoneMatch = default,
        string partitionName = default,
        CancellationToken cancellationToken = default)
    {
        EnsureArg.IsNotNullOrWhiteSpace(studyInstanceUid, nameof(studyInstanceUid));
        EnsureArg.IsNotNullOrWhiteSpace(seriesInstanceUid, nameof(seriesInstanceUid));

        return await RetrieveMetadataAsync(
            GenerateRequestUri(string.Format(CultureInfo.InvariantCulture, DicomWebConstants.BaseRetrieveSeriesMetadataUriFormat, studyInstanceUid, seriesInstanceUid), partitionName),
            ifNoneMatch,
            cancellationToken).ConfigureAwait(false);
    }

    public async Task<DicomWebResponse<DicomFile>> RetrieveInstanceAsync(
        string studyInstanceUid,
        string seriesInstanceUid,
        string sopInstanceUid,
        string dicomTransferSyntax = DicomWebConstants.OriginalDicomTransferSyntax,
        string partitionName = default,
        CancellationToken cancellationToken = default)
    {
        EnsureArg.IsNotNullOrWhiteSpace(studyInstanceUid, nameof(studyInstanceUid));
        EnsureArg.IsNotNullOrWhiteSpace(seriesInstanceUid, nameof(seriesInstanceUid));
        EnsureArg.IsNotNullOrWhiteSpace(sopInstanceUid, nameof(sopInstanceUid));

        return await RetrieveInstanceAsync(
            GenerateRequestUri(string.Format(CultureInfo.InvariantCulture, DicomWebConstants.BaseInstanceUriFormat, studyInstanceUid, seriesInstanceUid, sopInstanceUid), partitionName),
            dicomTransferSyntax,
            cancellationToken).ConfigureAwait(false);
    }

    public async Task<DicomWebResponse<Stream>> RetrieveRenderedInstanceAsync(
<<<<<<< HEAD
    string studyInstanceUid,
    string seriesInstanceUid,
    string sopInstanceUid,
    int quality = 100,
    string mediaType = DicomWebConstants.ImageJpegMediaType,
    string partitionName = default,
    CancellationToken cancellationToken = default)
=======
        string studyInstanceUid,
        string seriesInstanceUid,
        string sopInstanceUid,
        string mediaType = DicomWebConstants.ImageJpegMediaType,
        string partitionName = default,
        CancellationToken cancellationToken = default)
>>>>>>> 067ebb87
    {
        EnsureArg.IsNotNullOrWhiteSpace(studyInstanceUid, nameof(studyInstanceUid));
        EnsureArg.IsNotNullOrWhiteSpace(seriesInstanceUid, nameof(seriesInstanceUid));
        EnsureArg.IsNotNullOrWhiteSpace(sopInstanceUid, nameof(sopInstanceUid));

        return await RetrieveRenderedAsync(
            GenerateRequestUri(string.Format(CultureInfo.InvariantCulture, DicomWebConstants.BaseRetrieveInstanceRenderedUriFormat, studyInstanceUid, seriesInstanceUid, sopInstanceUid, quality), partitionName),
            mediaType,
            cancellationToken).ConfigureAwait(false);
    }

    public async Task<DicomWebAsyncEnumerableResponse<DicomDataset>> RetrieveInstanceMetadataAsync(
        string studyInstanceUid,
        string seriesInstanceUid,
        string sopInstanceUid,
        string ifNoneMatch = default,
        string partitionName = default,
        CancellationToken cancellationToken = default)
    {
        EnsureArg.IsNotNullOrWhiteSpace(studyInstanceUid, nameof(studyInstanceUid));
        EnsureArg.IsNotNullOrWhiteSpace(seriesInstanceUid, nameof(seriesInstanceUid));
        EnsureArg.IsNotNullOrWhiteSpace(sopInstanceUid, nameof(sopInstanceUid));

        return await RetrieveMetadataAsync(
            GenerateRequestUri(string.Format(CultureInfo.InvariantCulture, DicomWebConstants.BaseRetrieveInstanceMetadataUriFormat, studyInstanceUid, seriesInstanceUid, sopInstanceUid), partitionName),
            ifNoneMatch,
            cancellationToken).ConfigureAwait(false);
    }

    public async Task<DicomWebAsyncEnumerableResponse<Stream>> RetrieveFramesAsync(
        string studyInstanceUid,
        string seriesInstanceUid,
        string sopInstanceUid,
        int[] frames = default,
        string mediaType = DicomWebConstants.ApplicationOctetStreamMediaType,
        string dicomTransferSyntax = DicomWebConstants.OriginalDicomTransferSyntax,
        string partitionName = default,
        CancellationToken cancellationToken = default)
    {
        EnsureArg.IsNotNullOrWhiteSpace(studyInstanceUid, nameof(studyInstanceUid));
        EnsureArg.IsNotNullOrWhiteSpace(seriesInstanceUid, nameof(seriesInstanceUid));
        EnsureArg.IsNotNullOrWhiteSpace(sopInstanceUid, nameof(sopInstanceUid));
        var requestUri = GenerateRequestUri(
            string.Format(
                CultureInfo.InvariantCulture,
                DicomWebConstants.BaseRetrieveFramesUriFormat,
                studyInstanceUid,
                seriesInstanceUid,
                sopInstanceUid,
                string.Join("%2C", frames)),
            partitionName);
        return await RetrieveFramesAsync(requestUri, mediaType, dicomTransferSyntax, cancellationToken).ConfigureAwait(false);
    }

    public async Task<DicomWebResponse<Stream>> RetrieveRenderedFrameAsync(
<<<<<<< HEAD
    string studyInstanceUid,
    string seriesInstanceUid,
    string sopInstanceUid,
    int frame,
    int quality = 100,
    string mediaType = DicomWebConstants.ImageJpegMediaType,
    string partitionName = default,
    CancellationToken cancellationToken = default)
=======
        string studyInstanceUid,
        string seriesInstanceUid,
        string sopInstanceUid,
        int frame,
        string mediaType = DicomWebConstants.ImageJpegMediaType,
        string partitionName = default,
        CancellationToken cancellationToken = default)
>>>>>>> 067ebb87
    {
        EnsureArg.IsNotNullOrWhiteSpace(studyInstanceUid, nameof(studyInstanceUid));
        EnsureArg.IsNotNullOrWhiteSpace(seriesInstanceUid, nameof(seriesInstanceUid));
        EnsureArg.IsNotNullOrWhiteSpace(sopInstanceUid, nameof(sopInstanceUid));

        return await RetrieveRenderedAsync(
            GenerateRequestUri(string.Format(CultureInfo.InvariantCulture, DicomWebConstants.BaseRetrieveFrameRenderedUriFormat, studyInstanceUid, seriesInstanceUid, sopInstanceUid, frame, quality), partitionName),
            mediaType,
            cancellationToken).ConfigureAwait(false);
    }


    public async Task<DicomWebResponse<Stream>> RetrieveSingleFrameAsync(
        string studyInstanceUid,
        string seriesInstanceUid,
        string sopInstanceUid,
        int frame,
        string partitionName = default,
        CancellationToken cancellationToken = default)
    {
        EnsureArg.IsNotNullOrWhiteSpace(studyInstanceUid, nameof(studyInstanceUid));
        EnsureArg.IsNotNullOrWhiteSpace(seriesInstanceUid, nameof(seriesInstanceUid));
        EnsureArg.IsNotNullOrWhiteSpace(sopInstanceUid, nameof(sopInstanceUid));
        var requestUri = GenerateRequestUri(
            string.Format(
                CultureInfo.InvariantCulture,
                DicomWebConstants.BaseRetrieveFramesUriFormat,
                studyInstanceUid,
                seriesInstanceUid,
                sopInstanceUid,
                frame),
            partitionName);

        using var request = new HttpRequestMessage(HttpMethod.Get, requestUri);
        request.Headers.TryAddWithoutValidation(
            "Accept",
            CreateAcceptHeader(DicomWebConstants.MediaTypeApplicationOctetStream, DicomWebConstants.OriginalDicomTransferSyntax));

        HttpResponseMessage response = await HttpClient.SendAsync(request, cancellationToken)
            .ConfigureAwait(false);
        await EnsureSuccessStatusCodeAsync(response).ConfigureAwait(false);

        return new DicomWebResponse<Stream>(
            response,
            async content =>
            {
                MemoryStream memoryStream = GetMemoryStream();
                await content.CopyToAsync(memoryStream).ConfigureAwait(false);
                memoryStream.Seek(0, SeekOrigin.Begin);
                return memoryStream;
            });
    }

    private async Task<DicomWebResponse<DicomFile>> RetrieveInstanceAsync(
        Uri requestUri,
        string dicomTransferSyntax,
        CancellationToken cancellationToken)
    {
        EnsureArg.IsNotNull(requestUri, nameof(requestUri));

        using var request = new HttpRequestMessage(HttpMethod.Get, requestUri);

        request.Headers.TryAddWithoutValidation(
            "Accept",
            CreateAcceptHeader(DicomWebConstants.MediaTypeApplicationDicom, dicomTransferSyntax));

        HttpResponseMessage response = await HttpClient.SendAsync(request, cancellationToken)
            .ConfigureAwait(false);

        await EnsureSuccessStatusCodeAsync(response).ConfigureAwait(false);

        return new DicomWebResponse<DicomFile>(
            response,
            async content =>
            {
                MemoryStream memoryStream = GetMemoryStream();
                await content.CopyToAsync(memoryStream).ConfigureAwait(false);
                memoryStream.Seek(0, SeekOrigin.Begin);

                return await DicomFile.OpenAsync(memoryStream).ConfigureAwait(false);
            });
    }

    private async Task<DicomWebResponse<Stream>> RetrieveRenderedAsync(
        Uri requestUri,
        string mediaType,
        CancellationToken cancellationToken)
    {
        EnsureArg.IsNotNull(requestUri, nameof(requestUri));

        using var request = new HttpRequestMessage(HttpMethod.Get, requestUri);

        request.Headers.TryAddWithoutValidation(
            "Accept",
            mediaType);

        HttpResponseMessage response = await HttpClient.SendAsync(request, cancellationToken)
            .ConfigureAwait(false);

        await EnsureSuccessStatusCodeAsync(response).ConfigureAwait(false);

        return new DicomWebResponse<Stream>(
            response,
            async content =>
            {
                MemoryStream memoryStream = GetMemoryStream();
                await content.CopyToAsync(memoryStream).ConfigureAwait(false);
                memoryStream.Seek(0, SeekOrigin.Begin);

                return memoryStream;
            });
    }

    private async Task<DicomWebAsyncEnumerableResponse<DicomFile>> RetrieveInstancesAsync(
        Uri requestUri,
        string dicomTransferSyntax,
        CancellationToken cancellationToken)
    {
        EnsureArg.IsNotNull(requestUri, nameof(requestUri));

        using var request = new HttpRequestMessage(HttpMethod.Get, requestUri);

        request.Headers.TryAddWithoutValidation(
            "Accept",
            CreateAcceptHeader(CreateMultipartMediaTypeHeader(DicomWebConstants.ApplicationDicomMediaType), dicomTransferSyntax));

        HttpResponseMessage response = await HttpClient.SendAsync(request, cancellationToken)
            .ConfigureAwait(false);

        await EnsureSuccessStatusCodeAsync(response).ConfigureAwait(false);

        return new DicomWebAsyncEnumerableResponse<DicomFile>(
            response,
            ReadMultipartResponseAsDicomFileAsync(response.Content, cancellationToken));
    }

    private async Task<DicomWebAsyncEnumerableResponse<Stream>> RetrieveFramesAsync(
        Uri requestUri,
        string mediaType,
        string dicomTransferSyntax,
        CancellationToken cancellationToken)
    {
        EnsureArg.IsNotNull(requestUri, nameof(requestUri));
        EnsureArg.IsNotNullOrWhiteSpace(mediaType, nameof(mediaType));

        using var request = new HttpRequestMessage(HttpMethod.Get, requestUri);

        request.Headers.TryAddWithoutValidation(
            "Accept",
            CreateAcceptHeader(CreateMultipartMediaTypeHeader(mediaType), dicomTransferSyntax));

        HttpResponseMessage response = await HttpClient.SendAsync(request, cancellationToken)
            .ConfigureAwait(false);

        await EnsureSuccessStatusCodeAsync(response).ConfigureAwait(false);

        return new DicomWebAsyncEnumerableResponse<Stream>(
            response,
            ReadMultipartResponseAsStreamsAsync(response.Content, cancellationToken));
    }

    private async Task<DicomWebAsyncEnumerableResponse<DicomDataset>> RetrieveMetadataAsync(
        Uri requestUri,
        string ifNoneMatch,
        CancellationToken cancellationToken)
    {
        EnsureArg.IsNotNull(requestUri, nameof(requestUri));

        using var request = new HttpRequestMessage(HttpMethod.Get, requestUri);

        request.Headers.Accept.Add(DicomWebConstants.MediaTypeApplicationDicomJson);

        if (!string.IsNullOrEmpty(ifNoneMatch))
        {
            request.Headers.TryAddWithoutValidation(HeaderNames.IfNoneMatch, ifNoneMatch);
        }

        HttpResponseMessage response = await HttpClient.SendAsync(request, cancellationToken)
            .ConfigureAwait(false);

        await EnsureSuccessStatusCodeAsync(
            response,
            additionalFailureInspector: (statusCode, responseHeaders, contentHeaders, responseBody) =>
            {
                // If the content has not changed, the status returned will be NotModified and so we need to treat it specially.
                return statusCode == HttpStatusCode.NotModified;
            })
            .ConfigureAwait(false);

        return new DicomWebAsyncEnumerableResponse<DicomDataset>(
            response,
            DeserializeAsAsyncEnumerable<DicomDataset>(response.Content));
    }
}<|MERGE_RESOLUTION|>--- conflicted
+++ resolved
@@ -97,22 +97,13 @@
     }
 
     public async Task<DicomWebResponse<Stream>> RetrieveRenderedInstanceAsync(
-<<<<<<< HEAD
-    string studyInstanceUid,
-    string seriesInstanceUid,
-    string sopInstanceUid,
-    int quality = 100,
-    string mediaType = DicomWebConstants.ImageJpegMediaType,
-    string partitionName = default,
-    CancellationToken cancellationToken = default)
-=======
-        string studyInstanceUid,
-        string seriesInstanceUid,
-        string sopInstanceUid,
+        string studyInstanceUid,
+        string seriesInstanceUid,
+        string sopInstanceUid,
+        int quality = 100,
         string mediaType = DicomWebConstants.ImageJpegMediaType,
         string partitionName = default,
         CancellationToken cancellationToken = default)
->>>>>>> 067ebb87
     {
         EnsureArg.IsNotNullOrWhiteSpace(studyInstanceUid, nameof(studyInstanceUid));
         EnsureArg.IsNotNullOrWhiteSpace(seriesInstanceUid, nameof(seriesInstanceUid));
@@ -168,24 +159,14 @@
     }
 
     public async Task<DicomWebResponse<Stream>> RetrieveRenderedFrameAsync(
-<<<<<<< HEAD
-    string studyInstanceUid,
-    string seriesInstanceUid,
-    string sopInstanceUid,
-    int frame,
-    int quality = 100,
-    string mediaType = DicomWebConstants.ImageJpegMediaType,
-    string partitionName = default,
-    CancellationToken cancellationToken = default)
-=======
         string studyInstanceUid,
         string seriesInstanceUid,
         string sopInstanceUid,
         int frame,
+        int quality = 100,
         string mediaType = DicomWebConstants.ImageJpegMediaType,
         string partitionName = default,
         CancellationToken cancellationToken = default)
->>>>>>> 067ebb87
     {
         EnsureArg.IsNotNullOrWhiteSpace(studyInstanceUid, nameof(studyInstanceUid));
         EnsureArg.IsNotNullOrWhiteSpace(seriesInstanceUid, nameof(seriesInstanceUid));
