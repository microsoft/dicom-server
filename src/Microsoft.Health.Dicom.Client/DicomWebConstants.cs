--- conflicted
+++ resolved
@@ -36,11 +36,8 @@
     public const string BaseErrorsUriFormat = BaseExtendedQueryTagUri + "/{0}/errors";
     public const string WorkitemUriString = "/workitems";
     public const string CancelWorkitemUriFormat = $"{BaseWorkitemUriFormat}/cancelrequest";
-<<<<<<< HEAD
+    public const string ExportUriString = "/export";
     public const string ChangeWorkitemStateUriFormat = $"{BaseWorkitemUriFormat}/state";
-=======
-    public const string ExportUriString = "/export";
->>>>>>> c1dc1d54
 
     public const string LimitParameter = "limit";
     public const string OffsetParameter = "offset";
