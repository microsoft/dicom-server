// -------------------------------------------------------------------------------------------------
// Copyright (c) Microsoft Corporation. All rights reserved.
// Licensed under the MIT License (MIT). See LICENSE in the repo root for license information.
// -------------------------------------------------------------------------------------------------

using System.Net.Http.Headers;

namespace Microsoft.Health.Dicom.Client;

public static class DicomWebConstants
{
    public const string BasePartitionUriFormat = "/partitions/{0}";
    public const string BaseStudyUriFormat = "/studies/{0}";
    public const string BaseWorkitemUriFormat = "/workitems/{0}";
    public const string AddWorkitemUriFormat = "/workitems?{0}";
    public const string BaseRetrieveStudyMetadataUriFormat = BaseStudyUriFormat + "/metadata";
    public const string BaseSeriesUriFormat = BaseStudyUriFormat + "/series/{1}";
    public const string BaseRetrieveSeriesMetadataUriFormat = BaseSeriesUriFormat + "/metadata";
    public const string BaseInstanceUriFormat = BaseSeriesUriFormat + "/instances/{2}";
    public const string BaseRetrieveInstanceRenderedUriFormat = BaseInstanceUriFormat + "/rendered?quality={3}";
    public const string BaseRetrieveInstanceThumbnailUriFormat = BaseInstanceUriFormat + "/thumbnail";
    public const string BaseRetrieveInstanceMetadataUriFormat = BaseInstanceUriFormat + "/metadata";
    public const string BaseRetrieveFramesUriFormat = BaseInstanceUriFormat + "/frames/{3}";
<<<<<<< HEAD
    public const string BaseRetrieveFrameUriFormat = BaseInstanceUriFormat + "/frame/{3}";
    public const string BaseRetrieveFrameRenderedUriFormat = BaseRetrieveFrameUriFormat + "/rendered?quality={4}";
=======
    public const string BaseRetrieveFrameRenderedUriFormat = BaseRetrieveFramesUriFormat + "/rendered";
>>>>>>> 067ebb87
    public const string BaseRetrieveFramesThumbnailUriFormat = BaseRetrieveFramesUriFormat + "/thumbnail";
    public const string PartitionsUriString = "/partitions";
    public const string StudiesUriString = "/studies";
    public const string SeriesUriString = "/series";
    public const string InstancesUriString = "/instances";
    public const string QueryStudyInstanceUriFormat = BaseStudyUriFormat + InstancesUriString;
    public const string QueryStudySeriesUriFormat = BaseStudyUriFormat + SeriesUriString;
    public const string QueryStudySeriesInstancesUriFormat = BaseStudyUriFormat + SeriesUriString + "/{1}" + InstancesUriString;
    public const string QuerySeriesInstanceUriFormat = SeriesUriString + "/{0}" + InstancesUriString;
    public const string BaseExtendedQueryTagUri = "/extendedquerytags";
    public const string BaseOperationUri = "/operations";
    public const string BaseErrorsUriFormat = BaseExtendedQueryTagUri + "/{0}/errors";
    public const string WorkitemUriString = "/workitems";
    public const string CancelWorkitemUriFormat = $"{BaseWorkitemUriFormat}/cancelrequest";
    public const string ExportUriString = "/export";
    public const string ChangeWorkitemStateUriFormat = $"{BaseWorkitemUriFormat}/state";
    public const string UpdateWorkitemUriFormat = "/workitems/{0}?{1}";
    public const string UpdateAttributeUriString = StudiesUriString + "/$bulkupdate";

    public const string LimitParameter = "limit";
    public const string OffsetParameter = "offset";

    public const string OriginalDicomTransferSyntax = "*";

    public const string TransferSyntaxHeaderName = "transfer-syntax";

    public const string ApplicationDicomMediaType = "application/dicom";
    public const string ApplicationDicomJsonMediaType = "application/dicom+json";
    public const string ApplicationOctetStreamMediaType = "application/octet-stream";
    public const string ApplicationJsonMediaType = "application/json";
    public const string ImageJpegMediaType = "image/jpeg";
    public const string ImagePngMediaType = "image/png";
    public const string MultipartRelatedMediaType = "multipart/related";
    public const string ImageJpeg2000MediaType = "image/jp2";
    public const string ImageDicomRleMediaType = "image/dicom-rle";
    public const string ImageJpegLsMediaType = "image/jls";
    public const string ImageJpeg2000Part2MediaType = "image/jpx";
    public const string VideoMpeg2MediaType = "video/mpeg2";
    public const string VideoMp4MediaType = "video/mp4";

    public static readonly MediaTypeWithQualityHeaderValue MediaTypeApplicationDicom = new MediaTypeWithQualityHeaderValue(ApplicationDicomMediaType);
    public static readonly MediaTypeWithQualityHeaderValue MediaTypeApplicationOctetStream = new MediaTypeWithQualityHeaderValue(ApplicationOctetStreamMediaType);
    public static readonly MediaTypeWithQualityHeaderValue MediaTypeApplicationDicomJson = new MediaTypeWithQualityHeaderValue(ApplicationDicomJsonMediaType);
    public static readonly MediaTypeWithQualityHeaderValue MediaTypeApplicationJson = new MediaTypeWithQualityHeaderValue(ApplicationJsonMediaType);
}<|MERGE_RESOLUTION|>--- conflicted
+++ resolved
@@ -21,12 +21,7 @@
     public const string BaseRetrieveInstanceThumbnailUriFormat = BaseInstanceUriFormat + "/thumbnail";
     public const string BaseRetrieveInstanceMetadataUriFormat = BaseInstanceUriFormat + "/metadata";
     public const string BaseRetrieveFramesUriFormat = BaseInstanceUriFormat + "/frames/{3}";
-<<<<<<< HEAD
-    public const string BaseRetrieveFrameUriFormat = BaseInstanceUriFormat + "/frame/{3}";
-    public const string BaseRetrieveFrameRenderedUriFormat = BaseRetrieveFrameUriFormat + "/rendered?quality={4}";
-=======
-    public const string BaseRetrieveFrameRenderedUriFormat = BaseRetrieveFramesUriFormat + "/rendered";
->>>>>>> 067ebb87
+    public const string BaseRetrieveFrameRenderedUriFormat = BaseRetrieveFramesUriFormat + "/rendered?quality={4}";
     public const string BaseRetrieveFramesThumbnailUriFormat = BaseRetrieveFramesUriFormat + "/thumbnail";
     public const string PartitionsUriString = "/partitions";
     public const string StudiesUriString = "/studies";
