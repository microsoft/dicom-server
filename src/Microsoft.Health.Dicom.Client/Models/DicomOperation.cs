--- conflicted
+++ resolved
@@ -26,13 +26,7 @@
     Export,
 
     /// <summary>
-<<<<<<< HEAD
-    /// Specifies an update operation that updates the DICOM instances.
-    /// </summary>
-    Update
-=======
     /// Specifies an update operation that updates the Dicom attributes.
     /// </summary>
     Update,
->>>>>>> 6a73cc13
 }