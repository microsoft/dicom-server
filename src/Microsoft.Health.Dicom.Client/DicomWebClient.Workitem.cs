--- conflicted
+++ resolved
@@ -96,7 +96,6 @@
             DeserializeAsAsyncEnumerable<DicomDataset>(response.Content));
     }
 
-<<<<<<< HEAD
     public async Task<DicomWebResponse> UpdateWorkitemAsync(DicomDataset dicomDataset, string workitemUid, string transactionUid, string partitionName, CancellationToken cancellationToken)
     {
         EnsureArg.IsNotNull(dicomDataset, nameof(dicomDataset));
@@ -105,13 +104,10 @@
 
         var uri = GenerateWorkitemUpdateRequestUri(workitemUid, transactionUid, partitionName);
 
-        return await PostRequest(uri, dicomDataset, cancellationToken).ConfigureAwait(false);
+        return await Request(uri, dicomDataset, HttpMethod.Post, cancellationToken).ConfigureAwait(false);
     }
 
-    private async Task<DicomWebResponse> PostRequest<TContent>(
-=======
     private async Task<DicomWebResponse> Request<TContent>(
->>>>>>> bf95064a
         Uri uri,
         TContent requestContent,
         HttpMethod httpMethod,
