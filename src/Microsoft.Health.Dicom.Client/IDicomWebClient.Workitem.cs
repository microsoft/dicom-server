--- conflicted
+++ resolved
@@ -13,11 +13,8 @@
     public partial interface IDicomWebClient
     {
         Task<DicomWebResponse> AddWorkitemAsync(IEnumerable<DicomDataset> dicomDatasets, string workitemUid = default, string partitionName = default, CancellationToken cancellationToken = default);
-<<<<<<< HEAD
 
         Task<DicomWebResponse> CancelWorkitemAsync(DicomDataset dicomDataset, string workitemUid = default, string partitionName = default, CancellationToken cancellationToken = default);
-=======
         Task<DicomWebAsyncEnumerableResponse<DicomDataset>> QueryWorkitemAsync(string queryString, string partitionName = default, CancellationToken cancellationToken = default);
->>>>>>> 761ddba9
     }
 }