--- conflicted
+++ resolved
@@ -49,12 +49,7 @@
         functionsBuilder.Services
             .AddSingleton<MetadataStoreConfigurationSection>()
             .AddTransient<IStoreConfigurationSection>(sp => sp.GetRequiredService<MetadataStoreConfigurationSection>())
-<<<<<<< HEAD
             .AddPersistence<IMetadataStore, BlobMetadataStore>()
-            .AddBlobServiceClient(blobConfig)
-=======
-            .AddPersistence<IMetadataStore, BlobMetadataStore, LoggingMetadataStore>()
->>>>>>> a15ca6e8
             .AddScoped<DicomFileNameWithUid>()
             .AddScoped<DicomFileNameWithPrefix>()
             .AddOptions<BlobContainerConfiguration>(Constants.MetadataContainerConfigurationName)
@@ -64,11 +59,6 @@
         functionsBuilder.Services
             .AddSingleton<BlobStoreConfigurationSection>()
             .AddTransient<IStoreConfigurationSection>(sp => sp.GetRequiredService<BlobStoreConfigurationSection>())
-<<<<<<< HEAD
-            .AddPersistence<IFileStore, BlobFileStore>()
-            .AddBlobServiceClient(blobConfig)
-            .Configure<BlobContainerConfiguration>(Constants.BlobContainerConfigurationName, c => c.ContainerName = containerName);
-=======
             .AddPersistence<IFileStore, BlobFileStore, LoggingFileStore>()
             .AddOptions<BlobContainerConfiguration>(Constants.BlobContainerConfigurationName)
             .Configure<IOptionsMonitor<DicomBlobContainerOptions>>((c, o) => c.ContainerName = o.CurrentValue.File);
@@ -78,7 +68,6 @@
             .AddAzureBlobExportSink(
                 o => configuration.GetSection(functionSectionName).GetSection(AzureBlobExportSinkProviderOptions.DefaultSection).Bind(o),
                 o => blobConfig.Bind(o)); // Re-use the blob store's configuration
->>>>>>> a15ca6e8
 
         return functionsBuilder;
     }
