--- conflicted
+++ resolved
@@ -14,10 +14,7 @@
 using Microsoft.Health.Dicom.Core.Configs;
 using Microsoft.Health.Dicom.Core.Exceptions;
 using Microsoft.Health.Dicom.Core.Features.Common;
-<<<<<<< HEAD
 using Microsoft.Health.Dicom.Core.Features.Partitioning;
-=======
->>>>>>> c76e67c0
 
 namespace Microsoft.Health.Dicom.Blob.Features.ExternalStore;
 
@@ -101,10 +98,6 @@
     {
         return _isPartitionEnabled ?
             _externalStoreOptions.StorageDirectory + partitionName + "/" :
-<<<<<<< HEAD
-            _externalStoreOptions.StorageDirectory + Partition.DefaultName + "/";
-=======
             _externalStoreOptions.StorageDirectory;
->>>>>>> c76e67c0
     }
 }