--- conflicted
+++ resolved
@@ -16,16 +16,6 @@
     /// <summary>
     /// Checks for the DICOM blob service health.
     /// </summary>
-<<<<<<< HEAD
-    public class DicomBlobHealthCheck<TStoreConfigurationAware> : BlobHealthCheck where TStoreConfigurationAware : IStoreConfigurationAware
-    {
-        /// <summary>
-        /// Initializes a new instance of the <see cref="DicomBlobHealthCheck{TBlobContainerDetailAware}"/> class.
-        /// </summary>
-        /// <param name="client">The blob client factory.</param>
-        /// <param name="namedBlobContainerConfigurationAccessor">The IOptions accessor to get a named blob container version.</param>
-        /// <param name="blobContainerDetailAware"></param>
-=======
     public class DicomBlobHealthCheck<TStoreConfigurationSection> : BlobHealthCheck
         where TStoreConfigurationSection : IStoreConfigurationSection
     {
@@ -35,21 +25,11 @@
         /// <param name="client">The blob client factory.</param>
         /// <param name="namedBlobContainerConfigurationAccessor">The IOptions accessor to get a named blob container version.</param>
         /// <param name="storeConfigurationSection"></param>
->>>>>>> ddc05405
         /// <param name="testProvider">The test provider.</param>
         /// <param name="logger">The logger.</param>
         public DicomBlobHealthCheck(
             BlobServiceClient client,
             IOptionsSnapshot<BlobContainerConfiguration> namedBlobContainerConfigurationAccessor,
-<<<<<<< HEAD
-            TStoreConfigurationAware blobContainerDetailAware,
-            IBlobClientTestProvider testProvider,
-            ILogger<DicomBlobHealthCheck<TStoreConfigurationAware>> logger)
-            : base(
-                  client,
-                  namedBlobContainerConfigurationAccessor,
-                  blobContainerDetailAware.Name,
-=======
             TStoreConfigurationSection storeConfigurationSection,
             IBlobClientTestProvider testProvider,
             ILogger<DicomBlobHealthCheck<TStoreConfigurationSection>> logger)
@@ -57,7 +37,6 @@
                   client,
                   namedBlobContainerConfigurationAccessor,
                   storeConfigurationSection.ContainerConfigurationName,
->>>>>>> ddc05405
                   testProvider,
                   logger)
         {
