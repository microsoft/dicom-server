--- conflicted
+++ resolved
@@ -124,24 +124,9 @@
 
         try
         {
-<<<<<<< HEAD
             BlockBlobClient blobClient = GetInstanceBlockBlobClient(versionedInstanceIdentifier, _blobMigrationFormatType);
             return ExecuteAsync(async t =>
             {
-                BlobDownloadResult result = await blobClient.DownloadContentAsync(t);
-
-                // DICOM metadata file includes UTF-8 encoding with BOM and there is a bug with the BinaryData.ToObjectFromJson method as seen in this issue: https://github.com/dotnet/runtime/issues/71447
-                // So passing as stream which will remove the UTF-8 BOM.
-                return await JsonSerializer.DeserializeAsync<DicomDataset>(result.Content.ToStream(), _jsonSerializerOptions, t);
-            }, cancellationToken);
-        }
-        catch (ItemNotFoundException ex)
-        {
-            _logger.LogWarning(ex, "The DICOM instance metadata file with '{DicomInstanceIdentifier}' does not exist.", versionedInstanceIdentifier);
-
-            throw;
-        }
-=======
             // TODO: When the JsonConverter for DicomDataset does not need to Seek, we can use DownloadStreaming instead
             BlobDownloadResult result = await blobClient.DownloadContentAsync(t);
 
@@ -149,7 +134,13 @@
             // BinaryData.ToObjectFromJson method as seen in this issue: https://github.com/dotnet/runtime/issues/71447
             return await JsonSerializer.DeserializeAsync<DicomDataset>(result.Content.ToStream(), _jsonSerializerOptions, t);
         }, cancellationToken);
->>>>>>> a15ca6e8
+        }
+        catch (ItemNotFoundException ex)
+        {
+            _logger.LogWarning(ex, "The DICOM instance metadata file with '{DicomInstanceIdentifier}' does not exist.", versionedInstanceIdentifier);
+
+            throw;
+        }
     }
 
     /// <inheritdoc />
