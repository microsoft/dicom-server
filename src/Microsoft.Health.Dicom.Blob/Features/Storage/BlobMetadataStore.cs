--- conflicted
+++ resolved
@@ -119,11 +119,7 @@
         EnsureArg.IsNotNull(versionedInstanceIdentifier, nameof(versionedInstanceIdentifier));
         BlockBlobClient[] blobClients = GetInstanceBlockBlobClients(versionedInstanceIdentifier);
 
-<<<<<<< HEAD
-        await Task.WhenAll(blobs.Select(blob => ExecuteAsync(t => blob.DeleteIfExistsAsync(DeleteSnapshotsOption.IncludeSnapshots, conditions: null, t), throwOnNotFound: true, cancellationToken)));
-=======
         await Task.WhenAll(blobClients.Select(blob => ExecuteAsync(t => blob.DeleteIfExistsAsync(DeleteSnapshotsOption.IncludeSnapshots, conditions: null, t), cancellationToken)));
->>>>>>> 6cbbd0bb
     }
 
     /// <inheritdoc />
