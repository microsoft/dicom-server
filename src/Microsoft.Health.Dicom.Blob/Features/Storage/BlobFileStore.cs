--- conflicted
+++ resolved
@@ -134,7 +134,13 @@
         return fileProperties;
     }
 
-<<<<<<< HEAD
+    /// <inheritdoc/>
+    public async Task CopyFileAsync(VersionedInstanceIdentifier versionedInstanceIdentifier, CancellationToken cancellationToken)
+    {
+        EnsureArg.IsNotNull(versionedInstanceIdentifier, nameof(versionedInstanceIdentifier));
+
+        var blobClient = GetInstanceBlockBlobClient(versionedInstanceIdentifier, BlobMigrationFormatType.Old);
+        var copyBlobClient = GetInstanceBlockBlobClient(versionedInstanceIdentifier, BlobMigrationFormatType.New);
     /// <inheritdoc />
     public async Task<Stream> GetFileFrameAsync(
         VersionedInstanceIdentifier versionedInstanceIdentifier,
@@ -158,15 +164,6 @@
         return stream;
     }
 
-=======
-    /// <inheritdoc/>
-    public async Task CopyFileAsync(VersionedInstanceIdentifier versionedInstanceIdentifier, CancellationToken cancellationToken)
-    {
-        EnsureArg.IsNotNull(versionedInstanceIdentifier, nameof(versionedInstanceIdentifier));
->>>>>>> 6cbbd0bb
-
-        var blobClient = GetInstanceBlockBlobClient(versionedInstanceIdentifier, BlobMigrationFormatType.Old);
-        var copyBlobClient = GetInstanceBlockBlobClient(versionedInstanceIdentifier, BlobMigrationFormatType.New);
 
         if (!await copyBlobClient.ExistsAsync(cancellationToken))
         {
