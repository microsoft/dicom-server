﻿// -------------------------------------------------------------------------------------------------
// Copyright (c) Microsoft Corporation. All rights reserved.
// Licensed under the MIT License (MIT). See LICENSE in the repo root for license information.
// -------------------------------------------------------------------------------------------------

using System;
using System.IO;
using System.Text.Json;
using System.Threading;
using System.Threading.Tasks;
using Azure;
using Azure.Storage.Blobs;
using Azure.Storage.Blobs.Models;
using Azure.Storage.Blobs.Specialized;
using EnsureThat;
using FellowOakDicom;
using Microsoft.Extensions.Options;
using Microsoft.Health.Blob.Configs;
using Microsoft.Health.Dicom.Core.Exceptions;
using Microsoft.Health.Dicom.Core.Features.Workitem;
using Microsoft.Health.Dicom.Core.Web;
using Microsoft.IO;
<<<<<<< HEAD
using System.Text.Json;
using Azure;
=======
>>>>>>> 761ddba9

namespace Microsoft.Health.Dicom.Blob.Features.Storage
{
    /// <summary>
    /// Provides functionality for managing the DICOM workitem instance.
    /// </summary>
    public class BlobWorkitemStore : IWorkitemStore
    {
<<<<<<< HEAD
        private const string AddWorkitemStreamTagName = nameof(BlobWorkitemStore) + "." + nameof(AddWorkitemAsync);
        private const string GetWorkitemStreamTagName = nameof(BlobWorkitemStore) + "." + nameof(GetWorkitemAsync);

=======
>>>>>>> 761ddba9
        private readonly BlobContainerClient _container;
        private readonly JsonSerializerOptions _jsonSerializerOptions;
        private readonly RecyclableMemoryStreamManager _recyclableMemoryStreamManager;

        public BlobWorkitemStore(
            BlobServiceClient client,
            IOptionsMonitor<BlobContainerConfiguration> namedBlobContainerConfigurationAccessor,
            RecyclableMemoryStreamManager recyclableMemoryStreamManager,
            IOptions<JsonSerializerOptions> jsonSerializerOptions)
        {
            EnsureArg.IsNotNull(client, nameof(client));
            EnsureArg.IsNotNull(jsonSerializerOptions?.Value, nameof(jsonSerializerOptions));
            EnsureArg.IsNotNull(namedBlobContainerConfigurationAccessor, nameof(namedBlobContainerConfigurationAccessor));
            EnsureArg.IsNotNull(recyclableMemoryStreamManager, nameof(recyclableMemoryStreamManager));

            var containerConfiguration = namedBlobContainerConfigurationAccessor
                .Get(Constants.WorkitemContainerConfigurationName);

            _container = client.GetBlobContainerClient(containerConfiguration.ContainerName);
            _jsonSerializerOptions = jsonSerializerOptions.Value;
            _recyclableMemoryStreamManager = recyclableMemoryStreamManager;
        }

        /// <inheritdoc />
<<<<<<< HEAD
        public async Task AddWorkitemAsync(WorkitemInstanceIdentifier identifier, DicomDataset dataset, CancellationToken cancellationToken)
=======
        public async Task AddWorkitemAsync(
            WorkitemInstanceIdentifier identifier,
            DicomDataset dataset,
            CancellationToken cancellationToken = default)
>>>>>>> 761ddba9
        {
            EnsureArg.IsNotNull(identifier, nameof(identifier));
            EnsureArg.IsNotNull(dataset, nameof(dataset));

            var addWorkitemStreamTagName = nameof(BlobWorkitemStore) + "." + nameof(AddWorkitemAsync);
            var blob = GetBlockBlobClient(identifier);

            try
            {
                await using (Stream stream = _recyclableMemoryStreamManager.GetStream(addWorkitemStreamTagName))
                using (Utf8JsonWriter utf8Writer = new Utf8JsonWriter(stream))
                {
                    JsonSerializer.Serialize(utf8Writer, dataset, _jsonSerializerOptions);
                    await utf8Writer.FlushAsync(cancellationToken);
                    stream.Seek(0, SeekOrigin.Begin);

                    // Uploads the blob. Overwrites the blob if it exists, otherwise creates a new one.
                    await blob.UploadAsync(
                        stream,
                        new BlobHttpHeaders()
                        {
                            ContentType = KnownContentTypes.ApplicationJson,
                        },
                        metadata: null,
                        conditions: null,
                        accessTier: null,
                        progressHandler: null,
                        cancellationToken);
                }
            }
            catch (Exception ex)
            {
                throw new DataStoreException(ex);
            }
        }

<<<<<<< HEAD
        public async Task<DicomDataset> GetWorkitemAsync(WorkitemInstanceIdentifier identifier, CancellationToken cancellationToken)
        {
            EnsureArg.IsNotNull(identifier, nameof(identifier));

            BlockBlobClient blob = GetBlockBlobClient(identifier);

            return await ExecuteAsync(async t =>
            {
                await using (Stream stream = _recyclableMemoryStreamManager.GetStream(GetWorkitemStreamTagName))
                {
                    await blob.DownloadToAsync(stream, cancellationToken);

                    stream.Seek(0, SeekOrigin.Begin);

                    return await JsonSerializer.DeserializeAsync<DicomDataset>(stream, _jsonSerializerOptions, t);
                }
            }, cancellationToken).ConfigureAwait(false);
=======
        /// <inheritdoc />
        public async Task<DicomDataset> GetWorkitemAsync(WorkitemInstanceIdentifier workitemInstanceIdentifier, CancellationToken cancellationToken = default)
        {
            EnsureArg.IsNotNull(workitemInstanceIdentifier, nameof(workitemInstanceIdentifier));
            var getWorkitemStreamTagName = nameof(BlobWorkitemStore) + "." + nameof(GetWorkitemAsync);

            BlockBlobClient cloudBlockBlob = GetBlockBlobClient(workitemInstanceIdentifier);

            try
            {
                await using (Stream stream = _recyclableMemoryStreamManager.GetStream(getWorkitemStreamTagName))
                {
                    await cloudBlockBlob.DownloadToAsync(stream, cancellationToken);

                    stream.Seek(0, SeekOrigin.Begin);

                    return await JsonSerializer.DeserializeAsync<DicomDataset>(stream, _jsonSerializerOptions, cancellationToken);
                }
            }
            catch (RequestFailedException ex) when (ex.ErrorCode == BlobErrorCode.BlobNotFound)
            {
                throw new ItemNotFoundException(ex);
            }
            catch (Exception ex)
            {
                throw new DataStoreException(ex);
            }
>>>>>>> 761ddba9
        }

        private BlockBlobClient GetBlockBlobClient(WorkitemInstanceIdentifier identifier)
        {
            var blobName = $"{identifier.WorkitemUid}_{identifier.WorkitemKey}_workitem.json";

            return _container.GetBlockBlobClient(blobName);
        }

        private static async Task<T> ExecuteAsync<T>(Func<CancellationToken, Task<T>> action, CancellationToken cancellationToken)
        {
            try
            {
                return await action(cancellationToken);
            }
            catch (RequestFailedException ex) when (ex.ErrorCode == BlobErrorCode.BlobNotFound)
            {
                throw new ItemNotFoundException(ex);
            }
            catch (Exception ex)
            {
                throw new DataStoreException(ex);
            }
        }
    }
}<|MERGE_RESOLUTION|>--- conflicted
+++ resolved
@@ -20,11 +20,6 @@
 using Microsoft.Health.Dicom.Core.Features.Workitem;
 using Microsoft.Health.Dicom.Core.Web;
 using Microsoft.IO;
-<<<<<<< HEAD
-using System.Text.Json;
-using Azure;
-=======
->>>>>>> 761ddba9
 
 namespace Microsoft.Health.Dicom.Blob.Features.Storage
 {
@@ -33,12 +28,9 @@
     /// </summary>
     public class BlobWorkitemStore : IWorkitemStore
     {
-<<<<<<< HEAD
         private const string AddWorkitemStreamTagName = nameof(BlobWorkitemStore) + "." + nameof(AddWorkitemAsync);
         private const string GetWorkitemStreamTagName = nameof(BlobWorkitemStore) + "." + nameof(GetWorkitemAsync);
 
-=======
->>>>>>> 761ddba9
         private readonly BlobContainerClient _container;
         private readonly JsonSerializerOptions _jsonSerializerOptions;
         private readonly RecyclableMemoryStreamManager _recyclableMemoryStreamManager;
@@ -63,24 +55,19 @@
         }
 
         /// <inheritdoc />
-<<<<<<< HEAD
-        public async Task AddWorkitemAsync(WorkitemInstanceIdentifier identifier, DicomDataset dataset, CancellationToken cancellationToken)
-=======
         public async Task AddWorkitemAsync(
             WorkitemInstanceIdentifier identifier,
             DicomDataset dataset,
             CancellationToken cancellationToken = default)
->>>>>>> 761ddba9
         {
             EnsureArg.IsNotNull(identifier, nameof(identifier));
             EnsureArg.IsNotNull(dataset, nameof(dataset));
 
-            var addWorkitemStreamTagName = nameof(BlobWorkitemStore) + "." + nameof(AddWorkitemAsync);
             var blob = GetBlockBlobClient(identifier);
 
             try
             {
-                await using (Stream stream = _recyclableMemoryStreamManager.GetStream(addWorkitemStreamTagName))
+                await using (Stream stream = _recyclableMemoryStreamManager.GetStream(AddWorkitemStreamTagName))
                 using (Utf8JsonWriter utf8Writer = new Utf8JsonWriter(stream))
                 {
                     JsonSerializer.Serialize(utf8Writer, dataset, _jsonSerializerOptions);
@@ -107,36 +94,16 @@
             }
         }
 
-<<<<<<< HEAD
-        public async Task<DicomDataset> GetWorkitemAsync(WorkitemInstanceIdentifier identifier, CancellationToken cancellationToken)
-        {
-            EnsureArg.IsNotNull(identifier, nameof(identifier));
-
-            BlockBlobClient blob = GetBlockBlobClient(identifier);
-
-            return await ExecuteAsync(async t =>
-            {
-                await using (Stream stream = _recyclableMemoryStreamManager.GetStream(GetWorkitemStreamTagName))
-                {
-                    await blob.DownloadToAsync(stream, cancellationToken);
-
-                    stream.Seek(0, SeekOrigin.Begin);
-
-                    return await JsonSerializer.DeserializeAsync<DicomDataset>(stream, _jsonSerializerOptions, t);
-                }
-            }, cancellationToken).ConfigureAwait(false);
-=======
         /// <inheritdoc />
         public async Task<DicomDataset> GetWorkitemAsync(WorkitemInstanceIdentifier workitemInstanceIdentifier, CancellationToken cancellationToken = default)
         {
             EnsureArg.IsNotNull(workitemInstanceIdentifier, nameof(workitemInstanceIdentifier));
-            var getWorkitemStreamTagName = nameof(BlobWorkitemStore) + "." + nameof(GetWorkitemAsync);
 
             BlockBlobClient cloudBlockBlob = GetBlockBlobClient(workitemInstanceIdentifier);
 
             try
             {
-                await using (Stream stream = _recyclableMemoryStreamManager.GetStream(getWorkitemStreamTagName))
+                await using (Stream stream = _recyclableMemoryStreamManager.GetStream(GetWorkitemStreamTagName))
                 {
                     await cloudBlockBlob.DownloadToAsync(stream, cancellationToken);
 
@@ -153,7 +120,6 @@
             {
                 throw new DataStoreException(ex);
             }
->>>>>>> 761ddba9
         }
 
         private BlockBlobClient GetBlockBlobClient(WorkitemInstanceIdentifier identifier)
