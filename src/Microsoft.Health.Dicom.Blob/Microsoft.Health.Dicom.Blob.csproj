--- conflicted
+++ resolved
@@ -3,13 +3,8 @@
     <TargetFramework>netcoreapp3.1</TargetFramework>
   </PropertyGroup>
   <ItemGroup>
-<<<<<<< HEAD
-    <PackageReference Include="Microsoft.Health.Blob" Version="1.0.80" />
+    <PackageReference Include="Microsoft.Health.Blob" Version="$(HealthcareSharedPackageVersion)" />
     <PackageReference Include="Polly" Version="7.2.1" />
-=======
-    <PackageReference Include="Microsoft.Health.Blob" Version="$(HealthcareSharedPackageVersion)" />
-    <PackageReference Include="Polly" Version="7.2.0" />
->>>>>>> 28d27185
   </ItemGroup>
   <ItemGroup>
     <ProjectReference Include="..\Microsoft.Health.Dicom.Core\Microsoft.Health.Dicom.Core.csproj" />
