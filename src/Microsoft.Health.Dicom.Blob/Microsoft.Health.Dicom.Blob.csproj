﻿<Project Sdk="Microsoft.NET.Sdk">

  <PropertyGroup>
    <TargetFramework>netcoreapp3.1</TargetFramework>
  </PropertyGroup>

  <ItemGroup>
<<<<<<< HEAD
    <PackageReference Include="Microsoft.Health.Blob" Version="1.0.0-master-20200609-1" />
=======
    <PackageReference Include="Microsoft.Health.Blob" Version="1.0.0-master-20200604-3" />
>>>>>>> 6aeac110
    <PackageReference Include="Polly" Version="7.2.0" />
  </ItemGroup>

  <ItemGroup>
    <ProjectReference Include="..\Microsoft.Health.Dicom.Core\Microsoft.Health.Dicom.Core.csproj" />
  </ItemGroup>

</Project><|MERGE_RESOLUTION|>--- conflicted
+++ resolved
@@ -5,11 +5,7 @@
   </PropertyGroup>
 
   <ItemGroup>
-<<<<<<< HEAD
     <PackageReference Include="Microsoft.Health.Blob" Version="1.0.0-master-20200609-1" />
-=======
-    <PackageReference Include="Microsoft.Health.Blob" Version="1.0.0-master-20200604-3" />
->>>>>>> 6aeac110
     <PackageReference Include="Polly" Version="7.2.0" />
   </ItemGroup>
 
