--- conflicted
+++ resolved
@@ -84,11 +84,7 @@
 
         public static string GetDocumentId(string studyUID, string seriesUID)
         {
-<<<<<<< HEAD
-            EnsureArg.IsFalse(studyUID == seriesUID, nameof(seriesUID));
-=======
             EnsureArg.IsNotEqualTo(seriesUID, studyUID, nameof(seriesUID));
->>>>>>> 3f41e406
             EnsureArg.Matches(studyUID, DicomIdentifierValidator.IdentifierRegex, nameof(studyUID));
             EnsureArg.Matches(seriesUID, DicomIdentifierValidator.IdentifierRegex, nameof(seriesUID));
 
