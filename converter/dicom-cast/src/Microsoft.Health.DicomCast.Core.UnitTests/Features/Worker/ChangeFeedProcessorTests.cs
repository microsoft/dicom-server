﻿// -------------------------------------------------------------------------------------------------
// Copyright (c) Microsoft Corporation. All rights reserved.
// Licensed under the MIT License (MIT). See LICENSE in the repo root for license information.
// -------------------------------------------------------------------------------------------------

using System;
using System.Diagnostics;
using System.Threading;
using System.Threading.Tasks;
using Microsoft.Extensions.Logging.Abstractions;
using Microsoft.Health.Core.Internal;
using Microsoft.Health.Dicom.Client.Models;
using Microsoft.Health.DicomCast.Core.Features.DicomWeb.Service;
using Microsoft.Health.DicomCast.Core.Features.ExceptionStorage;
using Microsoft.Health.DicomCast.Core.Features.State;
using Microsoft.Health.DicomCast.Core.Features.Worker;
using Microsoft.Health.DicomCast.Core.Features.Worker.FhirTransaction;
using Microsoft.Health.Test.Utilities;
using NSubstitute;
using Xunit;

namespace Microsoft.Health.DicomCast.Core.UnitTests.Features.Worker
{
    public class ChangeFeedProcessorTests
    {
        private static readonly CancellationToken DefaultCancellationToken = new CancellationTokenSource().Token;

        private readonly IChangeFeedRetrieveService _changeFeedRetrieveService = Substitute.For<IChangeFeedRetrieveService>();
        private readonly IFhirTransactionPipeline _fhirTransactionPipeline = Substitute.For<IFhirTransactionPipeline>();
        private readonly ISyncStateService _syncStateService = Substitute.For<ISyncStateService>();
<<<<<<< HEAD
        private readonly IExceptionStore _tableStoreService = Substitute.For<IExceptionStore>();
=======
        private readonly IExceptionStore _exceptionStore = Substitute.For<IExceptionStore>();
>>>>>>> 1c6e91fd
        private readonly ChangeFeedProcessor _changeFeedProcessor;

        public ChangeFeedProcessorTests()
        {
            _changeFeedProcessor = new ChangeFeedProcessor(
                _changeFeedRetrieveService,
                _fhirTransactionPipeline,
                _syncStateService,
<<<<<<< HEAD
                _tableStoreService,
=======
                _exceptionStore,
>>>>>>> 1c6e91fd
                NullLogger<ChangeFeedProcessor>.Instance);

            SetupSyncState();
        }

        [Fact]
        public async Task GivenMultipleChangeFeedEntries_WhenProcessed_ThenEachChangeFeedEntryShouldBeProcessed()
        {
            ChangeFeedEntry[] changeFeeds = new[]
            {
                ChangeFeedGenerator.Generate(1),
                ChangeFeedGenerator.Generate(2),
                ChangeFeedGenerator.Generate(3),
            };

            _changeFeedRetrieveService.RetrieveChangeFeedAsync(0, DefaultCancellationToken).Returns(changeFeeds);

            await ExecuteProcessAsync();

            await _fhirTransactionPipeline.ReceivedWithAnyArgs(3).ProcessAsync(default, default);
            await _fhirTransactionPipeline.Received().ProcessAsync(changeFeeds[0], DefaultCancellationToken);
            await _fhirTransactionPipeline.Received().ProcessAsync(changeFeeds[1], DefaultCancellationToken);
            await _fhirTransactionPipeline.Received().ProcessAsync(changeFeeds[2], DefaultCancellationToken);
        }

        [Fact]
        public async Task GivenMultipleChangeFeedEntries_WhenProcessing_ThenItShouldProcessAllPendinChangeFeedEntries()
        {
            ChangeFeedEntry[] changeFeeds1 = new[]
            {
                ChangeFeedGenerator.Generate(1),
            };

            ChangeFeedEntry[] changeFeeds2 = new[]
            {
                ChangeFeedGenerator.Generate(2),
            };

            _changeFeedRetrieveService.RetrieveChangeFeedAsync(0, DefaultCancellationToken).Returns(changeFeeds1);
            _changeFeedRetrieveService.RetrieveChangeFeedAsync(1, DefaultCancellationToken).Returns(changeFeeds2);
            _changeFeedRetrieveService.RetrieveChangeFeedAsync(2, DefaultCancellationToken).Returns(Array.Empty<ChangeFeedEntry>());

            await ExecuteProcessAsync();

            await _fhirTransactionPipeline.ReceivedWithAnyArgs(2).ProcessAsync(default, default);
            await _fhirTransactionPipeline.Received().ProcessAsync(changeFeeds1[0], DefaultCancellationToken);
            await _fhirTransactionPipeline.Received().ProcessAsync(changeFeeds2[0], DefaultCancellationToken);
        }

        [Fact]
        public async Task GivenMultipleChangeFeedEntries_WhenProcessing_ThenPollIntervalShouldBeHonored()
        {
            TimeSpan pollIntervalDuringCatchup = TimeSpan.FromMilliseconds(50);

            ChangeFeedEntry[] changeFeeds1 = new[]
            {
                ChangeFeedGenerator.Generate(1),
            };

            ChangeFeedEntry[] changeFeeds2 = new[]
            {
                ChangeFeedGenerator.Generate(2),
            };

            _changeFeedRetrieveService.RetrieveChangeFeedAsync(0, DefaultCancellationToken).Returns(changeFeeds1);
            _changeFeedRetrieveService.RetrieveChangeFeedAsync(1, DefaultCancellationToken).Returns(changeFeeds2);
            _changeFeedRetrieveService.RetrieveChangeFeedAsync(2, DefaultCancellationToken).Returns(Array.Empty<ChangeFeedEntry>());

            var stopwatch = new Stopwatch();

            _fhirTransactionPipeline.When(processor => processor.ProcessAsync(changeFeeds1[0], DefaultCancellationToken)).Do(_ => stopwatch.Start());
            _fhirTransactionPipeline.When(processor => processor.ProcessAsync(changeFeeds2[0], DefaultCancellationToken)).Do(_ => stopwatch.Stop());

            // Execute Process when no poll interval is defined.
            await ExecuteProcessAsync();

            // Using stopwatch.Elapsed to get total time elapsed when no poll interval is defined.
            TimeSpan totalTimeTakenWithNoPollInterval = stopwatch.Elapsed;

            stopwatch.Reset();

            // Execute process when poll interval is defined.
            await ExecuteProcessAsync(pollIntervalDuringCatchup);

            // Using stopwatch.Elapsed to get total time elapsed when poll interval is defined.
            TimeSpan totalTimeTakenWithPollInterval = stopwatch.Elapsed;

            Assert.True(totalTimeTakenWithPollInterval >= totalTimeTakenWithNoPollInterval);
        }

        [Fact]
        public async Task GivenNoChangeFeed_WhenProcessed_ThenSyncStateShouldNotBeUpdated()
        {
            _changeFeedRetrieveService.RetrieveChangeFeedAsync(0, DefaultCancellationToken).Returns(new ChangeFeedEntry[0]);

            await ExecuteProcessAsync();

            await _syncStateService.ReceivedWithAnyArgs(0).UpdateSyncStateAsync(default, default);
        }

        [Fact]
        public async Task GivenAllChangeFeedEntriesAreSuccess_WhenProcessed_ThenSyncStateShouldBeUpdated()
        {
            const long expectedSequence = 10;

            ChangeFeedEntry[] changeFeeds = new[]
            {
                ChangeFeedGenerator.Generate(expectedSequence),
            };

            _changeFeedRetrieveService.RetrieveChangeFeedAsync(0, DefaultCancellationToken).Returns(changeFeeds);

            var instant = new DateTimeOffset(2020, 6, 1, 15, 30, 25, TimeSpan.FromHours(-8));

            using (Mock.Property(() => ClockResolver.UtcNowFunc, () => instant))
            {
                await ExecuteProcessAsync();
            }

            await _syncStateService.Received(1)
                .UpdateSyncStateAsync(Arg.Is<SyncState>(syncState => syncState != null && syncState.SyncedSequence == expectedSequence && syncState.SyncedDate == instant), DefaultCancellationToken);
        }

        private void SetupSyncState(long syncedSequence = 0, DateTimeOffset? syncedDate = null)
        {
            var syncState = new SyncState(syncedSequence, syncedDate == null ? DateTimeOffset.MinValue : syncedDate.Value);

            _syncStateService.GetSyncStateAsync(DefaultCancellationToken).Returns(syncState);
        }

        private async Task ExecuteProcessAsync(TimeSpan? pollIntervalDuringCatchup = null)
        {
            if (pollIntervalDuringCatchup == null)
            {
                pollIntervalDuringCatchup = TimeSpan.Zero;
            }

            await _changeFeedProcessor.ProcessAsync(pollIntervalDuringCatchup.Value, DefaultCancellationToken);
        }
    }
}<|MERGE_RESOLUTION|>--- conflicted
+++ resolved
@@ -28,11 +28,7 @@
         private readonly IChangeFeedRetrieveService _changeFeedRetrieveService = Substitute.For<IChangeFeedRetrieveService>();
         private readonly IFhirTransactionPipeline _fhirTransactionPipeline = Substitute.For<IFhirTransactionPipeline>();
         private readonly ISyncStateService _syncStateService = Substitute.For<ISyncStateService>();
-<<<<<<< HEAD
-        private readonly IExceptionStore _tableStoreService = Substitute.For<IExceptionStore>();
-=======
         private readonly IExceptionStore _exceptionStore = Substitute.For<IExceptionStore>();
->>>>>>> 1c6e91fd
         private readonly ChangeFeedProcessor _changeFeedProcessor;
 
         public ChangeFeedProcessorTests()
@@ -41,11 +37,7 @@
                 _changeFeedRetrieveService,
                 _fhirTransactionPipeline,
                 _syncStateService,
-<<<<<<< HEAD
-                _tableStoreService,
-=======
                 _exceptionStore,
->>>>>>> 1c6e91fd
                 NullLogger<ChangeFeedProcessor>.Instance);
 
             SetupSyncState();
