{
    "DicomCastStores": {
        "SyncStateStore": {
            "ContainerName": "dicomcastcontainer"
        }
    },
    "Logging": {
        "LogLevel": {
            "Default": "Information",
            "Microsoft": "Warning",
            "Microsoft.Health": "Information",
            "Microsoft.Hosting.Lifetime": "Information",
            "System": "Warning"
        },
        "ApplicationInsights": {
            "LogLevel": {
                "Default": "Information",
                "Microsoft.Health": "Information",
                "Microsoft": "Warning",
                "System": "Warning"
            }
        }
    },
    "DicomWeb": {
        "Endpoint": "",
        "Authentication": {
            "Enabled": false
        }
    },
    "Fhir": {
        "Endpoint": "",
        "Authentication": {
            "Enabled": false
        }
    },
    "DicomCastWorker": {
        "PollInterval": "00:01:00",
        "PollIntervalDuringCatchup": "00:00:00"
    },
    "DicomValidation": {
        "PartialValidaiton" : false
    },
    "ApplicationInsights": {
        "InstrumentationKey": ""
    },
    "BlobStore": {
        "ConnectionString": null,
        "RequestOptions": {
            "ExponentialRetryBackoffDeltaInSeconds": 4,
            "ExponentialRetryMaxAttempts": 6,
            "ServerTimeoutInMinutes": 2,
            "ParallelOperationThreadCount": 2
        }
    },
<<<<<<< HEAD
    "TableStore": {
        "Enabled" : false,
        "ConnectionString": null,
        "RequestOptions": {
            "ExponentialRetryBackoffDeltaInSeconds": 4,
            "ExponentialRetryMaxAttempts": 6,
            "ServerTimeoutInMinutes": 2
        }
=======

    "TableStore": {
        "Enabled" : false,
        "ConnectionString": null
>>>>>>> 1c6e91fd
    }
}<|MERGE_RESOLUTION|>--- conflicted
+++ resolved
@@ -52,20 +52,9 @@
             "ParallelOperationThreadCount": 2
         }
     },
-<<<<<<< HEAD
-    "TableStore": {
-        "Enabled" : false,
-        "ConnectionString": null,
-        "RequestOptions": {
-            "ExponentialRetryBackoffDeltaInSeconds": 4,
-            "ExponentialRetryMaxAttempts": 6,
-            "ServerTimeoutInMinutes": 2
-        }
-=======
 
     "TableStore": {
         "Enabled" : false,
         "ConnectionString": null
->>>>>>> 1c6e91fd
     }
 }