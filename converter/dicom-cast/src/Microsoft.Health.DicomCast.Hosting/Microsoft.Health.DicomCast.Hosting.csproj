<Project Sdk="Microsoft.NET.Sdk.Worker">

  <PropertyGroup>
<<<<<<< HEAD
    <TargetFrameworks>$(LatestVersion)</TargetFrameworks>
=======
    <NoWarn>$(NoWarn);NU5104</NoWarn>
    <TargetFramework>$(LatestVersion)</TargetFramework>
>>>>>>> 67173a8b
  </PropertyGroup>

  <ItemGroup>
    <PackageReference Include="Azure.Extensions.AspNetCore.Configuration.Secrets" />
    <PackageReference Include="Azure.Monitor.OpenTelemetry.Exporter" />
    <PackageReference Include="Azure.Identity" />
    <PackageReference Include="Azure.Security.KeyVault.Secrets" />
    <PackageReference Include="Ensure.That" />
    <PackageReference Include="Microsoft.ApplicationInsights.AspNetCore" />
    <PackageReference Include="Microsoft.ApplicationInsights.WorkerService" />
    <PackageReference Include="Microsoft.Extensions.Logging.ApplicationInsights" />
    <PackageReference Include="Microsoft.Health.Extensions.DependencyInjection" />
    <PackageReference Include="Microsoft.IdentityModel.Clients.ActiveDirectory" />
    <PackageReference Include="System.Drawing.Common" PrivateAssets="All" />
  </ItemGroup>

  <ItemGroup>
    <ProjectReference Include="..\Microsoft.Health.DicomCast.Core\Microsoft.Health.DicomCast.Core.csproj" />
    <ProjectReference Include="..\Microsoft.Health.DicomCast.TableStorage\Microsoft.Health.DicomCast.TableStorage.csproj" />
  </ItemGroup>
</Project><|MERGE_RESOLUTION|>--- conflicted
+++ resolved
@@ -1,12 +1,8 @@
 <Project Sdk="Microsoft.NET.Sdk.Worker">
 
   <PropertyGroup>
-<<<<<<< HEAD
+    <NoWarn>$(NoWarn);NU5104</NoWarn>
     <TargetFrameworks>$(LatestVersion)</TargetFrameworks>
-=======
-    <NoWarn>$(NoWarn);NU5104</NoWarn>
-    <TargetFramework>$(LatestVersion)</TargetFramework>
->>>>>>> 67173a8b
   </PropertyGroup>
 
   <ItemGroup>
