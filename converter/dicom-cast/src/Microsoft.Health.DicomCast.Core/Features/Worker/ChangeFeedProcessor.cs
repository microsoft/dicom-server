--- conflicted
+++ resolved
@@ -88,24 +88,6 @@
                     }
                     catch (Exception ex)
                     {
-<<<<<<< HEAD
-                        ErrorType errorType = ErrorType.IntransientError;
-                        if (ex is RetryableException)
-                        {
-                            errorType = ErrorType.TransientFailure;
-                        }
-
-                        string studyUid = changeFeedEntry.StudyInstanceUid;
-                        string seriesUid = changeFeedEntry.SeriesInstanceUid;
-                        string instanceUid = changeFeedEntry.SopInstanceUid;
-                        long changeFeedSequence = changeFeedEntry.Sequence;
-
-                        await _exceptionStore.StoreException(
-                            studyUid,
-                            seriesUid,
-                            instanceUid,
-                            changeFeedSequence,
-=======
                         if (ex is FhirNonRetryableException || ex is DicomTagException)
                         {
                             string studyUid = changeFeedEntry.StudyInstanceUid;
@@ -122,7 +104,6 @@
 
                             await _exceptionStore.WriteExceptionAsync(
                             changeFeedEntry,
->>>>>>> e8bbb2bb
                             ex,
                             errorType,
                             cancellationToken);
