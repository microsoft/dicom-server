﻿// -------------------------------------------------------------------------------------------------
// Copyright (c) Microsoft Corporation. All rights reserved.
// Licensed under the MIT License (MIT). See LICENSE in the repo root for license information.
// -------------------------------------------------------------------------------------------------

using System;
using System.Collections.Generic;
using System.Linq;
using System.Threading;
using EnsureThat;
using Microsoft.Extensions.Logging;
using Microsoft.Health.Core;
using Microsoft.Health.Dicom.Client.Models;
using Microsoft.Health.DicomCast.Core.Exceptions;
using Microsoft.Health.DicomCast.Core.Features.DicomWeb.Service;
using Microsoft.Health.DicomCast.Core.Features.ExceptionStorage;
using Microsoft.Health.DicomCast.Core.Features.Fhir;
using Microsoft.Health.DicomCast.Core.Features.State;
using Microsoft.Health.DicomCast.Core.Features.Worker.FhirTransaction;
using Polly.Timeout;
using Task = System.Threading.Tasks.Task;

namespace Microsoft.Health.DicomCast.Core.Features.Worker
{
    /// <summary>
    /// Provides functionality to process the change feed.
    /// </summary>
    public class ChangeFeedProcessor : IChangeFeedProcessor
    {
        private readonly IChangeFeedRetrieveService _changeFeedRetrieveService;
        private readonly IFhirTransactionPipeline _fhirTransactionPipeline;
        private readonly ISyncStateService _syncStateService;
        private readonly IExceptionStore _exceptionStore;
        private readonly ILogger<ChangeFeedProcessor> _logger;

        public ChangeFeedProcessor(
            IChangeFeedRetrieveService changeFeedRetrieveService,
            IFhirTransactionPipeline fhirTransactionPipeline,
            ISyncStateService syncStateService,
            IExceptionStore exceptionStore,
            ILogger<ChangeFeedProcessor> logger)
        {
            EnsureArg.IsNotNull(changeFeedRetrieveService, nameof(changeFeedRetrieveService));
            EnsureArg.IsNotNull(fhirTransactionPipeline, nameof(fhirTransactionPipeline));
            EnsureArg.IsNotNull(syncStateService, nameof(syncStateService));
            EnsureArg.IsNotNull(logger, nameof(logger));

            _changeFeedRetrieveService = changeFeedRetrieveService;
            _fhirTransactionPipeline = fhirTransactionPipeline;
            _syncStateService = syncStateService;
            _exceptionStore = exceptionStore;
            _logger = logger;
        }

        /// <inheritdoc/>
        public async Task ProcessAsync(TimeSpan pollIntervalDuringCatchup, CancellationToken cancellationToken)
        {
            SyncState state = await _syncStateService.GetSyncStateAsync(cancellationToken);

            while (true)
            {
                // Retrieve the change feed for any changes.
                IReadOnlyList<ChangeFeedEntry> changeFeedEntries = await _changeFeedRetrieveService.RetrieveChangeFeedAsync(
                    state.SyncedSequence,
                    cancellationToken);

                if (!changeFeedEntries.Any())
                {
                    _logger.LogInformation("No new DICOM events to process.");

                    return;
                }

                long maxSequence = changeFeedEntries[^1].Sequence;

                // Process each change feed as a FHIR transaction.
                foreach (ChangeFeedEntry changeFeedEntry in changeFeedEntries)
                {
                    try
                    {
                        if (!(changeFeedEntry.Action == ChangeFeedAction.Create && changeFeedEntry.State == ChangeFeedState.Deleted))
                        {
                            await _fhirTransactionPipeline.ProcessAsync(changeFeedEntry, cancellationToken);
<<<<<<< HEAD
                            _logger.LogInformation("Succesfully process DICOM event with SequenceID: {SequenceId}", changeFeedEntry.Sequence);
=======
                            _logger.LogInformation("Successfully processed DICOM event with SequenceID: {sequenceId}", changeFeedEntry.Sequence);
>>>>>>> de9fa116
                        }
                        else
                        {
                            _logger.LogInformation("Skip DICOM event with SequenceId {SequenceId} due to deletion before processing creation.", changeFeedEntry.Sequence);
                        }
                    }
                    catch (Exception ex)
                    {
                        if (ex is FhirNonRetryableException || ex is DicomTagException || ex is TimeoutRejectedException)
                        {
                            string studyUid = changeFeedEntry.StudyInstanceUid;
                            string seriesUid = changeFeedEntry.SeriesInstanceUid;
                            string instanceUid = changeFeedEntry.SopInstanceUid;
                            long changeFeedSequence = changeFeedEntry.Sequence;

                            ErrorType errorType = ErrorType.FhirError;

                            if (ex is DicomTagException)
                            {
                                errorType = ErrorType.DicomError;
                            }
                            else if (ex is TimeoutRejectedException)
                            {
                                errorType = ErrorType.TransientFailure;
                            }

                            await _exceptionStore.WriteExceptionAsync(
                                changeFeedEntry,
                                ex,
                                errorType,
                                cancellationToken);

                            _logger.LogError("Failed to process DICOM event with SequenceID: {SequenceId}, StudyUid: {StudyUid}, SeriesUid: {SeriesUid}, instanceUid: {InstanceUid}  and will not be retried further. Continuing to next event.", changeFeedEntry.Sequence, studyUid, seriesUid, instanceUid);
                        }
                        else
                        {
                            throw;
                        }
                    }
                }

                var newSyncState = new SyncState(maxSequence, Clock.UtcNow);

                await _syncStateService.UpdateSyncStateAsync(newSyncState, cancellationToken);

                _logger.LogInformation("Processed DICOM events sequenced {SequenceId}-{MaxSequence}.", state.SyncedSequence + 1, maxSequence);

                state = newSyncState;

                await Task.Delay(pollIntervalDuringCatchup, cancellationToken);
            }
        }
    }
}<|MERGE_RESOLUTION|>--- conflicted
+++ resolved
@@ -81,11 +81,7 @@
                         if (!(changeFeedEntry.Action == ChangeFeedAction.Create && changeFeedEntry.State == ChangeFeedState.Deleted))
                         {
                             await _fhirTransactionPipeline.ProcessAsync(changeFeedEntry, cancellationToken);
-<<<<<<< HEAD
-                            _logger.LogInformation("Succesfully process DICOM event with SequenceID: {SequenceId}", changeFeedEntry.Sequence);
-=======
-                            _logger.LogInformation("Successfully processed DICOM event with SequenceID: {sequenceId}", changeFeedEntry.Sequence);
->>>>>>> de9fa116
+                            _logger.LogInformation("Succesfully processed DICOM event with SequenceID: {SequenceId}", changeFeedEntry.Sequence);
                         }
                         else
                         {
