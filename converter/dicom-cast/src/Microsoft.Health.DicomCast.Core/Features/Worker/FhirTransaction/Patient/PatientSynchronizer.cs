--- conflicted
+++ resolved
@@ -11,10 +11,7 @@
 using Hl7.Fhir.Model;
 using Microsoft.Extensions.Options;
 using Microsoft.Health.DicomCast.Core.Configurations;
-<<<<<<< HEAD
-=======
 using Microsoft.Health.DicomCast.Core.Exceptions;
->>>>>>> 368a21c7
 using Microsoft.Health.DicomCast.Core.Features.ExceptionStorage;
 using Task = System.Threading.Tasks.Task;
 
@@ -57,11 +54,7 @@
                 {
                     patientPropertySynchronizer.Synchronize(dataset, patient, isNewPatient);
                 }
-<<<<<<< HEAD
-                catch (Exception ex)
-=======
                 catch (DicomTagException ex)
->>>>>>> 368a21c7
                 {
                     if (_dicomCastconfiguration.Features.IgnoreSyncOfInvalidTagValue)
                     {
