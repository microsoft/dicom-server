{
    "$schema": "http://schema.management.azure.com/schemas/2015-01-01/deploymentTemplate.json#",
    "contentVersion": "1.0.0.0",
    "parameters": {
        "serviceName": {
            "minLength": 3,
            "maxLength": 24,
            "type": "String",
            "metadata": {
                "description": "Name of the DICOM Cast service container group."
            }
        },
        "image": {
            "defaultValue": "dicomoss.azurecr.io/linux_dicom-cast",
            "type": "String",
            "metadata": {
                "description": "Container image to deploy. Should be of the form repoName/imagename:tag for images stored in public Docker Hub, or a fully qualified URI for other registries. Images from private registries require additional registry credentials."
            }
        },
        "storageAccountSku": {
            "defaultValue": "Standard_LRS",
            "allowedValues": [
                "Standard_LRS",
                "Standard_GRS",
                "Standard_RAGRS",
                "Standard_ZRS",
                "Premium_LRS",
                "Premium_ZRS",
                "Standard_GZRS",
                "Standard_RAGZRS"
            ],
            "type": "String"
        },
        "deployApplicationInsights": {
            "defaultValue": true,
            "type": "Bool",
            "metadata": {
                "description": "Deploy Application Insights for the DICOM server. Disabled for Microsoft Azure Government (MAG)"
            }
        },
        "applicationInsightsLocation": {
            "defaultValue": "[resourceGroup().location]",
            "allowedValues": [
                "southeastasia",
                "northeurope",
                "westeurope",
                "eastus",
                "southcentralus",
                "westus2"
            ],
            "type": "String"
        },
        "cpuCores": {
            "defaultValue": "1.0",
            "type": "String",
            "metadata": {
                "description": "The number of CPU cores to allocate to the container."
            }
        },
        "memoryInGb": {
            "defaultValue": "1.5",
            "type": "String",
            "metadata": {
                "description": "The amount of memory to allocate to the container in gigabytes."
            }
        },
        "location": {
            "defaultValue": "[resourceGroup().location]",
            "type": "String",
            "metadata": {
                "description": "Location for all resources."
            }
        },
        "restartPolicy": {
            "defaultValue": "always",
            "allowedValues": [
                "never",
                "always",
                "onfailure"
            ],
            "type": "String",
            "metadata": {
                "description": "The behavior of Azure runtime if container has stopped."
            }
        },
        "dicomWebEndpoint": {
            "type": "string",
            "metadata": {
                "description": "The endpoint of the DICOM Web server."
            }
        },
        "fhirEndpoint": {
            "type": "string",
            "metadata": {
                "description": "The endpoint of the FHIR server."
            }
        },
        "EnforceValidationOfTagValues": {
            "defaultValue": false,
            "type": "Bool",
            "metadata": {
                "description": "Enforce validation of all tag values and do not store to FHIR even if only non-required tags are invalid"
            }
        }
    },
    "variables": {
        "isMAG": "[or(contains(resourceGroup().location,'usgov'),contains(resourceGroup().location,'usdod'))]",
        "serviceName": "[toLower(parameters('serviceName'))]",
        "containerGroupResourceId": "[resourceId('Microsoft.ContainerInstance/containerGroups/', variables('serviceName'))]",
        "deployAppInsights": "[and(parameters('deployApplicationInsights'),not(variables('isMAG')))]",
        "appInsightsName": "[concat('AppInsights-', variables('serviceName'))]",
        "storageAccountName": "[concat(substring(replace(variables('serviceName'), '-', ''), 0, min(11, length(variables('serviceName')))), uniquestring(resourceGroup().id))]",
        "storageResourceId": "[resourceId('Microsoft.Storage/storageAccounts', variables('storageAccountName'))]",
        "keyVaultEndpoint": "[if(variables('isMAG'), concat('https://', variables('serviceName'), '.vault.usgovcloudapi.net/'), concat('https://', variables('serviceName'), '.vault.azure.net/'))]",
        "keyVaultResourceId": "[resourceId('Microsoft.KeyVault/vaults', variables('serviceName'))]"
    },
    "resources": [
        {
            "type": "Microsoft.ContainerInstance/containerGroups",
            "apiVersion": "2018-10-01",
            "name": "[variables('serviceName')]",
            "location": "[parameters('location')]",
            "dependsOn": [
                "[concat('Microsoft.Insights/components/', variables('appInsightsName'))]"
            ],
            "identity": {
                "type": "SystemAssigned"
            },
            "properties": {
                "containers": [
                    {
                        "name": "[variables('serviceName')]",
                        "properties": {
                            "image": "[parameters('image')]",
                            "resources": {
                                "requests": {
                                    "cpu": "[parameters('cpuCores')]",
                                    "memoryInGb": "[parameters('memoryInGb')]"
                                }
                            },
                            "environmentVariables": [
                                {
                                    "name": "Fhir__Endpoint",
                                    "value": "[parameters('fhirEndpoint')]"
                                },
                                {
                                    "name": "DicomWeb__Endpoint",
                                    "value": "[parameters('dicomWebEndpoint')]"
                                },
                                {
                                    "name": "KeyVault__Endpoint",
                                    "value": "[variables('keyVaultEndpoint')]"
                                },
                                {
                                    "name": "ApplicationInsights__InstrumentationKey",
                                    "value": "[if(variables('deployAppInsights'), reference(concat('Microsoft.Insights/components/', variables('appInsightsName'))).InstrumentationKey, '')]"
                                },
                                {
<<<<<<< HEAD
                                    "name": "DicomCast__Features__IgnoreSyncOfInvalidTagValue",
                                    "value": "[parameters('IgnoreSyncOfInvalidTagValue')]"
=======
                                    "name": "DicomCast__Features__EnforceValidationOfTagValues",
                                    "value": "[parameters('EnforceValidationOfTagValues')]"

                                },
                                {
                                    "name": "TableStore__Enabled",
                                    "value": "true"
>>>>>>> 5c2eff42
                                }
                            ]
                        }
                    }
                ],
                "osType": "Linux",
                "restartPolicy": "[parameters('restartPolicy')]"
            }
        },
        {
            "type": "Microsoft.Insights/components",
            "apiVersion": "2015-05-01",
            "name": "[variables('appInsightsName')]",
            "location": "[parameters('applicationInsightsLocation')]",
            "tags": {
                "[concat('hidden-link:', variables('containerGroupResourceId'))]": "Resource",
                "displayName": "AppInsightsComponent"
            },
            "kind": "web",
            "properties": {
                "Application_Type": "web",
                "ApplicationId": "[variables('serviceName')]"
            },
            "condition": "[variables('deployAppInsights')]"
        },
        {
            "type": "Microsoft.Storage/storageAccounts",
            "apiVersion": "2019-04-01",
            "name": "[variables('storageAccountName')]",
            "location": "[resourceGroup().location]",
            "tags": {},
            "sku": {
                "name": "[parameters('storageAccountSku')]"
            },
            "kind": "StorageV2",
            "properties": {
                "accessTier": "Hot",
                "supportsHttpsTrafficOnly": "true"
            }
        },
        {
            "type": "Microsoft.KeyVault/vaults",
            "apiVersion": "2015-06-01",
            "name": "[variables('serviceName')]",
            "location": "[resourceGroup().location]",
            "dependsOn": [
                "[variables('containerGroupResourceId')]"
            ],
            "tags": {},
            "properties": {
                "sku": {
                    "family": "A",
                    "name": "Standard"
                },
                "tenantId": "[reference(variables('containerGroupResourceId'), '2018-10-01', 'Full').Identity.tenantId]",
                "accessPolicies": [
                    {
                        "tenantId": "[reference(variables('containerGroupResourceId'), '2018-10-01', 'Full').Identity.tenantId]",
                        "objectId": "[reference(variables('containerGroupResourceId'), '2018-10-01', 'Full').Identity.principalId]",
                        "permissions": {
                            "secrets": [
                                "get",
                                "list",
                                "set"
                            ]
                        }
                    }
                ],
                "enabledForDeployment": false
            }
        },
        {
            "type": "Microsoft.KeyVault/vaults/secrets",
            "apiVersion": "2015-06-01",
            "name": "[concat(variables('serviceName'), '/TableStore--ConnectionString')]",
            "dependsOn": [
                "[variables('keyVaultResourceId')]",
                "[variables('storageResourceId')]"
            ],
            "properties": {
                "contentType": "text/plain",
                "value": "[concat('DefaultEndpointsProtocol=https;AccountName=', variables('storageAccountName'), ';AccountKey=', listKeys(variables('storageResourceId'), providers('Microsoft.Storage', 'storageAccounts').apiVersions[0]).keys[0].value, ';')]"
            }
        }
    ],
    "outputs": {
        "containerTenantId": {
            "type": "string",
            "value": "[reference(variables('containerGroupResourceId'), '2018-10-01', 'Full').Identity.tenantId]"
        },
        "containerPrincipalId": {
            "type": "string",
            "value": "[reference(variables('containerGroupResourceId'), '2018-10-01', 'Full').Identity.principalId]"
        }
    }
}<|MERGE_RESOLUTION|>--- conflicted
+++ resolved
@@ -156,18 +156,9 @@
                                     "value": "[if(variables('deployAppInsights'), reference(concat('Microsoft.Insights/components/', variables('appInsightsName'))).InstrumentationKey, '')]"
                                 },
                                 {
-<<<<<<< HEAD
-                                    "name": "DicomCast__Features__IgnoreSyncOfInvalidTagValue",
-                                    "value": "[parameters('IgnoreSyncOfInvalidTagValue')]"
-=======
                                     "name": "DicomCast__Features__EnforceValidationOfTagValues",
                                     "value": "[parameters('EnforceValidationOfTagValues')]"
 
-                                },
-                                {
-                                    "name": "TableStore__Enabled",
-                                    "value": "true"
->>>>>>> 5c2eff42
                                 }
                             ]
                         }
