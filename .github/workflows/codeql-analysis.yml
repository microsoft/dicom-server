--- conflicted
+++ resolved
@@ -22,23 +22,13 @@
     - name: Checkout repository
       uses: actions/checkout@v2.3.4
 
-<<<<<<< HEAD
     - name: Setup dotnet from global.json
-      uses: actions/setup-dotnet@v1.8.1
-=======
-    - name: Setup dotnet (for SQL generation)
       uses: actions/setup-dotnet@v1.8.2
->>>>>>> ffdeab33
       if: ${{ matrix.language == 'csharp' }}
 
-<<<<<<< HEAD
     # For Az Func and SQL Code-Gen
     - name: 'Setup dotnet 3.1.x'
-      uses: actions/setup-dotnet@v1.8.1
-=======
-    - name: Setup dotnet (based on Global config)
       uses: actions/setup-dotnet@v1.8.2
->>>>>>> ffdeab33
       if: ${{ matrix.language == 'csharp' }}
       with:
         dotnet-version: '3.1.x'
