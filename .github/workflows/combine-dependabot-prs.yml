# Component Source:   https://github.com/hrvey/combine-prs-workflow/
name: 'Combine Dependabot PRs'

# Controls when the action will run - in this case triggered manually
on:
  workflow_dispatch:
    inputs:
      branchPrefix:
        description: 'Branch prefix to find combinable PRs based on'
        required: true
        default: 'dependabot'
      mustBeGreen:
        description: 'Only combine PRs that are green (status is success)'
        required: true
        default: true
      combineBranchName:
        description: 'Name of the branch to combine PRs into'
        required: true
        default: 'combine-prs-branch'
      ignoreLabel:
        description: 'Exclude PRs with this label'
        required: true
        default: 'nocombine'

# A workflow run is made up of one or more jobs that can run sequentially or in parallel
jobs:
  # This workflow contains a single job called "combine-prs"
  combine-prs:
    # The type of runner that the job will run on
    runs-on: ubuntu-latest

    # Steps represent a sequence of tasks that will be executed as part of the job
    steps:
      - uses: actions/github-script@v6
        id: fetch-branch-names
        name: Fetch branch names
        with:
          github-token: ${{secrets.GITHUB_TOKEN}}
          script: |
            const pulls = await github.paginate('GET /repos/:owner/:repo/pulls', {
              owner: context.repo.owner,
              repo: context.repo.repo
            });
            branches = [];
            prs = [];
            base_branch = null;
            for (const pull of pulls) {
              const branch = pull['head']['ref'];
              console.log('Pull for branch: ' + branch);
              if (branch.startsWith('${{ github.event.inputs.branchPrefix }}')) {
                console.log('Branch matched: ' + branch);
                statusOK = true;
                if(${{ github.event.inputs.mustBeGreen }}) {
                  console.log('Checking green status: ' + branch);
                  const statuses = await github.request('GET /repos/{owner}/{repo}/commits/{ref}/status', {
                    owner: context.repo.owner,
                    repo: context.repo.repo,
                    ref: branch
                  });
<<<<<<< HEAD

                  if(statuses.length > 0) {
                    const latest_status = statuses[0]['state'];
                    console.log('Validating status: ' + latest_status);
                    if(latest_status != 'success') {
                      console.log('Discarding ' + branch + ' with status ' + latest_status);
                      statusOK = false;
                    }
=======
                  if(statuses.state !== 'success') {
                    console.log('Discarding ' + branch + ' with status ' + statuses.state);
                    statusOK = false;
>>>>>>> 5adc7c74
                  }

                  console.log('Checking check suites: ' + branch);
                  const checks = await github.paginate('GET /repos/{owner}/{repo}/commits/{ref}/check-suites', {
                    owner: context.repo.owner,
                    repo: context.repo.repo,
                    ref: branch
                  });

                  for (const check of checks) {
                    const isSuccess = (check.status == 'completed' && check.conclusion == 'success')
                    const isDependabot = check.app.slug == 'dependabot'
                    if (!isSuccess && !isDependabot) {
                      console.log('Discarding ' + branch + ' with check suite ' + check.url);
                      statusOK = false;
                    }
                  }
                }

                console.log('Checking labels: ' + branch);
                const labels = pull['labels'];
                for(const label of labels) {
                  const labelName = label['name'];
                  console.log('Checking label: ' + labelName);
                  if(labelName == '${{ github.event.inputs.ignoreLabel }}') {
                    console.log('Discarding ' + branch + ' with label ' + labelName);
                    statusOK = false;
                  }
                }
                if (statusOK) {
                  console.log('Adding branch to array: ' + branch);
                  branches.push(branch);
                  prs.push('#' + pull['number'] + ' ' + pull['title']);
                  base_branch = pull['base']['ref'];
                }
              }
            }

            if (branches.length == 0) {
              core.setFailed('No PRs/branches matched criteria');
              return;
            }

            core.setOutput('base-branch', base_branch);
            core.setOutput('prs-string', prs.join('\n'));
            
            combined = branches.join(' ')
            console.log('Combined: ' + combined);
            return combined
      # Checks-out your repository under $GITHUB_WORKSPACE, so your job can access it
      - uses: actions/checkout@v2.3.3
        with:
          fetch-depth: 0
      # Creates a branch with other PR branches merged together
      - name: Created combined branch
        env:
          BASE_BRANCH: ${{ steps.fetch-branch-names.outputs.base-branch }}
          BRANCHES_TO_COMBINE: ${{ steps.fetch-branch-names.outputs.result }}
          COMBINE_BRANCH_NAME: ${{ github.event.inputs.combineBranchName }}
        run: |
          echo "$BRANCHES_TO_COMBINE"
          sourcebranches="${BRANCHES_TO_COMBINE%\"}"
          sourcebranches="${sourcebranches#\"}"
          
          basebranch="${BASE_BRANCH%\"}"
          basebranch="${basebranch#\"}"
          
          git config pull.rebase false
          git config user.name github-actions
          git config user.email github-actions@github.com
          
          git branch $COMBINE_BRANCH_NAME $basebranch
          git checkout $COMBINE_BRANCH_NAME
          git pull origin $sourcebranches --no-edit
          git push origin $COMBINE_BRANCH_NAME
      # Creates a PR with the new combined branch
      - uses: actions/github-script@v6
        name: Create Combined Pull Request
        env:
          PRS_STRING: ${{ steps.fetch-branch-names.outputs.prs-string }}
        with:
          github-token: ${{secrets.GITHUB_TOKEN}}
          script: |
            const prString = process.env.PRS_STRING;
            const body = 'This PR was created by the Combine PRs action by combining the following PRs:\n' + prString;
            await github.pulls.create({
              owner: context.repo.owner,
              repo: context.repo.repo,
              title: 'Combined Dependabot PR',
              head: '${{ github.event.inputs.combineBranchName }}',
              base: '${{ steps.fetch-branch-names.outputs.base-branch }}',
              body: body
            });<|MERGE_RESOLUTION|>--- conflicted
+++ resolved
@@ -57,7 +57,6 @@
                     repo: context.repo.repo,
                     ref: branch
                   });
-<<<<<<< HEAD
 
                   if(statuses.length > 0) {
                     const latest_status = statuses[0]['state'];
@@ -66,11 +65,6 @@
                       console.log('Discarding ' + branch + ' with status ' + latest_status);
                       statusOK = false;
                     }
-=======
-                  if(statuses.state !== 'success') {
-                    console.log('Discarding ' + branch + ' with status ' + statuses.state);
-                    statusOK = false;
->>>>>>> 5adc7c74
                   }
 
                   console.log('Checking check suites: ' + branch);
